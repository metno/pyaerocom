[build-system]
requires = ["setuptools>=42", "wheel"]
build-backend = "setuptools.build_meta"

[tool.pytest.ini_options]
minversion = "6.0"
log_cli = false
log_cli_level = "WARNING"
addopts = "--failed-first"
testpaths = ["tests"]
filterwarnings = [
<<<<<<< HEAD
    # all warnings are errors
    "error",
    "ignore::pytest.PytestUnraisableExceptionWarning",
    # except deprecation and future warnings ouside this packege
    'ignore::DeprecationWarning:^(?!pyaerocom|tests).*:',
    'ignore::FutureWarning:^(?!pyaerocom|tests).*:',
    # and not on this list
    "ignore:.*please install Basemap:UserWarning:geonum.*:",
    "ignore:Using DEFAULT_SPHERICAL_EARTH_RADIUS:UserWarning:iris.*:"
=======
  "error",
  "ignore::pytest.PytestUnraisableExceptionWarning",
  # xarray calling importlib.metadata.entry_points on Python 3.10
  "ignore:SelectableGroups dict interface is deprecated:DeprecationWarning",
  # xarray calling distutils.version.LooseVersion on Python 3.10
  "ignore:distutils Version classes are deprecated:DeprecationWarning",
  # xarray calling index.get_loc on Pandas 1.4.0
  "ignore:Passing method to Float64Index.get_loc is deprecated:FutureWarning",
  # numpy calling calling distutils.ccompiler
  "ignore:The distutils package is deprecated:DeprecationWarning",
  # numpy calling distutils.sysconfig.customize_compiler on Python 3.10
  "ignore:The distutils.sysconfig module is deprecated:DeprecationWarning",
  # tornado calling asyncio.get_event_loop on Python 3.10
  "ignore:There is no current event loop:DeprecationWarning",
>>>>>>> 4a3cf5fa
]

[tool.coverage.run]
source = ["pyaerocom"]
omit = [
    # not used
    "pyaerocom/aeroval/utils.py",
    "pyaerocom/io/read_aeronet_invv2.py",
    "pyaerocom/io/read_aeronet_sdav2.py",
    "pyaerocom/io/read_aeronet_sunv2.py",
    "pyaerocom/io/read_gaw.py",
    "pyaerocom/io/read_aeolus_l2a_data.py",
    "pyaerocom/io/read_sentinel5p_data.py",
    "pyaerocom/io/readsatellitel2base.py",
    "pyaerocom/vert_coords.py",
]

[tool.coverage.report]
skip_covered = true
exclude_lines = [
    "pragma: no cover",
    "NotImplementedError",
    "abc.ABC",
    'if __name__ == "__main__":',
]

[tool.black]
target-version = ['py38']
extend_skip = ["pyaerocom-tutorials"]
line-length = 99

[tool.isort]
py_version = "38"
profile = "black"
src_paths = ["pyaerocom", "tests"]
extend_skip = ["pyaerocom-tutorials"]
line_length = 99

[tool.mypy]
python_version = "3.8"
warn_unused_configs = true
warn_unused_ignores = true
warn_no_return = true
warn_return_any = false
warn_unreachable = true
show_error_codes = true
pretty = true
sqlite_cache = true
exclude = "pyaerocom-tutorials|_build"

[[tool.mypy.overrides]]
module = [
    "cartopy.*",
    "iris.*",
    "matplotlib.*",
    "geonum.*",
    "geopy.*",
    "scipy.*",
    "mpl_toolkits.*",
    "cf_units",
    "geojsoncontour",
    "pandas",
    "dask",
    "reverse_geocode",
    "seaborn",
    "openpyxl",
    "tqdm",
    "coda",
]
ignore_missing_imports = true

[tool.pylint.messages_control]
disable = "C0330, C0326"

[tool.pylint.format]
max-line-length = 99

[tool.tox]
legacy_tox_ini = """
[tox]
envlist = py38, py39, py310, format, lint, docs
skip_missing_interpreters = True
isolated_build = True

[testenv]
commands_pre =
    python --version
commands =
    pytest -ra -q {posargs:--cov}
extras = 
    test

[testenv:format]
skipsdist=True
commands =
    black --check .
    isort --check .
extras = 
    format

[testenv:lint]
skipsdist=True
ignore_outcome=True
commands =
    mypy pyaerocom/
    pylint pyaerocom/
    pycodestyle pyaerocom/
    pydocstyle pyaerocom/
extras = 
    lint

[testenv:docs]
skipsdist=True
commands =
    sphinx-build {posargs:-T} docs/ docs/_build/html
extras = 
    docs
"""<|MERGE_RESOLUTION|>--- conflicted
+++ resolved
@@ -9,7 +9,6 @@
 addopts = "--failed-first"
 testpaths = ["tests"]
 filterwarnings = [
-<<<<<<< HEAD
     # all warnings are errors
     "error",
     "ignore::pytest.PytestUnraisableExceptionWarning",
@@ -19,22 +18,6 @@
     # and not on this list
     "ignore:.*please install Basemap:UserWarning:geonum.*:",
     "ignore:Using DEFAULT_SPHERICAL_EARTH_RADIUS:UserWarning:iris.*:"
-=======
-  "error",
-  "ignore::pytest.PytestUnraisableExceptionWarning",
-  # xarray calling importlib.metadata.entry_points on Python 3.10
-  "ignore:SelectableGroups dict interface is deprecated:DeprecationWarning",
-  # xarray calling distutils.version.LooseVersion on Python 3.10
-  "ignore:distutils Version classes are deprecated:DeprecationWarning",
-  # xarray calling index.get_loc on Pandas 1.4.0
-  "ignore:Passing method to Float64Index.get_loc is deprecated:FutureWarning",
-  # numpy calling calling distutils.ccompiler
-  "ignore:The distutils package is deprecated:DeprecationWarning",
-  # numpy calling distutils.sysconfig.customize_compiler on Python 3.10
-  "ignore:The distutils.sysconfig module is deprecated:DeprecationWarning",
-  # tornado calling asyncio.get_event_loop on Python 3.10
-  "ignore:There is no current event loop:DeprecationWarning",
->>>>>>> 4a3cf5fa
 ]
 
 [tool.coverage.run]
