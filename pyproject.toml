[build-system]
requires = ["setuptools>=42", "wheel"]
build-backend = "setuptools.build_meta"

[tool.pytest.ini_options]
minversion = "6.0"
log_cli = false
log_cli_level = "WARNING"
addopts = "--failed-first"
xfail_strict = true
testpaths = ["tests"]
filterwarnings = [
    # all warnings are errors
    "error",
    "ignore::pytest.PytestUnraisableExceptionWarning",
    # except deprecation and future warnings ouside this packege
    'ignore::DeprecationWarning:^(?!pyaerocom|tests).*:',
    'ignore::FutureWarning:^(?!pyaerocom|tests).*:',
    # and not on this list
    "ignore:.*please install Basemap:UserWarning:geonum.*:",
    "ignore:Using DEFAULT_SPHERICAL_EARTH_RADIUS:UserWarning:iris.*:"
]

[tool.coverage.run]
source = ["pyaerocom"]
omit = [
    # not used
    "pyaerocom/aeroval/utils.py",
    "pyaerocom/io/read_aeronet_invv2.py",
    "pyaerocom/io/read_aeronet_sdav2.py",
    "pyaerocom/io/read_aeronet_sunv2.py",
    "pyaerocom/io/read_gaw.py",
    "pyaerocom/io/read_aeolus_l2a_data.py",
    "pyaerocom/io/read_sentinel5p_data.py",
    "pyaerocom/io/readsatellitel2base.py",
    "pyaerocom/vert_coords.py",
]

[tool.coverage.report]
skip_covered = true
exclude_lines = [
    "pragma: no cover",
    "NotImplementedError",
    "abc.ABC",
    'if __name__ == "__main__":',
]

[tool.black]
target-version = ['py38']
extend_skip = ["pyaerocom-tutorials"]
line-length = 99

[tool.isort]
py_version = "38"
profile = "black"
src_paths = ["pyaerocom", "tests"]
extend_skip = ["pyaerocom-tutorials"]
line_length = 99

[tool.mypy]
python_version = "3.8"
warn_unused_configs = true
warn_unused_ignores = true
warn_no_return = true
warn_return_any = false
warn_unreachable = true
show_error_codes = true
pretty = true
sqlite_cache = true
exclude = "pyaerocom-tutorials|_build"

[[tool.mypy.overrides]]
module = [
    "cartopy.*",
    "iris.*",
    "matplotlib.*",
    "geonum.*",
    "geopy.*",
    "scipy.*",
    "mpl_toolkits.*",
    "cf_units",
    "geojsoncontour",
    "pandas",
    "dask",
    "reverse_geocode",
    "seaborn",
    "openpyxl",
    "tqdm",
    "coda",
]
ignore_missing_imports = true

[tool.pylint.messages_control]
disable = "C0330, C0326"

[tool.pylint.format]
max-line-length = 99

[tool.tox]
legacy_tox_ini = """
[tox]
envlist = py38, py39, py310, format, lint, docs
skip_missing_interpreters = True
isolated_build = True
requires =
    setuptools<=60.9.3

[testenv]
commands_pre =
    python --version
commands =
    pytest -ra -q {posargs:--cov}
extras = 
    test

[testenv:format]
<<<<<<< HEAD
skip_install = true
=======
>>>>>>> 382990e6
commands =
    pre-commit run --all-files --show-diff-on-failure
deps =
    pre-commit

[testenv:lint]
<<<<<<< HEAD
ignore_outcome=True
=======
ignore_outcome = True
>>>>>>> 382990e6
commands =
    mypy pyaerocom/
    #pylint pyaerocom/
    #pycodestyle pyaerocom/
    #pydocstyle pyaerocom/
extras = 
    lint

[testenv:docs]
commands =
    sphinx-build {posargs:-T} docs/ docs/_build/html
extras = 
    docs
"""<|MERGE_RESOLUTION|>--- conflicted
+++ resolved
@@ -114,21 +114,13 @@
     test
 
 [testenv:format]
-<<<<<<< HEAD
-skip_install = true
-=======
->>>>>>> 382990e6
 commands =
     pre-commit run --all-files --show-diff-on-failure
 deps =
     pre-commit
 
 [testenv:lint]
-<<<<<<< HEAD
-ignore_outcome=True
-=======
 ignore_outcome = True
->>>>>>> 382990e6
 commands =
     mypy pyaerocom/
     #pylint pyaerocom/
