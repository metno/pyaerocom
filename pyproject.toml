--- conflicted
+++ resolved
@@ -44,15 +44,9 @@
     'typing-extensions>=4.6.1; python_version < "3.11"',
     # https://github.com/SciTools/cf-units/issues/218
     'cf-units>=3.1',
-<<<<<<< HEAD
-    "pyaro",
     "pydantic>=2.7.1",
-
-=======
     "pyaro>=0.0.10",
-    "pydantic>2",
     "pooch>=1.7.0"
->>>>>>> 6f844886
 ]
 
 [project.readme]
@@ -228,6 +222,7 @@
     typing-extensions ==4.6.1; python_version < "3.11"
     cf-units ==3.1; python_version < "3.11"
     pydantic ==2.7.1; python_version < "3.11"
+    pooch ==1.7.0; python_version < "3.11"
 
 [testenv:format]
 commands =
