<<<<<<< HEAD
#!/usr/bin/env python3
"""
Tests for _lowlevel_helpers.py module of pyaerocom
"""
=======
from contextlib import nullcontext as does_not_raise_exception

>>>>>>> ac997857
import numpy as np
import numpy.testing as npt
import pytest

import pyaerocom.aux_var_helpers
import pyaerocom.mathutils as mu


@pytest.mark.parametrize("vmin, vmax, num", [(0, 1, 10), (0.345, 0.346, 100), (-2, -10, 5)])
def test_make_binlist(vmin, vmax, num):
    val = mu.make_binlist(vmin, vmax, num)
    assert isinstance(val, list)
    assert val[0] == vmin
    assert val[-1] == vmax
    assert len(val) == num + 1


@pytest.mark.parametrize(
    "inputval,result", [([1, 2], True), ([1], True), ([1, 2, 2], False), ([3, 2], False)]
)
def test_is_strictly_monotonic(inputval, result):
    assert mu.is_strictly_monotonic(inputval) == result


@pytest.mark.parametrize("inputval, desired", [(0.01, -2), (4, 0), (234, 2)])
def test_exponent(inputval, desired):
    """Test method :func:`exponent` of :mod:`pyaerocom.utils`"""
    assert mu.exponent(inputval) == desired


@pytest.mark.parametrize(
    "inputval, p, T, vmr_unit, mmol_var, mmol_air, to_unit, desired",
    [
        (1, 101300, 293, "nmol mol-1", 48, None, "ug m-3", 1.9959),
        (1, 101300, 273, "nmol mol-1", 48, None, "ug m-3", 2.1421),
        (1, 101300, 273, "nmol mol-1", 48, None, "kg m-3", 2.1421e-9),
        (1, 101300, 273, "mol mol-1", 48, None, "kg m-3", 2.1421),
        (1, 98000, 273, "mol mol-1", 48, None, "kg m-3", 2.0724),
    ],
)
def test_vmrx_to_concx(inputval, p, T, vmr_unit, mmol_var, mmol_air, to_unit, desired):
    val = pyaerocom.aux_var_helpers.vmrx_to_concx(
        inputval, p, T, vmr_unit, mmol_var, mmol_air, to_unit
    )
    npt.assert_allclose(val, desired, rtol=1e-4)


@pytest.mark.parametrize(
    "data,expected",
    [
        ([1], (1, 0)),
        (np.asarray([1]), (1, 0)),
        ([1, np.nan], (1, 0)),
        ([np.nan, np.nan], (np.nan, np.nan)),
        (np.random.normal(loc=3, scale=0.01, size=100000), (3, 0.01)),
        ([1, np.nan, 0, 2], (1, 0.816497)),
    ],
)
def test__nanmean_and_std(data, expected):
    mean, std = mu._nanmean_and_std(data)
    mean_, std_ = expected
    if np.isnan(mean_):
        assert np.isnan(mean)
    else:
        npt.assert_allclose(mean, mean_, atol=0.001, rtol=1e-2)
    if np.isnan(std_):
        assert np.isnan(std)
    else:
        npt.assert_allclose(std, std_, atol=0.001, rtol=1e-2)


perfect_stats_num1_mean1 = {
    "totnum": 1.0,
    "num_valid": 1.0,
    "refdata_mean": 1.0,
    "refdata_std": 0.0,
    "data_mean": 1.0,
    "data_std": 0.0,
    "weighted": False,
    "rms": 0.0,
    "nmb": 0.0,
    "mnmb": 0.0,
    "fge": 0.0,
    "R": np.nan,
    "R_kendall": np.nan,
    "R_spearman": np.nan,
}
perfect_stats_num2_mean1 = {}
perfect_stats_num2_mean1.update(perfect_stats_num1_mean1)
perfect_stats_num2_mean1["totnum"] = 2

num_fakedata = 1000
idx = np.linspace(0, 2 * np.pi, num_fakedata)
zero_signal = np.zeros(num_fakedata)
sin_signal = np.sin(idx)
cos_signal = np.cos(idx)
noise = np.random.normal(loc=0, scale=0.01, size=num_fakedata)
nanmask = np.ones(num_fakedata)
nanmask[100:300] = np.nan


@pytest.mark.parametrize(
    "data, ref_data, lowlim, highlim, min_num_valid, weights, expected,raises",
    [
        (
            zero_signal,
            zero_signal,
            None,
            None,
            1,
            None,
            {
                "totnum": 1000.0,
                "num_valid": 1000.0,
                "refdata_mean": 0.0,
                "refdata_std": 0,
                "data_mean": 0.0,
                "data_std": 0,
                "weighted": False,
                "rms": 0.0,
                "R": np.nan,
                "R_spearman": np.nan,
                "R_kendall": np.nan,
                "nmb": 0,
                "mnmb": np.nan,
                "fge": np.nan,
            },
            does_not_raise_exception(),
        ),
        (
            zero_signal,
            noise,
            None,
            None,
            1,
            None,
            {
                "totnum": 1000.0,
                "num_valid": 1000.0,
                "refdata_mean": 0.0,
                "refdata_std": 0,
                "data_mean": 0.0,
                "data_std": 0,
                "weighted": False,
                "rms": 0.0,
                "R": np.nan,
                "R_spearman": np.nan,
                "R_kendall": np.nan,
                "nmb": -1,
                "mnmb": -2,
                "fge": 2,
            },
            does_not_raise_exception(),
        ),
        ([1], [1], None, None, 1, None, perfect_stats_num1_mean1, does_not_raise_exception()),
        (
            [1],
            [1, np.nan],
            None,
            None,
            1,
            None,
            perfect_stats_num1_mean1,
            pytest.raises(IndexError),
        ),
        (
            [1, np.nan],
            [1, np.nan],
            None,
            None,
            1,
            None,
            perfect_stats_num2_mean1,
            does_not_raise_exception(),
        ),
        (
            sin_signal,
            sin_signal,
            None,
            None,
            1,
            None,
            {
                "totnum": 1000.0,
                "num_valid": 1000.0,
                "refdata_mean": 0.0,
                "refdata_std": 0.71,
                "data_mean": 0.0,
                "data_std": 0.71,
                "weighted": False,
                "rms": 0.0,
                "R": 1.0,
                "R_spearman": 1.0,
                "R_kendall": 1.0,
                "nmb": 0,
                "mnmb": np.nan,
                "fge": np.nan,
            },
            does_not_raise_exception(),
        ),
    ],
)
def test_calc_statistics(
    data, ref_data, lowlim, highlim, min_num_valid, weights, expected, raises
):
    with raises:
<<<<<<< HEAD
        stats = mu.calc_statistics(data, ref_data, lowlim, highlim, min_num_valid, weights)
=======
        stats = mu.calc_statistics(data, ref_data, lowlim, highlim, min_num_valid,
                                    weights)
>>>>>>> ac997857
        assert isinstance(stats, dict)
        assert len(stats) == len(expected)
        for key, val in expected.items():
            assert key in stats
            if isinstance(val, str):
                assert stats[key] == val
            else:
                npt.assert_allclose(stats[key], val, atol=0.02, rtol=0.01)


@pytest.mark.parametrize(
    "vmin,vmax,extend_percent,result,raises",
    [
        (0, 0, 0, (0, 0), pytest.raises(ValueError)),
        (0, 1, 0, (0, 1), does_not_raise_exception()),
        (-0.012, 3.12345666, 0, (-0.02, 3.13), does_not_raise_exception()),
        (-0.012, 3.12345666, 5, (-0.2, 3.3), does_not_raise_exception()),
    ],
)
def test_estimate_value_range(vmin, vmax, extend_percent, result, raises):
    with raises:
        vals = mu.estimate_value_range(vmin, vmax, extend_percent)
        npt.assert_allclose(vals, result, rtol=1e-3)<|MERGE_RESOLUTION|>--- conflicted
+++ resolved
@@ -1,12 +1,5 @@
-<<<<<<< HEAD
-#!/usr/bin/env python3
-"""
-Tests for _lowlevel_helpers.py module of pyaerocom
-"""
-=======
 from contextlib import nullcontext as does_not_raise_exception
 
->>>>>>> ac997857
 import numpy as np
 import numpy.testing as npt
 import pytest
@@ -213,12 +206,7 @@
     data, ref_data, lowlim, highlim, min_num_valid, weights, expected, raises
 ):
     with raises:
-<<<<<<< HEAD
         stats = mu.calc_statistics(data, ref_data, lowlim, highlim, min_num_valid, weights)
-=======
-        stats = mu.calc_statistics(data, ref_data, lowlim, highlim, min_num_valid,
-                                    weights)
->>>>>>> ac997857
         assert isinstance(stats, dict)
         assert len(stats) == len(expected)
         for key, val in expected.items():
