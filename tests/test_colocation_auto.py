import os

import numpy as np
import pytest
from numpy.testing import assert_allclose

from pyaerocom import ColocatedData, GriddedData, UngriddedData
from pyaerocom.colocation_auto import ColocationSetup, Colocator
from pyaerocom.exceptions import ColocationError, ColocationSetupError
from pyaerocom.io import ReadMscwCtm
from pyaerocom.io.aux_read_cubes import add_cubes

from .conftest import data_unavail, tda

HOME = os.path.expanduser("~")
COL_OUT_DEFAULT = os.path.join(HOME, "MyPyaerocom/colocated_data")

default_setup = {
    "model_id": None,
    "obs_id": None,
    "obs_vars": [],
    "ts_type": "monthly",
    "start": None,
    "stop": None,
    "filter_name": "WORLD-wMOUNTAINS",
    "basedir_coldata": COL_OUT_DEFAULT,
    "save_coldata": False,
    "obs_name": None,
    "obs_data_dir": None,
    "obs_use_climatology": False,
    "_obs_cache_only": False,
    "obs_vert_type": None,
    "obs_ts_type_read": None,
    "obs_filters": {},
    "model_name": None,
    "model_data_dir": None,
    "model_read_opts": {},
    "read_opts_ungridded": {},
    "model_use_vars": {},
    "model_rename_vars": {},
    "model_add_vars": {},
    "model_to_stp": False,
    "model_ts_type_read": None,
    "model_read_aux": {},
    "model_use_climatology": False,
    "gridded_reader_id": {"model": "ReadGridded", "obs": "ReadGridded"},
    "flex_ts_type": True,
    "min_num_obs": None,
    "resample_how": "mean",
    "obs_remove_outliers": False,
    "model_remove_outliers": False,
    "zeros_to_nan": False,
    "obs_outlier_ranges": {},
    "model_outlier_ranges": {},
    "harmonise_units": False,
    "regrid_res_deg": None,
    "colocate_time": False,
    "reanalyse_existing": True,
    "raise_exceptions": False,
    "keep_data": True,
    "add_meta": {},
}


@data_unavail
@pytest.fixture(scope="function")
def tm5_aero_stp():
    return dict(
        model_id="TM5-met2010_CTRL-TEST",
        obs_id="AeronetSunV3L2Subset.daily",
        obs_vars="od550aer",
        start=2010,
        raise_exceptions=True,
        reanalyse_existing=True,
    )


@pytest.fixture(scope="function")
def col():
    return Colocator(raise_exceptions=True, reanalyse_existing=True)


@pytest.mark.parametrize("stp,should_be", [(ColocationSetup(), default_setup)])
def test_colocation_setup(stp, should_be):
    for key, val in should_be.items():
        assert key in stp
        if key == "basedir_coldata":
            assert os.path.samefile(val, stp["basedir_coldata"])
        else:
            assert val == stp[key], key


@pytest.mark.parametrize(
    "key,val,raises",
    [
        ("obs_vars", 42, pytest.raises(ValueError)),
        ("var_ref_outlier_ranges", [41, 42], pytest.raises(KeyError)),
        ("var_outlier_ranges", [41, 42], pytest.raises(KeyError)),
        ("remove_outliers", True, pytest.raises(KeyError)),
    ],
)
def test_ColocationSetup_invalid_input(key, val, raises):
    with raises:
        stp = ColocationSetup(**{key: val})
        assert stp[key] == val


def test_Colocator__obs_vars__setter(col):
    col.obs_vars = "var"
    assert col.obs_vars == ["var"]


def test_Colocator__add_attr(col):
    col.bla = "blub"
    col["blub"] = 42

    assert col.bla == "blub"
    assert "blub" in col


@pytest.mark.parametrize("ts_type_desired", ["daily", "monthly"])
@pytest.mark.parametrize("ts_type", ["monthly"])
@pytest.mark.parametrize("flex", [False, True])
def test_Colocator_model_ts_type_read(tm5_aero_stp, ts_type_desired, ts_type, flex):
    col = Colocator(**tm5_aero_stp)
    obs_var = "od550aer"
    assert tm5_aero_stp["obs_vars"] == obs_var
    col.save_coldata = False
    col.flex_ts_type = flex
    col.ts_type = ts_type
    # Problem with saving since obs_id is different
    # from obs_data.contains_dataset[0]...
    col.model_ts_type_read = {obs_var: ts_type_desired}
<<<<<<< HEAD
    with raises:
        data = col.run()
        assert isinstance(data, dict)
        assert obs_var in data
        coldata = data[obs_var][obs_var]
        assert coldata.ts_type == ts_type
        assert coldata.metadata["ts_type_src"][0] == "daily"
        if not flex:
            assert coldata.metadata["ts_type_src"][1] == ts_type_desired
=======
    data = col.run()
    assert isinstance(data, dict)
    assert obs_var in data
    coldata = data[obs_var][obs_var]
    assert coldata.ts_type == ts_type
    assert coldata.meta["ts_type_src"][0] == "daily"
    if not flex:
        assert coldata.meta["ts_type_src"][1] == ts_type_desired


def test_Colocator_model_ts_type_read_error(tm5_aero_stp):
    col = Colocator(**tm5_aero_stp)
    col.model_ts_type_read = {"od550aer": "minutely"}
    with pytest.raises(ColocationError) as e:
        col.run()
    assert str(e.value).startswith("Failed to load model data: TM5-met2010_CTRL-TEST (od550aer)")
>>>>>>> c9065089


def test_Colocator_model_add_vars(tm5_aero_stp):
    col = Colocator(**tm5_aero_stp)
    model_var = "abs550aer"
    obs_var = "od550aer"
    col.save_coldata = False
    # Problem with saving since obs_id is different

    col.model_add_vars = {obs_var: [model_var]}
    data = col.run(var_name=model_var)
    assert isinstance(data, dict)
    assert model_var in data
    coldata = data[model_var][obs_var]
    assert coldata.var_name == ["od550aer", "abs550aer"]


def test_Colocator_init_basedir_coldata(tmpdir):
    basedir = os.path.join(tmpdir, "basedir")
    Colocator(raise_exceptions=True, basedir_coldata=basedir)
    assert os.path.isdir(basedir)


def test_Colocator__infer_start_stop_yr_from_model_reader():
    col = Colocator()
    col.model_id = "TM5-met2010_CTRL-TEST"
    col._infer_start_stop_yr_from_model_reader()
    assert col.start == 2010
    assert col.stop == None


def test_Colocator__coldata_savename():
    col = Colocator(raise_exceptions=True)
    col.obs_name = "obs"
    col.model_name = "model"
    col.filter_name = "WORLD"
    col.start = 2015
    col._check_set_start_stop()
    savename = col._coldata_savename("od550aer", "od550ss", "daily")
    assert isinstance(savename, str)
    n = "od550ss_od550aer_MOD-model_REF-obs_20150101_20151231_daily_WORLD.nc"
    assert savename == n


def test_Colocator_basedir_coldata(tmpdir):
    basedir = os.path.join(tmpdir, "test")
    col = Colocator(raise_exceptions=True)
    col.basedir_coldata = basedir
    assert not os.path.isdir(basedir)


def test_Colocator_update_basedir_coldata(tmpdir):
    col = Colocator(raise_exceptions=True)

    basedir = os.path.join(tmpdir, "basedir")
    assert not os.path.isdir(basedir)
    col.update(basedir_coldata=basedir)
    assert os.path.isdir(basedir)


@pytest.mark.parametrize(
    "what",
    [
        dict(blaa=42),
        dict(obs_id="test", model_id="test"),
        dict(gridded_reader_id="test"),
        dict(gridded_reader_id={"test": 42}),
        dict(resample_how={"daily": {"hourly": "max"}}),
    ],
)
def test_Colocator_update(what):
    col = Colocator(raise_exceptions=True)
    col.update(**what)
    for key, val in what.items():
        assert col[key] == val


def test_Colocator_run_gridded_gridded(tm5_aero_stp):
    col = Colocator(**tm5_aero_stp)
    col.obs_id = col.model_id
    col.run()
    var = col.obs_vars[0]
    coldata = col.data[var][var]
    assert isinstance(coldata, ColocatedData)
    assert coldata.ndim == 4


@pytest.mark.parametrize(
    "update,chk_mvar,chk_ovar,sh,mean_obs,mean_mod",
    [
        (dict(), "od550aer", "od550aer", (2, 12, 11), 0.272, 0.244),
        (dict(regrid_res_deg=10), "od550aer", "od550aer", (2, 12, 11), 0.272, 0.229),
        (dict(), "od550aer", "od550aer", (2, 12, 11), 0.272, 0.244),
        (
            dict(
                model_use_vars={"od550aer": "abs550aer"},
                model_use_climatology=True,
                obs_use_climatology=True,
            ),
            "abs550aer",
            "od550aer",
            (2, 12, 1),
            0.123,
            0.002,
        ),
        (
            dict(model_use_vars={"od550aer": "abs550aer"}, model_use_climatology=True),
            "abs550aer",
            "od550aer",
            (2, 12, 1),
            0.159,
            0.002,
        ),
        (
            dict(model_use_vars={"od550aer": "abs550aer"}, obs_use_climatology=True),
            "abs550aer",
            "od550aer",
            (2, 12, 16),
            0.259,
            0.014,
        ),
    ],
)
def test_Colocator_run_gridded_ungridded(
    tm5_aero_stp, update, chk_mvar, chk_ovar, sh, mean_obs, mean_mod
):
    stp = ColocationSetup(**tm5_aero_stp)
    stp.update(**update)

    result = Colocator(**stp).run()
    assert isinstance(result, dict)

    coldata = result[chk_mvar][chk_ovar]
    assert coldata.shape == sh

    mod_clim_used = any("9999" in x for x in coldata.metadata["from_files"])
    assert stp.model_use_climatology == mod_clim_used

    assert_allclose(np.nanmean(coldata.data[0].values), mean_obs, atol=0.01)
    assert_allclose(np.nanmean(coldata.data[1].values), mean_mod, atol=0.01)


@pytest.mark.parametrize(
    "update,error",
    [
        pytest.param(dict(obs_vars=[]), "no observation variables specified", id="no obs"),
        pytest.param(
            dict(
                model_use_vars={"od550aer": "abs550aer"},
                model_use_climatology=True,
                obs_use_climatology=True,
                start=2008,
                stop=2012,
            ),
            "Conflict: only single year analyses are support",
            id="unsupported",
        ),
    ],
)
def test_Colocator_run_gridded_ungridded_error(tm5_aero_stp, update, error):
    stp = ColocationSetup(**tm5_aero_stp)
    stp.update(**update)
    with pytest.raises(ColocationSetupError) as e:
        Colocator(**stp).run()
    assert str(e.value).startswith(error)


def test_colocator_filter_name():
    col = Colocator(filter_name="WORLD")
    assert col.filter_name == "WORLD"


def test_colocator_read_ungridded():
    col = Colocator(raise_exceptions=True)
    obs_id = "AeronetSunV3L2Subset.daily"
    obs_var = "od550aer"
    col.obs_filters = {"longitude": [-30, 30]}
    col.obs_id = obs_id
    col.read_opts_ungridded = {"last_file": 1}

    data = col._read_ungridded(obs_var)
    assert isinstance(data, UngriddedData)
    assert len(data.metadata) == 1

    col.obs_vars = ["invalid"]
    with pytest.raises(ValueError):
        data = col._read_ungridded("invalid")


def test_colocator_get_model_data():
    col = Colocator(raise_exceptions=True)
    model_id = "TM5-met2010_CTRL-TEST"
    col.model_id = model_id
    data = col.get_model_data("od550aer")
    assert isinstance(data, GriddedData)


def test_colocator__find_var_matches():
    col = Colocator()
    col.model_id = "TM5-met2010_CTRL-TEST"
    col.obs_id = "AeronetSunV3L2Subset.daily"
    col.obs_vars = "od550aer"

    var_matches = col._find_var_matches()
    assert var_matches == {"od550aer": "od550aer"}

    obs_var = "conco3"
    col.obs_vars = [obs_var]
    col.model_use_vars = {obs_var: "od550aer"}
    var_matches = col._find_var_matches()
    assert var_matches == {"od550aer": "conco3"}


def test_colocator__find_var_matches_model_add_vars():
    col = Colocator()
    col.model_id = "TM5-met2010_CTRL-TEST"
    col.obs_id = "AeronetSunV3L2Subset.daily"
    ovar = "od550aer"
    col.obs_vars = [ovar]

    col.model_add_vars = {ovar: ["abs550aer"]}
    var_matches = col._find_var_matches()
    assert var_matches == {"abs550aer": ovar, ovar: ovar}


@data_unavail
def test_colocator_instantiate_gridded_reader(path_emep):
    col = Colocator(gridded_reader_id={"model": "ReadMscwCtm", "obs": "ReadGridded"})
    col.filepath = path_emep["daily"]
    model_id = "model"
    col.model_id = model_id
    r = col._instantiate_gridded_reader(what="model")
    assert isinstance(r, ReadMscwCtm)
    assert r.data_id == model_id


@data_unavail
def test_colocator_instantiate_gridded_reader_model_data_dir(path_emep):
    col = Colocator(gridded_reader_id={"model": "ReadMscwCtm", "obs": "ReadGridded"})
    model_data_dir = path_emep["data_dir"]
    col.model_data_dir = path_emep["data_dir"]
    model_id = "model"
    col.model_id = model_id
    r = col._instantiate_gridded_reader(what="model")
    assert isinstance(r, ReadMscwCtm)
    assert r.data_dir == model_data_dir
    assert r.data_id == model_id


def test_colocator__get_gridded_reader_class():
    gridded_reader_id = {"model": "ReadMscwCtm", "obs": "ReadMscwCtm"}
    col = Colocator(gridded_reader_id=gridded_reader_id)
    for what in ["model", "obs"]:
        assert col._get_gridded_reader_class(what=what) == ReadMscwCtm


def test_colocator__check_add_model_read_aux():
    col = Colocator(raise_exceptions=True)
    col.model_id = "TM5-met2010_CTRL-TEST"
    assert not col._check_add_model_read_aux("od550aer")
    col.model_read_aux = {"od550aer": dict(vars_required=["od550aer", "od550aer"], fun=add_cubes)}
    assert col._check_add_model_read_aux("od550aer")


def test_colocator_with_obs_data_dir_ungridded():
    col = Colocator(save_coldata=False)
    col.model_id = "TM5-met2010_CTRL-TEST"
    col.obs_id = "AeronetSunV3L2Subset.daily"
    col.obs_vars = "od550aer"
    col.ts_type = "monthly"

    aeronet_loc = tda.ADD_PATHS["AeronetSunV3L2Subset.daily"]
    col.obs_data_dir = tda.testdatadir.joinpath(aeronet_loc)

    data = col.run()
    assert len(data) == 1
    cd = data["od550aer"]["od550aer"]
    assert isinstance(cd, ColocatedData)
    assert cd.ts_type == "monthly"
    assert str(cd.start) == "2010-01-15T00:00:00.000000000"
    assert str(cd.stop) == "2010-12-15T00:00:00.000000000"


def test_colocator_with_model_data_dir_ungridded():
    col = Colocator(save_coldata=False)
    col.model_id = "TM5-met2010_CTRL-TEST"
    col.obs_id = "AeronetSunV3L2Subset.daily"
    col.obs_vars = "od550aer"
    col.ts_type = "monthly"

    model_dir = "modeldata/TM5-met2010_CTRL-TEST/renamed"
    col.model_data_dir = tda.testdatadir.joinpath(model_dir)

    data = col.run()
    assert len(data) == 1
    cd = data["od550aer"]["od550aer"]
    assert isinstance(cd, ColocatedData)
    assert cd.ts_type == "monthly"
    assert str(cd.start) == "2010-01-15T00:00:00.000000000"
    assert str(cd.stop) == "2010-12-15T00:00:00.000000000"


def test_colocator_with_obs_data_dir_gridded():
    col = Colocator(save_coldata=False)
    col.model_id = "TM5-met2010_CTRL-TEST"
    col.obs_id = "TM5-met2010_CTRL-TEST"
    col.obs_vars = "od550aer"
    col.ts_type = "monthly"

    obs_dir = "modeldata/TM5-met2010_CTRL-TEST/renamed"
    col.obs_data_dir = str(tda.testdatadir.joinpath(obs_dir))

    data = col.run()
    assert len(data) == 1
    cd = data["od550aer"]["od550aer"]
    assert isinstance(cd, ColocatedData)
    assert cd.ts_type == "monthly"
    assert str(cd.start) == "2010-01-15T12:00:00.000000000"
    assert str(cd.stop) == "2010-12-15T12:00:00.000000000"<|MERGE_RESOLUTION|>--- conflicted
+++ resolved
@@ -131,25 +131,14 @@
     # Problem with saving since obs_id is different
     # from obs_data.contains_dataset[0]...
     col.model_ts_type_read = {obs_var: ts_type_desired}
-<<<<<<< HEAD
-    with raises:
-        data = col.run()
-        assert isinstance(data, dict)
-        assert obs_var in data
-        coldata = data[obs_var][obs_var]
-        assert coldata.ts_type == ts_type
-        assert coldata.metadata["ts_type_src"][0] == "daily"
-        if not flex:
-            assert coldata.metadata["ts_type_src"][1] == ts_type_desired
-=======
     data = col.run()
     assert isinstance(data, dict)
     assert obs_var in data
     coldata = data[obs_var][obs_var]
     assert coldata.ts_type == ts_type
-    assert coldata.meta["ts_type_src"][0] == "daily"
+    assert coldata.metadata["ts_type_src"][0] == "daily"
     if not flex:
-        assert coldata.meta["ts_type_src"][1] == ts_type_desired
+        assert coldata.metadata["ts_type_src"][1] == ts_type_desired
 
 
 def test_Colocator_model_ts_type_read_error(tm5_aero_stp):
@@ -158,7 +147,6 @@
     with pytest.raises(ColocationError) as e:
         col.run()
     assert str(e.value).startswith("Failed to load model data: TM5-met2010_CTRL-TEST (od550aer)")
->>>>>>> c9065089
 
 
 def test_Colocator_model_add_vars(tm5_aero_stp):
