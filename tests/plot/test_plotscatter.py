--- conflicted
+++ resolved
@@ -1,18 +1,10 @@
-<<<<<<< HEAD
-=======
 from contextlib import nullcontext as does_not_raise_exception
 
->>>>>>> ac997857
 import numpy as np
 import pytest
 from matplotlib.axes import Axes
 
 import pyaerocom.plot.plotscatter as mod
-<<<<<<< HEAD
-
-from ..conftest import does_not_raise_exception
-=======
->>>>>>> ac997857
 
 
 def test_plot_scatter():
