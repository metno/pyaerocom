--- conflicted
+++ resolved
@@ -1,8 +1,5 @@
-<<<<<<< HEAD
-=======
 from contextlib import nullcontext as does_not_raise_exception
 
->>>>>>> ac997857
 import numpy as np
 import pandas as pd
 import pytest
@@ -10,11 +7,6 @@
 from matplotlib.colors import BoundaryNorm
 
 import pyaerocom.plot.heatmaps as mod
-
-<<<<<<< HEAD
-from ..conftest import does_not_raise_exception
-=======
->>>>>>> ac997857
 
 
 def make_dataframe():
@@ -33,7 +25,6 @@
 one_nan[0, 0] = np.nan
 
 
-<<<<<<< HEAD
 @pytest.mark.parametrize(
     "args,raises",
     [
@@ -120,12 +111,8 @@
         ),
     ],
 )
+@pytest.mark.filterwarnings("ignore:More than 20 figures have been opened:RuntimeWarning")
 def test_df_to_heatmap(args, raises):
-=======
-])
-@pytest.mark.filterwarnings("ignore:More than 20 figures have been opened:RuntimeWarning")
-def test_df_to_heatmap(args,raises):
->>>>>>> ac997857
     with raises:
         val = mod.df_to_heatmap(**args)
         assert isinstance(val[0], Axes)