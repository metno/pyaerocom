--- conflicted
+++ resolved
@@ -1,14 +1,5 @@
-<<<<<<< HEAD
-=======
-#!/usr/bin/env python3
-# -*- coding: utf-8 -*-
-"""
-Created on Mon Nov 25 15:27:28 2019
-
-@author: jonasg
-"""
 import os
->>>>>>> 3660f0ed
+
 import iris
 import numpy as np
 import numpy.testing as npt
@@ -260,15 +251,9 @@
 def test_read_emep_colocate_emep_tm5(data_tm5, path_emep):
     # tempfix
     with pytest.raises(ValueError):
-<<<<<<< HEAD
         filepath = path_emep["monthly"]
-        r = ReadMscwCtm(path_emep["monthly"])
+        r = ReadMscwCtm(data_dir=os.path.split(path_emep["monthly"])[0])
         data_emep = r.read_var("concpm10", ts_type="monthly")
-=======
-        filepath = path_emep['monthly']
-        r = ReadMscwCtm(data_dir=os.path.split(path_emep['monthly'])[0])
-        data_emep = r.read_var('concpm10', ts_type='monthly')
->>>>>>> 3660f0ed
 
         # Change units and year to match TM5 data
         data_emep.change_base_year(2010)
