--- conflicted
+++ resolved
@@ -13,16 +13,11 @@
     ICOS_PATH = Path(const.OBSLOCS_UNGRIDDED[const.ICOS_NAME])
 except KeyError:
     pytest.mark.skip(reason=f"ICOS path not initialised due to non existence in CI")
-<<<<<<< HEAD
-
-=======
->>>>>>> 2b57ab8a
 
 VARS_DEFAULT = {"vmrco2"}
 VARS_PROVIDED = VARS_DEFAULT  # | {} add more if ever needed
 
 STATION_NAMES = ("bir", "gat", "hpb")
-
 
 
 @lustre_unavail
@@ -52,21 +47,13 @@
 @lustre_unavail
 def test_files(reader: ReadICOS):
     assert reader.files, "no stations files found"
-<<<<<<< HEAD
-    # assert len(reader.files) >= 3, "found less files than expected"
-=======
     assert len(reader.files) >= 1, "found less files than expected"
->>>>>>> 2b57ab8a
 
 
 @lustre_unavail
 def test_FOUND_FILES(reader: ReadICOS):
     assert reader.FOUND_FILES, "no stations files found"
-<<<<<<< HEAD
-    # assert len(reader.FOUND_FILES) >= 3, "found less files than expected"
-=======
     assert len(reader.FOUND_FILES) >= 1, "found less files than expected"
->>>>>>> 2b57ab8a
 
 
 @lustre_unavail
@@ -98,14 +85,8 @@
 @lustre_unavail
 @pytest.mark.parametrize("station", STATION_NAMES)
 def test_read(reader: ReadICOS, station_files: list[str]):
-<<<<<<< HEAD
-    # data = reader.read(VARS_PROVIDED, station_files, first_file=0, last_file=5)
-    # assert set(data.contains_vars) == VARS_PROVIDED
-    pass
-=======
     data = reader.read(VARS_PROVIDED, station_files, first_file=0, last_file=1)
     assert set(data.contains_vars) == VARS_PROVIDED
->>>>>>> 2b57ab8a
 
 
 @lustre_unavail
@@ -118,5 +99,4 @@
 
 @lustre_unavail
 def test_reader_gives_correct_mep_path(reader: ReadICOS):
-    assert str(ICOS_PATH) == reader.data_dir
-    assert True+    assert str(ICOS_PATH) == reader.data_dir