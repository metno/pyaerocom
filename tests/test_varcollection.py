import os
<<<<<<< HEAD
=======
from contextlib import nullcontext as does_not_raise_exception
>>>>>>> ac997857

import pytest

import pyaerocom.varcollection as mod
from pyaerocom import __dir__ as pyadir
from pyaerocom.exceptions import VariableDefinitionError
from pyaerocom.variable import Variable
<<<<<<< HEAD

from .conftest import does_not_raise_exception
=======
>>>>>>> ac997857

VAR_INI = os.path.join(pyadir, "data", "variables.ini")


def test_invalid_entries():
    col = mod.VarCollection(VAR_INI)
    invalid = []
    for var in col.all_vars:
        if "_" in var:
            invalid.append(var)

    assert len(invalid) == 0


def test_VAR_INI_exists():
    assert os.path.exists(VAR_INI)


def test_VARS_is_VarCollection():
    from pyaerocom import const

    assert isinstance(const.VARS, mod.VarCollection)


@pytest.mark.parametrize(
    "var_ini,raises",
    [
        (None, pytest.raises(ValueError)),
        ("/bla/blub", pytest.raises(FileNotFoundError)),
        (VAR_INI, does_not_raise_exception()),
    ],
)
def test_VarCollection___init__(var_ini, raises):
    with raises:
        col = mod.VarCollection(var_ini)


@pytest.mark.parametrize(
    "var_name,raises",
    [
        ("concpm10gt1", does_not_raise_exception()),
        ("concpm10", pytest.raises(VariableDefinitionError)),
    ],
)
def test_VarCollection_add_var(var_name, raises):
    var = Variable(var_name=var_name, units="ug m-3")
    col = mod.VarCollection(VAR_INI)
    with raises:
        col.add_var(var)
        all_vars = col.all_vars
        assert var.var_name in all_vars


@pytest.mark.parametrize(
    "var_name,raises",
    [
        ("concpm10gt1", pytest.raises(VariableDefinitionError)),
        ("concpm10", does_not_raise_exception()),
    ],
)
def test_VarCollection_delete_var(var_name, raises):
    var = Variable(var_name=var_name, units="ug m-3")
    col = mod.VarCollection(VAR_INI)
    with raises:
        col.delete_variable(var.var_name)
        assert var.var_name not in col.all_vars


@pytest.mark.parametrize(
    "var,raises",
    [
        ("bla", pytest.raises(VariableDefinitionError)),
        ("blablub42", does_not_raise_exception()),
        ("od550aer", does_not_raise_exception()),
    ],
)
def test_VarCollection_get_var(var, raises):
    col = mod.VarCollection(VAR_INI)
    add = Variable(var_name="blablub42")
    col.add_var(add)
    with raises:
        result = col.get_var(var)
        assert isinstance(result, Variable)


@pytest.mark.parametrize(
    "search_pattern,num,raises",
    [
        ("*blaaaaaaa*", 0, does_not_raise_exception()),
        ("dep*", 0, does_not_raise_exception()),
        ("od*", 25, does_not_raise_exception()),
        ("conc*", 70, does_not_raise_exception()),
    ],
)
def test_VarCollection_find(search_pattern, num, raises):
    col = mod.VarCollection(VAR_INI)
    with raises:
        result = col.find(search_pattern)
        assert len(result) == num


def test_VarCollection_delete_var_MULTIDEF():
    var = Variable(var_name="concpm10", units="ug m-3")
    col = mod.VarCollection(VAR_INI)
    col.all_vars.append("concpm10")
    with pytest.raises(VariableDefinitionError):
        col.delete_variable(var.var_name)


def test_VarCollection___dir__():
    col = mod.VarCollection(VAR_INI)
    result = dir(col)
    all_vars = col.all_vars

    assert len(result) == len(all_vars)
    assert result == sorted(all_vars)


@pytest.mark.parametrize("var,result", [("blablub", False), ("od550aer", True)])
def test_VarCollection___contains__(var, result):
    col = mod.VarCollection(VAR_INI)
    val = var in col
    assert val == result


def test_VarCollection___len__():
    col = mod.VarCollection(VAR_INI)
    assert len(col) > 0


def test_VarCollection___getitem__():
    col = mod.VarCollection(VAR_INI)
    assert isinstance(col["od550aer"], Variable)
    with pytest.raises(VariableDefinitionError):
        col["blaaaa"]


def test_VarCollection___repr__():
    assert repr(mod.VarCollection(VAR_INI)).startswith("VarCollection")


def test_VarCollection___str__():
    assert str(mod.VarCollection(VAR_INI)).startswith("VarCollection")<|MERGE_RESOLUTION|>--- conflicted
+++ resolved
@@ -1,8 +1,5 @@
 import os
-<<<<<<< HEAD
-=======
 from contextlib import nullcontext as does_not_raise_exception
->>>>>>> ac997857
 
 import pytest
 
@@ -10,11 +7,6 @@
 from pyaerocom import __dir__ as pyadir
 from pyaerocom.exceptions import VariableDefinitionError
 from pyaerocom.variable import Variable
-<<<<<<< HEAD
-
-from .conftest import does_not_raise_exception
-=======
->>>>>>> ac997857
 
 VAR_INI = os.path.join(pyadir, "data", "variables.ini")
 
