#!/usr/bin/env python3
# -*- coding: utf-8 -*-
"""
Created on Tue Feb 11 15:57:09 2020

@author: jonasg
"""
import enum
from pyaerocom import StationData, ColocatedData, Filter
import numpy as np
import pandas as pd
import xarray as xr


def _load_coldata_tm5_aeronet_from_scratch(file_path):
    from xarray import open_dataarray
    from pyaerocom import ColocatedData
    arr = open_dataarray(file_path)
    if '_min_num_obs' in arr.attrs:
        info = {}
        for val in arr.attrs['_min_num_obs'].split(';')[:-1]:
            to, fr, num = val.split(',')
            if not to in info:
                info[to] = {}
            if not fr in info[to]:
                info[to][fr] = {}
            info[to][fr] = int(num)
        arr.attrs['min_num_obs'] = info
    cd = ColocatedData()
    cd.data = arr
    return cd

def create_fake_station_data(addvars, varinfo, varvals, start, stop, freq,
                              meta):
    if isinstance(addvars, str):
        addvars = [addvars]
    stat = StationData()
    stat.update(**meta)
    dtime = pd.date_range(start, stop, freq=freq).values
    stat['dtime'] = dtime
    for var in addvars:
        if var in varinfo:
            stat.var_info[var] = varinfo[var]
        if isinstance(varvals, dict):
            val = varvals[var]
        else:
            val = varvals
        stat[var] = np.ones(len(dtime)) * val
    return stat

def create_fake_stationdata_list():
    stats = [
        create_fake_station_data('concpm10', {'concpm10': {'units' : 'ug m-3'}},
                                  10, '2010-01-01', '2010-12-31', 'd',
                                  {'awesomeness' : 10,
                                   'data_revision' : 20120101,
                                   'ts_type' : 'daily', 'latitude' : 10,
                                   'longitude' : 20, 'altitude' : 0,
                                   'station_name' : 'FakeSite'}),
        # overlaps with first one
        create_fake_station_data('concpm10', {'concpm10': {'units' : 'ug m-3'}},
                                  20, '2010-06-01', '2011-12-31', 'd',
                                  {'awesomeness' : 12,
                                   'data_revision' : 20110101,
                                   'ts_type' : 'daily', 'latitude' : 42.001,
                                   'longitude' : 20, 'altitude' : 0.1,
                                   'station_name' : 'FakeSite'}),

        # monthly, but missing ts_type and wrong unit
        create_fake_station_data('concpm10', {'concpm10': {'units' : 'mole mole-1'}},
                                  20, '2014-01-01', '2015-12-31', '3MS',
                                  {'awesomeness' : 2,
                                   'data_revision' : 20140101,
                                   'latitude' : 42.001,
                                   'longitude' : 20, 'altitude' : 0.1,
                                   'station_name' : 'FakeSite'}),

        # invalid ts_type
        create_fake_station_data('concpm10', {'concpm10': {'units' : 'ug m-3'}},
                                  20, '1850', '2020', '1000d',
                                  {'awesomeness' : 15,
                                   'data_revision' : 20130101,
                                   'ts_type' : '1000daily', 'latitude' : 42.001,
                                   'longitude' : 20, 'altitude' : 0.1,
                                   'station_name' : 'FakeSite'}),

        # new variable and monthly
        create_fake_station_data('od550aer', {'od550aer': {'units' : '1'}},
                                  1, '2005', '2012', 'MS',
                                  {'awesomeness' : 42,
                                   'data_revision' : 20200101,
                                   'ts_type' : 'monthly', 'latitude' : 42.001,
                                   'longitude' : 20, 'altitude' : 0.1,
                                   'station_name' : 'FakeSite'}),

        create_fake_station_data('od550aer', {'od550aer': {'units' : '1'}},
                                  0.1, '2008', '2009', '60d',
                                  {'awesomeness' : 46,
                                   'data_revision' : 20200101,
                                   'ts_type' : '60daily', 'latitude' : 22.001,
                                   'longitude' : 10, 'altitude' : 100,
                                   'station_name' : 'FakeSite2'})
        ]

    stat_werr = create_fake_station_data('od550aer', {'od550aer': {'units' : '1'}},
                                  0.2, '2010', '2016', '10d',
                                  {'awesomeness' : 30,
                                   'data_revision' : 20200101,
                                   'ts_type' : '10daily', 'latitude' : 22.001,
                                   'longitude' : 10, 'altitude' : 100,
                                   'station_name' : 'FakeSite2'})
    stat_werr.data_err['od550aer'] = np.ones(len(stat_werr.dtime))*9999
    stats.append(stat_werr)
    return stats

def _create_fake_coldata_3d():
    var = 'concpm10'
    filter_name = 'WORLD-wMOUNTAINS'
    regfilter = Filter(name=filter_name)

    dtime = pd.date_range('2000-01-01', '2019-12-31', freq='MS') + np.timedelta64(14, 'D')

    lats = [-80, 0, 70, 0.1]
    lons = [-150, 0, 100, 0.1]
    alts = [0, 100, 2000, 10]

    timenum = len(dtime)
    statnum = len(lats)
    c = 1
    statnames = []
    for lat in lats:
        statnames.append(f'FakeStation{c}')
        c+=1
    data = np.ones((2, timenum, statnum))
    xrange_modulation = np.linspace(0,np.pi*40, timenum)
    data[1] += 0.1 #+10% model bias

    # 1. SITE: modify first site (sin , cos waves)
    data[0,:,0] += np.sin(xrange_modulation)
    data[1,:,0] += np.cos(xrange_modulation) # phase shifted to obs

    years = dtime.year.values
    # 2. SITE: modify second site (yearly stepwise increase, double as
    # pronounced in obs than in model)
    c = 0
    for year in np.unique(years):
        mask = years == year
        data[0,mask,1] += c*0.4
        data[1,mask,1] += c*0.2

    # set the first and last 10 months of obs to NaN to violate 25% coverage
    # constraint of first and last year to test option annual_stats_constrained
    # in json conversion routines
    data[0,:10,1] = np.nan
    data[0,-10:,1] = np.nan

    # 3 SITE: add noise to model and obs
    data[0,:,2] += np.random.rand(timenum)
    data[1,:,2] += np.random.rand(timenum)

    meta = {
            'data_source'       :   ['fakeobs',
                                     'fakemod'],
            'var_name'          :   [var,var],
            'ts_type'           :   'monthly', # will be updated below if resampling
            'filter_name'       :   filter_name,
            'ts_type_src'       :   ['monthly', 'daily'],
            'start_str'         :   dtime[0].strftime('%Y%m%d'),
            'stop_str'          :   dtime[-1].strftime('%Y%m%d'),
            'var_units'         :   ['ug m-3','ug m-3'],
            'vert_scheme'       :   'surface',
            'data_level'        :   3,
            'revision_ref'      :   '20210409',
            'from_files'        :   [],
            'from_files_ref'    :   None,
            'stations_ignored'  :   None,
            'colocate_time'     :   False,
            'obs_is_clim'       :   False,
            'pyaerocom'         :   '0.11.0',
            'min_num_obs'       :   dict(monthly=dict(daily=15),
                                         daily=dict(hourly=12)
                                         ),
            'resample_how'      :   dict(monthly=dict(daily='sum'),
                                         daily=dict(hourly='max')
                                         )
            }


    meta.update(regfilter.to_dict())


    # create coordinates of DataArray
    coords = {'data_source' : meta['data_source'],
              'time'        : dtime,
              'station_name': statnames,
              'latitude'    : ('station_name', lats),
              'longitude'   : ('station_name', lons),
              'altitude'    : ('station_name', alts)
              }

    dims = ['data_source', 'time', 'station_name']
    cd = ColocatedData(data=data, coords=coords, dims=dims, name=var,
                         attrs=meta)

    return cd


def _create_fake_trends_coldata_3d():
    var = 'concpm10'
    filter_name = 'WORLD-wMOUNTAINS'
    regfilter = Filter(name=filter_name)

    dtime = pd.date_range('2000-01-01', '2019-12-31', freq='MS') + np.timedelta64(14, 'D')

    lats = [-80, 0, 70, 0.1]
    lons = [-150, 0, 100, 0.1]
    alts = [0, 100, 2000, 10]

    timenum = len(dtime)
    statnum = len(lats)
    
    statnames = [f'FakeStation{c}' for c in range(statnum)]
    
    data = np.ones((2, timenum, statnum))
    xrange_modulation = np.linspace(0,np.pi*40, timenum)
    #data[1] += 0.1 #+10% model bias

    # Sets seed to always get same trends
    #np.random.seed(13)

    trend_slops = [1, 2, 50, -3]
    
    xs = np.linspace(0,20,timenum)
    for i, s in enumerate(trend_slops):
<<<<<<< HEAD
        data[0,:,i] = s*xs + np.random.rand(timenum)*0.01
        data[1,:,i] = s*xs + np.random.rand(timenum)*0.01 # phase shifted to obs  
=======
        data[0,:,i] = s*xs 
        data[1,:,i] = s*xs 
>>>>>>> 2633a630


    meta = {
            'data_source'       :   ['fakeobs',
                                     'fakemod'],
            'var_name'          :   [var,var],
            'ts_type'           :   'monthly', # will be updated below if resampling
            'filter_name'       :   filter_name,
            'ts_type_src'       :   ['monthly', 'daily'],
            'start_str'         :   dtime[0].strftime('%Y%m%d'),
            'stop_str'          :   dtime[-1].strftime('%Y%m%d'),
            'var_units'         :   ['ug m-3','ug m-3'],
            'vert_scheme'       :   'surface',
            'data_level'        :   3,
            'revision_ref'      :   '20210409',
            'from_files'        :   [],
            'from_files_ref'    :   None,
            'stations_ignored'  :   None,
            'colocate_time'     :   False,
            'obs_is_clim'       :   False,
            'pyaerocom'         :   '0.11.0',
            'min_num_obs'       :   dict(monthly=dict(daily=15),
                                         daily=dict(hourly=12)
                                         ),
            'resample_how'      :   dict(monthly=dict(daily='sum'),
                                         daily=dict(hourly='max')
                                         )
            }


    meta.update(regfilter.to_dict())


    # create coordinates of DataArray
    coords = {'data_source' : meta['data_source'],
              'time'        : dtime,
              'station_name': statnames,
              'latitude'    : ('station_name', lats),
              'longitude'   : ('station_name', lons),
              'altitude'    : ('station_name', alts)
              }

    dims = ['data_source', 'time', 'station_name']
    cd = ColocatedData(data=data, coords=coords, dims=dims, name=var,
                         attrs=meta)

    return cd

def _create_fake_coldata_3d_hourly():
    var = 'vmro3'
    filter_name = 'WORLD-wMOUNTAINS'
    regfilter = Filter(name=filter_name)

    dtime = pd.date_range('2018-01-10T00:00:00', '2018-01-17T23:59:00', freq='h')

    lats = [-80]
    lons = [-150]
    alts = [10]

    timenum = len(dtime)
    statnum = len(lats)
    c = 1
    statnames = []
    for lat in lats:
        statnames.append(f'FakeStation{c}')
        c+=1
    data = np.ones((2, timenum, statnum))
    xrange_modulation = np.linspace(0,np.pi*40, timenum)
    signal = np.sin(xrange_modulation)
    data[1] += 0.1 #+10% model bias

    # 1. SITE: modify first site (sin , cos waves)
    data[0,:,0] += signal
    data[1,:,0] += signal
    data[0, :36, 0] = np.nan # invalidate first 1.5 days in obs


    meta = {
            'data_source'       :   ['fakeobs',
                                     'fakemod'],
            'var_name'          :   [var,var],
            'ts_type'           :   'hourly',
            'filter_name'       :   filter_name,
            'var_units'         :   ['nmole mole-1','nmole mole-1'],
            'min_num_obs'       :   dict(hourly=dict(minutely=15),
                                         minutely=dict(secondly=15)
                                         )
            }


    meta.update(regfilter.to_dict())


    # create coordinates of DataArray
    coords = {'data_source' : meta['data_source'],
              'time'        : dtime,
              'station_name': statnames,
              'latitude'    : ('station_name', lats),
              'longitude'   : ('station_name', lons),
              'altitude'    : ('station_name', alts)
              }

    dims = ['data_source', 'time', 'station_name']
    cd = ColocatedData(data=data, coords=coords, dims=dims, name=var,
                         attrs=meta)

    return cd

def _create_fake_timeseries_hourly():
    cd = _create_fake_coldata_3d_hourly()
    obs = cd.data.data[0,:,0]
    return pd.Series(obs, index=cd.data.time.data)

def _create_fake_coldata_4d():
    _lats_fake = np.arange(30,60,10)
    _lons_fake = np.arange(10,30,10)
    _time_fake = pd.date_range('2010-01', '2010-03', freq='MS')
    _data_fake = np.ones((2, len(_time_fake), len(_lats_fake), len(_lons_fake)))

    coords = {'data_source' : ['obs', 'mod'],
              'time'        : _time_fake,
              'latitude'    : _lats_fake,
              'longitude'   : _lons_fake
              }

    dims = ['data_source', 'time', 'latitude', 'longitude']
    # set some obs vals NaN
    _data_fake[0,:,1,1] = np.nan
    _data_fake[0,0,0,0] = np.nan
    meta = {'ts_type' : 'monthly'}
    return ColocatedData(data=_data_fake, coords=coords, dims=dims, attrs=meta)

def _create_fake_coldata_5d():
    _lats_fake = [10,20]
    _lons_fake = [42,43]
    _time_fake = pd.date_range('2010-01', '2010-03', freq='MS')
    _wvl_fake = [100,200,300]
    _data_fake = np.ones((2, len(_time_fake), len(_lats_fake), len(_lons_fake), len(_wvl_fake)))

    coords = {'data_source' : ['fakeobs', 'fakemod'],
              'time'        : _time_fake,
              'latitude'    : _lats_fake,
              'longitude'   : _lons_fake,
              'wvl'         : _wvl_fake
              }

    dims = ['data_source', 'time', 'latitude', 'longitude','wvl']
    # set all NaN in one obs coordinate
    arr = xr.DataArray(data=_data_fake, coords=coords, dims=dims)
    cd = ColocatedData(np.ones((2,2,2)))
    cd.data = arr
    return cd

def _create_fake_MSCWCtm_data():
    _lats_fake = np.linspace(30,82,10)
    _lons_fake = np.linspace(-25,90,15)
    _time_fake = pd.date_range('2019-01','2019-06', freq='MS')
    _data_fake = np.random.randn(_time_fake.shape[0],_lats_fake.shape[0],_lons_fake.shape[0])
    
    coords = {'time' : _time_fake,
              'lat'  : _lats_fake,
              'lon'  : _lons_fake}
    
    dims = ['time', 'lat', 'lon']
    
    arr = xr.DataArray(data=_data_fake, coords=coords, dims=dims)
    
    return arr

import iris
from cf_units import Unit

def make_dummy_cube_3D(startstr='days since 2010-01-01 00:00',
                       timenum=365, dtype=float):
    lat_range = (-30, 30)
    lon_range = (-10, 10)
    lat_res_deg=lon_res_deg=5
    times = np.arange(timenum)
    time_unit = Unit(startstr, calendar='gregorian')


    lons = np.arange(lon_range[0]+lon_res_deg/2, lon_range[1]+lon_res_deg/2,
                     lon_res_deg)
    lats = np.arange(lat_range[0]+lat_res_deg/2, lat_range[1]+lat_res_deg/2,
                     lat_res_deg)

    latdim = iris.coords.DimCoord(lats, var_name='lat',
                                  standard_name='latitude',
                                  circular=False,
                                  units=Unit('degrees'))

    londim = iris.coords.DimCoord(lons, var_name='lon',
                                  standard_name='longitude',
                                  circular=False,
                                  units=Unit('degrees'))

    timedim = iris.coords.DimCoord(times, var_name='time',
                                   standard_name='time',
                                   units=time_unit)

    latdim.guess_bounds()
    londim.guess_bounds()
    dummy = iris.cube.Cube(np.ones((len(times), len(lats), len(lons))),
                           units='1')

    dummy.add_dim_coord(latdim, 1)
    dummy.add_dim_coord(londim, 2)
    dummy.add_dim_coord(timedim, 0)
    dummy.var_name = 'dummy_grid'

    dummy.data = dummy.data.astype(dtype)
    for coord in dummy.coords():
        coord.points = coord.points.astype(dtype)
    return dummy

if __name__ == '__main__':
    import matplotlib.pyplot as plt
    plt.close('all')
    cube = make_dummy_cube_3D(dtype=float)
    print(cube.coord('time').points.dtype)




<|MERGE_RESOLUTION|>--- conflicted
+++ resolved
@@ -232,13 +232,8 @@
     
     xs = np.linspace(0,20,timenum)
     for i, s in enumerate(trend_slops):
-<<<<<<< HEAD
-        data[0,:,i] = s*xs + np.random.rand(timenum)*0.01
-        data[1,:,i] = s*xs + np.random.rand(timenum)*0.01 # phase shifted to obs  
-=======
         data[0,:,i] = s*xs 
         data[1,:,i] = s*xs 
->>>>>>> 2633a630
 
 
     meta = {
