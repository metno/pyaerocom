from __future__ import annotations

import os
import re
from pathlib import Path
from typing import Type

import cf_units
import numpy as np
import pytest
import xarray as xr

import pyaerocom.exceptions as exc
from pyaerocom import get_variable
from pyaerocom.griddeddata import GriddedData
from pyaerocom.io.read_mscw_ctm import ReadEMEP, ReadMscwCtm

from .._conftest_helpers import _create_fake_MSCWCtm_data
from ..conftest import EMEP_DIR, data_unavail

VAR_MAP = {
    "abs550aer": "AAOD_550nm",
    "abs550bc": "AAOD_EC_550nm",
    "absc550aer": "AbsCoeff",
    "absc550dryaer": "AbsCoeff",
    "ac550aer": "AbsCoef_surf",
    "drybc": "DDEP_EC_m2Grid",
    "drydust": "DDEP_DUST_m2Grid",
    "drynh4": "DDEP_NH4_f_m2Grid",
    "dryno3": "DDEP_TNO3_m2Grid",
    "dryoa": "DDEP_OM25_m2Grid",
    "dryso2": "DDEP_SO2_m2Grid",
    "dryso4": "DDEP_SO4_m2Grid",
    "dryss": "DDEP_SS_m2Grid",
    "ec550aer": "EXT_550nm",
    "ec550dryaer": "EXTdry_550nm",
    "emidust": "DUST_flux",
    "emisnox": "Emis_mgm2_nox",
    "emisox": "Emis_mgm2_sox",
    "loadbc": "COLUMN_EC_kmax",
    "loaddust": "COLUMN_DUST_kmax",
    "loadnh4": "COLUMN_NH4_F_kmax",
    "loadno3": "COLUMN_TNO3_kmax",
    "loadoa": "COLUMN_OM25_kmax",
    "loadso2": "COLUMN_SO2_kmax",
    "loadso4": "COLUMN_SO4_kmax",
    "loadss": "COLUMN_SS_kmax",
    "mmrbc": "D3_mmr_EC",
    "mmrdust": "D3_mmr_DUST",
    "mmrnh4": "D3_mmr_NH4_F",
    "mmrno3": "D3_mmr_TNO3",
    "mmroa": "D3_mmr_OM25",
    "mmrso2": "D3_mmr_SO2",
    "mmrso4": "D3_mmr_SO4",
    "mmrss": "D3_mmr_SS",
    "od350aer": "AOD_350nm",
    "od440aer": "AOD_440nm",
    "od550aer": "AOD_550nm",
    "od550bc": "AOD_EC_550nm",
    "od550dust": "AOD_DUST_550nm",
    "od550lt1aer": "AOD_PMFINE_550nm",
    "od550nh4": "AOD_NH4_F_550nm",
    "od550no3": "AOD_TNO3_550nm",
    "od550oa": "AOD_OC_550nm",
    "od550so4": "AOD_SO4_550nm",
    "od550ss": "AOD_SS_550nm",
    "od870aer": "AOD_870nm",
    "concaeroh2o": "SURF_PM25water",
    "concbcc": "SURF_ug_ECCOARSE",
    "concbcf": "SURF_ug_ECFINE",
    "concdust": "SURF_ug_DUST",
    "conchno3": "SURF_ug_HNO3",
    "concnh3": "SURF_ug_NH3",
    "concnh4": "SURF_ug_NH4_F",
    "concno2": "SURF_ug_NO2",
    "concno3c": "SURF_ug_NO3_C",
    "concno3f": "SURF_ug_NO3_F",
    "concno": "SURF_ug_NO",
    "conco3": "SURF_ug_O3",
    "concoac": "SURF_ug_PM_OMCOARSE",
    "concoaf": "SURF_ug_PM_OM25",
    "concpm10": "SURF_ug_PM10_rh50",
    "concpm25": "SURF_ug_PM25_rh50",
    "concrdn": "SURF_ugN_RDN",
    "concso2": "SURF_ug_SO2",
    "concso4": "SURF_ug_SO4",
    "concss": "SURF_ug_SS",
    "concssf": "SURF_ug_SEASALT_F",
    "concCocpm25": "SURF_ugC_PM_OM25",
    "vmro32m": "SURF_2MO3",
    "vmro3max": "SURF_MAXO3",
    "vmro3": "SURF_ppb_O3",
    "vmrco": "SURF_ppb_CO",
    "vmrc2h6": "SURF_ppb_C2H6",
    "vmrc2h4": "SURF_ppb_C2H4",
    "vmrhcho": "SURF_ppb_HCHO",
    "vmrglyoxal": "SURF_ppb_GLYOX",
    "vmrisop": "SURF_ppb_C5H8",
    "wetbc": "WDEP_EC",
    "wetdust": "WDEP_DUST",
    "wetnh4": "WDEP_NH4_f",
    "wetno3": "WDEP_TNO3",
    "wetoa": "WDEP_OM25",
    "wetoxn": "WDEP_OXN",
    "wetrdn": "WDEP_RDN",
    "wetso2": "WDEP_SO2",
    "wetso4": "WDEP_SO4",
    "wetoxs": "WDEP_SOX",
    "wetss": "WDEP_SS",
    "z3d": "Z_MID",
    "prmm": "WDEP_PREC",
    "concecpm25": "SURF_ug_ECFINE",
    "concssc": "SURF_ug_SEASALT_C",
    "dryoxn": "DDEP_OXN_m2Grid",
    "dryoxs": "DDEP_SOX_m2Grid",
    "dryrdn": "DDEP_RDN_m2Grid",
}


@pytest.fixture(scope="module")
def reader():
    return ReadMscwCtm()


<<<<<<< HEAD
@pytest.mark.parametrize(
    "filepath,data_id,data_dir,check,raises",
    [
        (
            EMEP_DIR + "/Base_month.nc",
            None,
            None,
            {"data_id": "EMEP_2017", "data_dir": EMEP_DIR},
            does_not_raise_exception(),
        ),
        (
            None,
            None,
            None,
            {
                "_data_dir": None,
                "_filename": "Base_day.nc",
                "_filedata": None,
                "_file_mask": None,
                "_files": None,
            },
            does_not_raise_exception(),
        ),
        ("blaaa", None, None, {}, pytest.raises(FileNotFoundError)),
        (EMEP_DIR, None, None, {}, pytest.raises(ValueError)),
        (None, None, "blaaaa", {}, pytest.raises(FileNotFoundError)),
        (None, None, EMEP_DIR + "/Base_month.nc", {}, pytest.raises(ValueError)),
    ],
)
def test_ReadMscwCtm__init__(filepath, data_id, data_dir, check, raises):
    with raises:
        reader = ReadMscwCtm(filepath, data_id, data_dir)
        for key, val in check.items():
            _val = getattr(reader, key)
            assert val == _val


@pytest.mark.parametrize(
    "value, raises",
    [
        (EMEP_DIR, does_not_raise_exception()),
        (None, pytest.raises(TypeError)),
        ("", pytest.raises(FileNotFoundError)),
    ],
)
def test_ReadMscwCtm_data_dir(value, raises):
    reader = ReadMscwCtm()
    with raises:
=======
def test_ReadMscwCtm__init__():
    reader = ReadMscwCtm("EMEP_2017", EMEP_DIR)
    assert getattr(reader, "data_id") == "EMEP_2017"
    assert getattr(reader, "data_dir") == EMEP_DIR


def test_ReadMscwCtm__init___error():
    data_dir = "not_a_real_path"
    with pytest.raises(FileNotFoundError) as e:
        ReadMscwCtm(None, data_dir)
    assert str(e.value) == data_dir


def test_ReadMscwCtm_data_dir():
    reader = ReadMscwCtm(EMEP_DIR)
    reader.data_dir = EMEP_DIR
    assert Path(reader.data_dir) == Path(EMEP_DIR)


@pytest.mark.parametrize(
    "value,exception,error",
    [
        (None, ValueError, "Data dir None needs to be a dictionary or a file"),
        ("not_a_real_path", FileNotFoundError, "not_a_real_path"),
    ],
)
def test_ReadMscwCtm_data_dir_error(value, exception, error: str):
    reader = ReadMscwCtm(value)
    with pytest.raises(exception) as e:
>>>>>>> 3660f0ed
        reader.data_dir = value
    assert str(e.value) == error


<<<<<<< HEAD
@pytest.mark.parametrize(
    "value, raises",
    [
        ("", does_not_raise_exception()),
        (None, pytest.raises(ValueError)),
    ],
)
def test_ReadMscwCtm_filename(value, raises):
    reader = ReadMscwCtm()
    with raises:
        reader.filename = value
        assert reader.filename == value


@pytest.mark.parametrize(
    "value, raises, fmask, num_matches",
    [
        (EMEP_DIR, does_not_raise_exception(), "Base_*.nc", 3),
        ("/tmp", pytest.raises(FileNotFoundError), "", 0),
    ],
)
def test__ReadMscwCtm__check_files_in_data_dir(value, raises, fmask, num_matches):
=======
def test__ReadMscwCtm__check_files_in_data_dir():
    reader = ReadMscwCtm()
    value = EMEP_DIR
    mask, matches = reader._check_files_in_data_dir(value)
    assert mask == "Base_*.nc"
    assert len(matches) == 3


def test__ReadMscwCtm__check_files_in_data_dir_error():
>>>>>>> 3660f0ed
    reader = ReadMscwCtm()
    with pytest.raises(FileNotFoundError):
        reader._check_files_in_data_dir("/tmp")



def test_ReadMscwCtm_ts_type():
    reader = ReadMscwCtm()
    assert reader.ts_type == "daily"


def test_ReadMscwCtm_var_map():
    var_map = ReadMscwCtm().var_map
    assert isinstance(var_map, dict)
    assert var_map == VAR_MAP


@data_unavail
@pytest.mark.parametrize(
<<<<<<< HEAD
    "var_name, ts_type, raises",
    [
        ("blaaa", "daily", pytest.raises(exc.VariableDefinitionError)),
        ("od550gt1aer", "daily", pytest.raises(exc.VarNotAvailableError)),
        ("vmro3", "daily", does_not_raise_exception()),
        ("vmro3", None, does_not_raise_exception()),
        ("concpmgt25", "daily", does_not_raise_exception()),
    ],
)
def test_ReadMscwCtm_read_var(path_emep, var_name, ts_type, raises):
    r = ReadMscwCtm(data_dir=path_emep["data_dir"])
    with raises:
        data = r.read_var(var_name, ts_type)
        assert isinstance(data, GriddedData)
        if ts_type is not None:
            assert data.ts_type == ts_type
        assert data.ts_type is not None
        assert data.ts_type == r.ts_type
=======
    "var_name, ts_type", [("vmro3", "daily"), ("vmro3", None), ("concpmgt25", "daily")]
)
def test_ReadMscwCtm_read_var(var_name: str, ts_type: str):
    reader = ReadMscwCtm(data_dir=EMEP_DIR)
    data = reader.read_var(var_name, ts_type)
    assert isinstance(data, GriddedData)
    if ts_type is not None:
        assert data.ts_type == ts_type
    assert data.ts_type is not None
    assert data.ts_type == reader.ts_type

>>>>>>> 3660f0ed


@data_unavail
@pytest.mark.parametrize(
<<<<<<< HEAD
    "var_name, ts_type, raises",
    [
        ("blaaa", "daily", pytest.raises(KeyError)),
        ("concpmgt25", "daily", does_not_raise_exception()),
        ("concpmgt25", "monthly", does_not_raise_exception()),
    ],
)
def test_ReadMscwCtm__compute_var(path_emep, var_name, ts_type, raises):
    r = ReadMscwCtm(data_dir=path_emep["data_dir"])
    with raises:
        data = r._compute_var(var_name, ts_type)
        assert isinstance(data, xr.DataArray)
=======
    "var_name, ts_type, exception, error",
    [
        (
            "blaaa",
            "daily",
            exc.VariableDefinitionError,
            "Error (VarCollection): input variable blaaa is not supported",
        ),
        ("od550gt1aer", "daily", exc.VarNotAvailableError, "od550gt1aer"),
    ],
)
def test_ReadMscwCtm_read_var_error(
    var_name: str, ts_type: str, exception: Type[Exception], error: str
):
    reader = ReadMscwCtm(data_dir=EMEP_DIR)
    with pytest.raises(exception) as e:
        reader.read_var(var_name, ts_type)
    assert str(e.value) == error


@data_unavail
@pytest.mark.parametrize(
    "var_name, ts_type",
    [
        ("concpmgt25", "daily"),
        ("concpmgt25", "monthly"),
    ],
)
def test_ReadMscwCtm__compute_var(var_name, ts_type):
    reader = ReadMscwCtm(data_dir=EMEP_DIR)
    data = reader._compute_var(var_name, ts_type)
    assert isinstance(data, xr.DataArray)


@data_unavail
def test_ReadMscwCtm__compute_var_error():
    reader = ReadMscwCtm(data_dir=EMEP_DIR)
    with pytest.raises(KeyError):
        reader._compute_var("blaaa", "daily")

>>>>>>> 3660f0ed


@data_unavail
def test_ReadMscwCtm_data(path_emep):
<<<<<<< HEAD
    path = path_emep["daily"]
    r = ReadMscwCtm(filepath=path)
=======
    path = EMEP_DIR
    reader = ReadMscwCtm(data_dir=path)
>>>>>>> 3660f0ed

    vars_provided = reader.vars_provided
    assert isinstance(vars_provided, list)
    assert "vmro3" in vars_provided

<<<<<<< HEAD
    data = r.read_var("vmro3", ts_type="daily")
=======
    data = reader.read_var("vmro3", ts_type="daily")
>>>>>>> 3660f0ed
    assert isinstance(data, GriddedData)
    assert data.time.long_name == "time"
    assert data.time.standard_name == "time"
    assert data.ts_type == "daily"

<<<<<<< HEAD
    data = r.read_var("vmro3")
=======
    data = reader.read_var("vmro3")
>>>>>>> 3660f0ed
    assert isinstance(data, GriddedData)
    assert data.time.long_name == "time"
    assert data.time.standard_name == "time"
    assert data.ts_type == "daily"


@data_unavail
def test_ReadMscwCtm_directory(path_emep):
<<<<<<< HEAD
    data_dir = path_emep["data_dir"]
    r = ReadMscwCtm(data_dir=data_dir)
    assert r.data_dir == data_dir
    vars_provided = r.vars_provided
    assert "vmro3" in vars_provided
    assert "concpm10" in vars_provided
    assert "concno2" in vars_provided
    paths = r._files
=======
    data_dir = EMEP_DIR
    reader = ReadMscwCtm(data_dir=data_dir)
    assert reader.data_dir == data_dir
    vars_provided = reader.vars_provided
    assert "vmro3" in vars_provided
    assert "concpm10" in vars_provided
    assert "concno2" in vars_provided
    paths = reader.filepaths
>>>>>>> 3660f0ed
    assert len(paths) == 3


@pytest.mark.parametrize(
<<<<<<< HEAD
    "files, ts_types, raises",
    [
        ([], [], pytest.raises(AttributeError)),
        (
            ["Base_hour.nc", "test.nc", "Base_month.nc", "Base_day.nc", "Base_fullrun.nc"],
            ["hourly", "monthly", "daily", "yearly"],
            does_not_raise_exception(),
        ),
    ],
)
def test_ReadMscwCtm_ts_types(files, ts_types, raises, tmpdir):
    ddir = None
    for filename in files:
        open(os.path.join(tmpdir, filename), "w").close()
        ddir = str(tmpdir)
    with raises:
        r = ReadMscwCtm(data_dir=ddir)
        assert sorted(r.ts_types) == sorted(ts_types)


@pytest.mark.parametrize(
    "filename,ts_type, raises",
    [
        ("Base_hour.nc", "hourly", does_not_raise_exception()),
        ("Base_month.nc", "monthly", does_not_raise_exception()),
        ("Base_day.nc", "daily", does_not_raise_exception()),
        ("Base_fullrun", "yearly", does_not_raise_exception()),
        ("blaaa", "yearly", pytest.raises(ValueError)),
    ],
)
def test_ReadMscwCtm_ts_type_from_filename(reader, filename, ts_type, raises):
    with raises:
        assert reader.ts_type_from_filename(filename) == ts_type


@pytest.mark.parametrize(
    "filename,ts_type, raises",
    [
        ("Base_hour.nc", "hourly", does_not_raise_exception()),
        ("Base_month.nc", "monthly", does_not_raise_exception()),
        ("Base_day.nc", "daily", does_not_raise_exception()),
        ("Base_fullrun.nc", "yearly", does_not_raise_exception()),
        ("", "blaaa", pytest.raises(ValueError)),
    ],
)
def test_ReadMscwCtm_filename_from_ts_type(reader, filename, ts_type, raises):
=======
    "filename,ts_type",
    [
        ("Base_hour.nc", "hourly"),
        ("Base_month.nc", "monthly"),
        ("Base_day.nc", "daily"),
        ("Base_fullrun", "yearly"),
    ],
)
def test_ReadMscwCtm_ts_type_from_filename(reader, filename, ts_type):
    assert reader.ts_type_from_filename(filename) == ts_type


def test_ReadMscwCtm_ts_type_from_filename_error(reader):
    with pytest.raises(ValueError) as e:
        reader.ts_type_from_filename("blaaa")
    assert str(e.value) == "Failed to retrieve ts_type from filename blaaa"


@pytest.mark.parametrize(
    "filename,ts_type",
    [
        ("Base_hour.nc", "hourly"),
        ("Base_month.nc", "monthly"),
        ("Base_day.nc", "daily"),
        ("Base_fullrun.nc", "yearly"),
    ],
)
def test_ReadMscwCtm_filename_from_ts_type(reader, filename, ts_type):
>>>>>>> 3660f0ed
    reader._file_mask = reader.FILE_MASKS[0]
    assert reader.filename_from_ts_type(ts_type) == filename


def test_ReadMscwCtm_filename_from_ts_type_error(reader):
    reader._file_mask = reader.FILE_MASKS[0]
    with pytest.raises(ValueError) as e:
        reader.filename_from_ts_type("blaaa")
    assert str(e.value) == "failed to infer filename from input ts_type=blaaa"


def test_ReadMscwCtm_years_avail():
    reader = ReadMscwCtm(data_dir=EMEP_DIR)
    assert reader.years_avail == ["2017"]

<<<<<<< HEAD

def test_ReadMscwCtm_years_avail(path_emep):
    data_dir = path_emep["data_dir"]
    r = ReadMscwCtm(data_dir=data_dir)
    assert r.years_avail == [2017]
=======
>>>>>>> 3660f0ed


def test_ReadMscwCtm_preprocess_units():
    units = ""
    prefix = "AOD"
    assert ReadMscwCtm().preprocess_units(units, prefix) == "1"
<<<<<<< HEAD

=======
>>>>>>> 3660f0ed


def test_ReadMscwCtm_open_file():
    reader = ReadMscwCtm()
    with pytest.raises(AttributeError):
        reader.open_file()
<<<<<<< HEAD
    reader.data_dir = path_emep["data_dir"]
=======
    reader.data_dir = EMEP_DIR
>>>>>>> 3660f0ed
    data = reader.open_file()
    assert isinstance(data["2017"], xr.Dataset)
    assert reader._filedata is data


@pytest.mark.parametrize(
<<<<<<< HEAD
    "var_name, value, raises",
    [
        ("blaa", True, pytest.raises(exc.VariableDefinitionError)),
        ("od550gt1aer", False, does_not_raise_exception()),
        ("absc550aer", True, does_not_raise_exception()),
        ("concpm10", True, does_not_raise_exception()),
        ("sconcpm10", True, does_not_raise_exception()),
    ],
)
def test_ReadMscwCtm_has_var(reader, var_name, value, raises):
    with raises:
        assert reader.has_var(var_name) == value


@pytest.mark.parametrize(
    "value, raises",
    [
        (None, pytest.raises(TypeError)),
        ("", pytest.raises(FileNotFoundError)),
        ("/tmp", pytest.raises(FileNotFoundError)),
        (EMEP_DIR, pytest.raises(FileNotFoundError)),
        (EMEP_DIR + "/Base_month.nc", does_not_raise_exception()),
    ],
)
def test_ReadMscwCtm_filepath(reader, value, raises):
    with raises:
=======
    "var_name, value",
    [
        ("od550gt1aer", False),
        ("absc550aer", True),
        ("concpm10", True),
        ("sconcpm10", True),
    ],
)
def test_ReadMscwCtm_has_var(reader, var_name, value):
    assert reader.has_var(var_name) == value


def test_ReadMscwCtm_has_var_error(reader):
    with pytest.raises(exc.VariableDefinitionError) as e:
        reader.has_var("blaa")
    assert str(e.value) == "Error (VarCollection): input variable blaa is not supported"


def test_ReadMscwCtm_filepath(reader):
    path = Path(EMEP_DIR) / "Base_month.nc"
    reader.filepath = str(path)
    assert Path(reader.filepath) == path


@pytest.mark.parametrize(
    "value, exception, error",
    [
        (None, TypeError, "needs to be a string"),
        ("", FileNotFoundError, ""),
        (
            "/tmp",
            FileNotFoundError,
            "No valid model files could be found in / for any of the supported file masks: ['Base_*.nc']",
        ),
    ],
)
def test_ReadMscwCtm_filepath_error(reader, value, exception, error):
    with pytest.raises(exception) as e:
>>>>>>> 3660f0ed
        reader.filepath = value
    assert str(e.value) == error



def test_ReadMscwCtm__str__():
    assert str(ReadMscwCtm()) == "ReadMscwCtm"


def test_ReadMscwCtm__repr__():
    assert repr(ReadMscwCtm()) == "ReadMscwCtm"


def test_ReadEMEP__init__():
    assert isinstance(ReadEMEP(), ReadMscwCtm)


<<<<<<< HEAD
def create_emep_dummy_data(tempdir, freq, vars_and_units):
    assert isinstance(vars_and_units, dict)
    reader = ReadMscwCtm()
    outdir = os.path.join(tempdir, "emep")
    os.makedirs(outdir, exist_ok=True)
    outfile = os.path.join(outdir, f"Base_{freq}.nc")
    tst = reader.FREQ_CODES[freq]
    varmap = reader.var_map
    ds = xr.Dataset()
    for var, unit in vars_and_units.items():
        emep_var = varmap[var]
        arr = _create_fake_MSCWCtm_data(tst=tst)
        arr.attrs["units"] = unit
        arr.attrs["var_name"] = emep_var
        ds[emep_var] = arr
    ds.to_netcdf(outfile)
    assert os.path.exists(outfile)
    return outdir
=======
def emep_data_path(tmp_path: Path, freq: str | list[str], vars_and_units: dict[str, str]) -> Path:

    reader = ReadMscwCtm()
    varmap = reader.var_map

    root = tmp_path / "emep"
    frequencies = freq if isinstance(freq, list) else [freq]
    for freq in frequencies:
        ds = xr.Dataset()
        for var_name, units in vars_and_units.items():
            var_name = varmap[var_name]
            ds[var_name] = _create_fake_MSCWCtm_data(tst=reader.FREQ_CODES[freq])
            ds[var_name].attrs.update(units=units, var_name=var_name)

        for year in ["2017", "2018", "2019", "2015", "2018", "2013"]:
            path = root / str(year) / f"Base_{freq}.nc"
            path.parent.mkdir(exist_ok=True, parents=True)
            ds.to_netcdf(path)
    return root


@pytest.fixture
def data_path(tmp_path: Path, freq: str | list[str], vars_and_units: dict[str, str]) -> Path:
    return emep_data_path(tmp_path, freq, vars_and_units)

>>>>>>> 3660f0ed


def test_ReadMscwCtm_aux_var_defs():
    req = ReadMscwCtm.AUX_REQUIRES
    funs = ReadMscwCtm.AUX_FUNS
    assert len(req) == len(funs)
    assert all([x in funs.keys() for x in req])


M_N = 14.006
M_O = 15.999
M_H = 1.007
M_HNO3 = M_H + M_N + M_O * 3
M_NO3 = M_N + M_O * 3


@pytest.mark.parametrize(
<<<<<<< HEAD
    "file_vars_and_units,freq,add_read,chk_mean,raises",
    [
        ({"wetoxs": "mg S m-2"}, "day", None, {"wetoxs": 1}, does_not_raise_exception()),
        ({"prmm": "mm"}, "hour", None, {"prmm": 24}, does_not_raise_exception()),
        ({"prmm": "mm d-1"}, "hour", None, {"prmm": 1}, does_not_raise_exception()),
        ({"concpm10": "ug m-3"}, "day", None, {"concpm10": 1}, does_not_raise_exception()),
        ({"concpm10": "ug m-3"}, "hour", None, None, does_not_raise_exception()),
        (
            {"concno3c": "ug m-3"},
            "day",
            ["concno3"],
            None,
            pytest.raises(exc.VarNotAvailableError),
        ),
=======
    "vars_and_units,freq,add_read,chk_mean",
    [
        ({"wetoxs": "mg S m-2"}, "day", None, {"wetoxs": 1}),
        ({"prmm": "mm"}, "hour", None, {"prmm": 24}),
        ({"prmm": "mm d-1"}, "hour", None, {"prmm": 1}),
        ({"concpm10": "ug m-3"}, "day", None, {"concpm10": 1}),
        ({"concpm10": "ug m-3"}, "hour", None, None),
>>>>>>> 3660f0ed
        (
            {"concno3c": "ug m-3", "concno3f": "ug m-3"},
            "day",
            ["concno3"],
            {"concno3c": 1, "concno3f": 1, "concno3": 2},
<<<<<<< HEAD
            does_not_raise_exception(),
=======
>>>>>>> 3660f0ed
        ),
        (
            {"concno3c": "ug m-3", "concno3f": "ug m-3", "conchno3": "ug m-3"},
            "day",
            ["concNtno3"],
            {
                "concno3c": 1,
                "concno3f": 1,
                "conchno3": 1,
                "concNtno3": 2 * M_N / M_NO3 + M_N / M_HNO3,
            },
<<<<<<< HEAD
            does_not_raise_exception(),
        ),
        ({"wetoxs": "mg S m-2 d-1"}, "day", None, {"wetoxs": 1}, does_not_raise_exception()),
        ({"wetoxs": "Tg S m-2 d-1"}, "day", None, {"wetoxs": 1e15}, does_not_raise_exception()),
    ],
)
def test_read_emep_dummy_data(tmpdir, file_vars_and_units, freq, add_read, chk_mean, raises):

    data_dir = create_emep_dummy_data(tmpdir, freq, vars_and_units=file_vars_and_units)
    with raises:
        reader = ReadMscwCtm(data_dir=data_dir)
        tst = reader.FREQ_CODES[freq]
        objs = {}
        for var, unit in file_vars_and_units.items():
            data = reader.read_var(var, ts_type=tst)
            objs[var] = data
            assert isinstance(data, GriddedData)
            aerocom_unit = cf_units.Unit(get_variable(var).units)
            assert cf_units.Unit(data.units) == aerocom_unit
            assert data.ts_type == tst
        if isinstance(add_read, list):
            for var in add_read:
                data = reader.read_var(var, ts_type=tst)
                objs[var] = data
        if isinstance(chk_mean, dict):
            for var, mean in chk_mean.items():
                np.testing.assert_allclose(objs[var].cube.data.mean(), mean, atol=0.1)
=======
        ),
        ({"wetoxs": "mg S m-2 d-1"}, "day", None, {"wetoxs": 1}),
        ({"wetoxs": "Tg S m-2 d-1"}, "day", None, {"wetoxs": 1e15}),
    ],
)
def test_read_emep_dummy_data(
    data_path: Path,
    vars_and_units: dict[str, str],
    freq: str,
    add_read: list[str] | None,
    chk_mean: dict[str, float],
):
    reader = ReadMscwCtm(data_dir=str(data_path / "2017"))
    tst = reader.FREQ_CODES[freq]
    objs = {}
    for var in vars_and_units:
        data = reader.read_var(var, ts_type=tst)
        objs[var] = data
        assert isinstance(data, GriddedData)
        aerocom_unit = cf_units.Unit(get_variable(var).units)
        assert cf_units.Unit(data.units) == aerocom_unit
        assert data.ts_type == tst
    if isinstance(add_read, list):
        for var in add_read:
            data = reader.read_var(var, ts_type=tst)
            objs[var] = data
    if isinstance(chk_mean, dict):
        for var, mean in chk_mean.items():
            np.testing.assert_allclose(objs[var].cube.data.mean(), mean, atol=0.1)


def test_read_emep_dummy_data_error(tmp_path: Path):
    data_path = emep_data_path(tmp_path, "day", vars_and_units={"concno3c": "ug m-3"})
    reader = ReadMscwCtm(data_dir=str(data_path / "2017"))
    with pytest.raises(exc.VarNotAvailableError) as e:
        reader.read_var("concno3", ts_type="daily")
    assert str(e.value) == "concno3f (SURF_ug_NO3_F) not available in Base_day.nc"


@pytest.mark.parametrize(
    "year,years,freq",
    [
        ("", [2013, 2015, 2017, 2018, 2019], "day"),
        ("2017", [2017], "month"),
        ("2019", [2019], "hour"),
    ],
)
@pytest.mark.parametrize("vars_and_units", [{"prmm": "mm"}])
def test_read_emep_clean_filepaths(data_path: Path, year, years: list[int], freq: str):
    reader = ReadMscwCtm(data_dir=str(data_path / year))
    tst = reader.FREQ_CODES[freq]

    filepaths = reader.filepaths

    cleaned_paths = reader._clean_filepaths(filepaths, years, tst)
    assert len(cleaned_paths) == len(years)

    found = []
    for path in cleaned_paths:
        assert path in filepaths

        year = re.search(r".*(20\d\d).*", Path(path).parent.name).group(1)
        found.append(int(year))

    assert found == sorted(years)


@pytest.mark.parametrize(
    "years,freq,error",
    [
        ([2013, 2015, 2017, 2018, 2019, 2012], "month", "A different amount of years "),
        ([2013, 2016, 2017], "day", "The year "),
    ],
)
@pytest.mark.parametrize("vars_and_units", [{"prmm": "mm"}])
def test_read_emep_clean_filepaths_error(data_path: Path, years, freq: str, error: str):
    reader = ReadMscwCtm(data_dir=str(data_path))
    tst = reader.FREQ_CODES[freq]
    filepaths = reader.filepaths
    with pytest.raises(ValueError) as e:
        reader._clean_filepaths(filepaths, years, tst)

    assert error in str(e.value)


@pytest.mark.parametrize(
    "freq,wrong_name",
    [
        ("day", "Base_day.nc"),
        ("month", "Base_month.nc"),
    ],
)
@pytest.mark.parametrize("vars_and_units", [{"prmm": "mm"}])
def test_read_emep_wrong_filenames(data_path: Path, freq: str, wrong_name: str):
    reader = ReadMscwCtm(data_dir=str(data_path))
    tst = reader.FREQ_CODES[freq]
    filepaths = reader.filepaths
    years = reader._get_yrs_from_filepaths()
    cleaned_paths = reader._clean_filepaths(filepaths, years, tst)

    wrong_path = Path(filepaths[0]).with_name(wrong_name)
    filepaths[0] = str(wrong_path)
    new_years = reader._get_yrs_from_filepaths()
    new_cleaned_paths = reader._clean_filepaths(filepaths, new_years, tst)

    assert len(years) == len(new_years)
    assert len(cleaned_paths) == len(new_cleaned_paths)


@pytest.mark.parametrize(
    "freq,wrong_tst",
    [
        ("month", "minute"),
        ("day", "daily"),
    ],
)
@pytest.mark.parametrize("vars_and_units", [{"prmm": "mm"}])
def test_read_emep_wrong_tst(data_path: Path, wrong_tst: str):
    reader = ReadMscwCtm(data_dir=str(data_path))
    with pytest.raises(ValueError) as e:
        filepaths = reader.filepaths
        wrong_path = Path(filepaths[0]).with_name(f"Base_{wrong_tst}.nc")
        reader._get_tst_from_file(str(wrong_path))

    assert str(e.value) == f"The ts_type {wrong_tst} is not supported"


def test_read_emep_LF_tst(tmp_path: Path):
    data_path = emep_data_path(tmp_path, "month", vars_and_units={"prmm": "mm"})
    reader = ReadMscwCtm(data_dir=str(data_path))
    filepaths = reader.filepaths
    wrong_path = Path(filepaths[0]).with_name(f"Base_LF_month.nc")

    assert reader._get_tst_from_file(str(wrong_path)) is None


def test_read_emep_year_defined_twice(tmp_path: Path):
    data_path = emep_data_path(tmp_path, "day", vars_and_units={"prmm": "mm"})
    reader = ReadMscwCtm(data_dir=str(data_path))
    filepaths = reader.filepaths
    wrong_path = Path(filepaths[0]).with_name(f"Base_day.nc")
    filepaths.append(str(wrong_path))
    new_yrs = reader._get_yrs_from_filepaths()
    with pytest.raises(ValueError) as e:
        reader._clean_filepaths(filepaths, new_yrs, "daily")
    assert "is already found:" in str(e.value)


@pytest.mark.parametrize(
    "year,freq,num",
    [
        ("", "day", 5),
        ("2017", "month", 1),
        ("2019", "hour", 1),
    ],
)
@pytest.mark.parametrize("vars_and_units", [{"prmm": "mm"}])
def test_read_emep_multiple_dirs(data_path: Path, year: str, freq: str, num: int):
    reader = ReadMscwCtm(data_dir=str(data_path / year))
    assert len(reader.filepaths) == num
    assert all(freq in Path(file).stem for file in reader.filepaths)

    tst = reader.FREQ_CODES[freq]
    data = reader.read_var("prmm", ts_type=tst)
    assert data.ts_type == tst


def test_read_emep_multiple_dirs_hour_error(tmp_path: Path):
    data_path = emep_data_path(tmp_path, "hour", vars_and_units={"prmm": "mm"})
    reader = ReadMscwCtm(data_dir=str(data_path))
    with pytest.raises(ValueError) as e:
        reader.read_var("prmm", ts_type="hourly")
    assert str(e.value) == "ts_type hourly can not be hourly when using multiple years"


@pytest.mark.parametrize(
    "year,freq,num",
    [
        ("", "day", 5),
        ("2017", "month", 1),
        ("2019", "hour", 1),
    ],
)
@pytest.mark.parametrize("vars_and_units", [{"prmm": "mm"}])
def test_search_all_files(data_path: Path, year: str, num: int):
    reader = ReadMscwCtm()
    with pytest.raises(AttributeError):
        reader.search_all_files()

    with pytest.raises(AttributeError):
        reader.filepaths

    reader._data_dir = str(data_path / year)

    reader.search_all_files()
    assert len(reader.filepaths) == num


@pytest.mark.parametrize(
    "year,freq,",
    [
        ("", ["day"]),
        ("", ["day", "hour"]),
        ("2017", ["month"]),
        ("2019", ["hour", "day", "month"]),
    ],
)
@pytest.mark.parametrize("vars_and_units", [{"prmm": "mm"}])
def test_ts_types(data_path: Path, year: str, freq: list[str]):
    reader = ReadMscwCtm()
    with pytest.raises(AttributeError):
        reader.ts_types

    reader.data_dir = str(data_path / year)
    ts_types = reader.ts_types
    assert len(ts_types) == len(freq)
>>>>>>> 3660f0ed
<|MERGE_RESOLUTION|>--- conflicted
+++ resolved
@@ -122,56 +122,6 @@
     return ReadMscwCtm()
 
 
-<<<<<<< HEAD
-@pytest.mark.parametrize(
-    "filepath,data_id,data_dir,check,raises",
-    [
-        (
-            EMEP_DIR + "/Base_month.nc",
-            None,
-            None,
-            {"data_id": "EMEP_2017", "data_dir": EMEP_DIR},
-            does_not_raise_exception(),
-        ),
-        (
-            None,
-            None,
-            None,
-            {
-                "_data_dir": None,
-                "_filename": "Base_day.nc",
-                "_filedata": None,
-                "_file_mask": None,
-                "_files": None,
-            },
-            does_not_raise_exception(),
-        ),
-        ("blaaa", None, None, {}, pytest.raises(FileNotFoundError)),
-        (EMEP_DIR, None, None, {}, pytest.raises(ValueError)),
-        (None, None, "blaaaa", {}, pytest.raises(FileNotFoundError)),
-        (None, None, EMEP_DIR + "/Base_month.nc", {}, pytest.raises(ValueError)),
-    ],
-)
-def test_ReadMscwCtm__init__(filepath, data_id, data_dir, check, raises):
-    with raises:
-        reader = ReadMscwCtm(filepath, data_id, data_dir)
-        for key, val in check.items():
-            _val = getattr(reader, key)
-            assert val == _val
-
-
-@pytest.mark.parametrize(
-    "value, raises",
-    [
-        (EMEP_DIR, does_not_raise_exception()),
-        (None, pytest.raises(TypeError)),
-        ("", pytest.raises(FileNotFoundError)),
-    ],
-)
-def test_ReadMscwCtm_data_dir(value, raises):
-    reader = ReadMscwCtm()
-    with raises:
-=======
 def test_ReadMscwCtm__init__():
     reader = ReadMscwCtm("EMEP_2017", EMEP_DIR)
     assert getattr(reader, "data_id") == "EMEP_2017"
@@ -201,35 +151,10 @@
 def test_ReadMscwCtm_data_dir_error(value, exception, error: str):
     reader = ReadMscwCtm(value)
     with pytest.raises(exception) as e:
->>>>>>> 3660f0ed
         reader.data_dir = value
     assert str(e.value) == error
 
 
-<<<<<<< HEAD
-@pytest.mark.parametrize(
-    "value, raises",
-    [
-        ("", does_not_raise_exception()),
-        (None, pytest.raises(ValueError)),
-    ],
-)
-def test_ReadMscwCtm_filename(value, raises):
-    reader = ReadMscwCtm()
-    with raises:
-        reader.filename = value
-        assert reader.filename == value
-
-
-@pytest.mark.parametrize(
-    "value, raises, fmask, num_matches",
-    [
-        (EMEP_DIR, does_not_raise_exception(), "Base_*.nc", 3),
-        ("/tmp", pytest.raises(FileNotFoundError), "", 0),
-    ],
-)
-def test__ReadMscwCtm__check_files_in_data_dir(value, raises, fmask, num_matches):
-=======
 def test__ReadMscwCtm__check_files_in_data_dir():
     reader = ReadMscwCtm()
     value = EMEP_DIR
@@ -239,11 +164,9 @@
 
 
 def test__ReadMscwCtm__check_files_in_data_dir_error():
->>>>>>> 3660f0ed
     reader = ReadMscwCtm()
     with pytest.raises(FileNotFoundError):
         reader._check_files_in_data_dir("/tmp")
-
 
 
 def test_ReadMscwCtm_ts_type():
@@ -259,26 +182,6 @@
 
 @data_unavail
 @pytest.mark.parametrize(
-<<<<<<< HEAD
-    "var_name, ts_type, raises",
-    [
-        ("blaaa", "daily", pytest.raises(exc.VariableDefinitionError)),
-        ("od550gt1aer", "daily", pytest.raises(exc.VarNotAvailableError)),
-        ("vmro3", "daily", does_not_raise_exception()),
-        ("vmro3", None, does_not_raise_exception()),
-        ("concpmgt25", "daily", does_not_raise_exception()),
-    ],
-)
-def test_ReadMscwCtm_read_var(path_emep, var_name, ts_type, raises):
-    r = ReadMscwCtm(data_dir=path_emep["data_dir"])
-    with raises:
-        data = r.read_var(var_name, ts_type)
-        assert isinstance(data, GriddedData)
-        if ts_type is not None:
-            assert data.ts_type == ts_type
-        assert data.ts_type is not None
-        assert data.ts_type == r.ts_type
-=======
     "var_name, ts_type", [("vmro3", "daily"), ("vmro3", None), ("concpmgt25", "daily")]
 )
 def test_ReadMscwCtm_read_var(var_name: str, ts_type: str):
@@ -290,25 +193,9 @@
     assert data.ts_type is not None
     assert data.ts_type == reader.ts_type
 
->>>>>>> 3660f0ed
-
 
 @data_unavail
 @pytest.mark.parametrize(
-<<<<<<< HEAD
-    "var_name, ts_type, raises",
-    [
-        ("blaaa", "daily", pytest.raises(KeyError)),
-        ("concpmgt25", "daily", does_not_raise_exception()),
-        ("concpmgt25", "monthly", does_not_raise_exception()),
-    ],
-)
-def test_ReadMscwCtm__compute_var(path_emep, var_name, ts_type, raises):
-    r = ReadMscwCtm(data_dir=path_emep["data_dir"])
-    with raises:
-        data = r._compute_var(var_name, ts_type)
-        assert isinstance(data, xr.DataArray)
-=======
     "var_name, ts_type, exception, error",
     [
         (
@@ -349,38 +236,23 @@
     with pytest.raises(KeyError):
         reader._compute_var("blaaa", "daily")
 
->>>>>>> 3660f0ed
-
 
 @data_unavail
 def test_ReadMscwCtm_data(path_emep):
-<<<<<<< HEAD
-    path = path_emep["daily"]
-    r = ReadMscwCtm(filepath=path)
-=======
     path = EMEP_DIR
     reader = ReadMscwCtm(data_dir=path)
->>>>>>> 3660f0ed
 
     vars_provided = reader.vars_provided
     assert isinstance(vars_provided, list)
     assert "vmro3" in vars_provided
 
-<<<<<<< HEAD
-    data = r.read_var("vmro3", ts_type="daily")
-=======
     data = reader.read_var("vmro3", ts_type="daily")
->>>>>>> 3660f0ed
     assert isinstance(data, GriddedData)
     assert data.time.long_name == "time"
     assert data.time.standard_name == "time"
     assert data.ts_type == "daily"
 
-<<<<<<< HEAD
-    data = r.read_var("vmro3")
-=======
     data = reader.read_var("vmro3")
->>>>>>> 3660f0ed
     assert isinstance(data, GriddedData)
     assert data.time.long_name == "time"
     assert data.time.standard_name == "time"
@@ -389,16 +261,6 @@
 
 @data_unavail
 def test_ReadMscwCtm_directory(path_emep):
-<<<<<<< HEAD
-    data_dir = path_emep["data_dir"]
-    r = ReadMscwCtm(data_dir=data_dir)
-    assert r.data_dir == data_dir
-    vars_provided = r.vars_provided
-    assert "vmro3" in vars_provided
-    assert "concpm10" in vars_provided
-    assert "concno2" in vars_provided
-    paths = r._files
-=======
     data_dir = EMEP_DIR
     reader = ReadMscwCtm(data_dir=data_dir)
     assert reader.data_dir == data_dir
@@ -407,59 +269,10 @@
     assert "concpm10" in vars_provided
     assert "concno2" in vars_provided
     paths = reader.filepaths
->>>>>>> 3660f0ed
     assert len(paths) == 3
 
 
 @pytest.mark.parametrize(
-<<<<<<< HEAD
-    "files, ts_types, raises",
-    [
-        ([], [], pytest.raises(AttributeError)),
-        (
-            ["Base_hour.nc", "test.nc", "Base_month.nc", "Base_day.nc", "Base_fullrun.nc"],
-            ["hourly", "monthly", "daily", "yearly"],
-            does_not_raise_exception(),
-        ),
-    ],
-)
-def test_ReadMscwCtm_ts_types(files, ts_types, raises, tmpdir):
-    ddir = None
-    for filename in files:
-        open(os.path.join(tmpdir, filename), "w").close()
-        ddir = str(tmpdir)
-    with raises:
-        r = ReadMscwCtm(data_dir=ddir)
-        assert sorted(r.ts_types) == sorted(ts_types)
-
-
-@pytest.mark.parametrize(
-    "filename,ts_type, raises",
-    [
-        ("Base_hour.nc", "hourly", does_not_raise_exception()),
-        ("Base_month.nc", "monthly", does_not_raise_exception()),
-        ("Base_day.nc", "daily", does_not_raise_exception()),
-        ("Base_fullrun", "yearly", does_not_raise_exception()),
-        ("blaaa", "yearly", pytest.raises(ValueError)),
-    ],
-)
-def test_ReadMscwCtm_ts_type_from_filename(reader, filename, ts_type, raises):
-    with raises:
-        assert reader.ts_type_from_filename(filename) == ts_type
-
-
-@pytest.mark.parametrize(
-    "filename,ts_type, raises",
-    [
-        ("Base_hour.nc", "hourly", does_not_raise_exception()),
-        ("Base_month.nc", "monthly", does_not_raise_exception()),
-        ("Base_day.nc", "daily", does_not_raise_exception()),
-        ("Base_fullrun.nc", "yearly", does_not_raise_exception()),
-        ("", "blaaa", pytest.raises(ValueError)),
-    ],
-)
-def test_ReadMscwCtm_filename_from_ts_type(reader, filename, ts_type, raises):
-=======
     "filename,ts_type",
     [
         ("Base_hour.nc", "hourly"),
@@ -488,7 +301,6 @@
     ],
 )
 def test_ReadMscwCtm_filename_from_ts_type(reader, filename, ts_type):
->>>>>>> 3660f0ed
     reader._file_mask = reader.FILE_MASKS[0]
     assert reader.filename_from_ts_type(ts_type) == filename
 
@@ -504,69 +316,24 @@
     reader = ReadMscwCtm(data_dir=EMEP_DIR)
     assert reader.years_avail == ["2017"]
 
-<<<<<<< HEAD
-
-def test_ReadMscwCtm_years_avail(path_emep):
-    data_dir = path_emep["data_dir"]
-    r = ReadMscwCtm(data_dir=data_dir)
-    assert r.years_avail == [2017]
-=======
->>>>>>> 3660f0ed
-
 
 def test_ReadMscwCtm_preprocess_units():
     units = ""
     prefix = "AOD"
     assert ReadMscwCtm().preprocess_units(units, prefix) == "1"
-<<<<<<< HEAD
-
-=======
->>>>>>> 3660f0ed
 
 
 def test_ReadMscwCtm_open_file():
     reader = ReadMscwCtm()
     with pytest.raises(AttributeError):
         reader.open_file()
-<<<<<<< HEAD
-    reader.data_dir = path_emep["data_dir"]
-=======
     reader.data_dir = EMEP_DIR
->>>>>>> 3660f0ed
     data = reader.open_file()
     assert isinstance(data["2017"], xr.Dataset)
     assert reader._filedata is data
 
 
 @pytest.mark.parametrize(
-<<<<<<< HEAD
-    "var_name, value, raises",
-    [
-        ("blaa", True, pytest.raises(exc.VariableDefinitionError)),
-        ("od550gt1aer", False, does_not_raise_exception()),
-        ("absc550aer", True, does_not_raise_exception()),
-        ("concpm10", True, does_not_raise_exception()),
-        ("sconcpm10", True, does_not_raise_exception()),
-    ],
-)
-def test_ReadMscwCtm_has_var(reader, var_name, value, raises):
-    with raises:
-        assert reader.has_var(var_name) == value
-
-
-@pytest.mark.parametrize(
-    "value, raises",
-    [
-        (None, pytest.raises(TypeError)),
-        ("", pytest.raises(FileNotFoundError)),
-        ("/tmp", pytest.raises(FileNotFoundError)),
-        (EMEP_DIR, pytest.raises(FileNotFoundError)),
-        (EMEP_DIR + "/Base_month.nc", does_not_raise_exception()),
-    ],
-)
-def test_ReadMscwCtm_filepath(reader, value, raises):
-    with raises:
-=======
     "var_name, value",
     [
         ("od550gt1aer", False),
@@ -605,12 +372,10 @@
 )
 def test_ReadMscwCtm_filepath_error(reader, value, exception, error):
     with pytest.raises(exception) as e:
->>>>>>> 3660f0ed
         reader.filepath = value
     assert str(e.value) == error
 
 
-
 def test_ReadMscwCtm__str__():
     assert str(ReadMscwCtm()) == "ReadMscwCtm"
 
@@ -623,26 +388,6 @@
     assert isinstance(ReadEMEP(), ReadMscwCtm)
 
 
-<<<<<<< HEAD
-def create_emep_dummy_data(tempdir, freq, vars_and_units):
-    assert isinstance(vars_and_units, dict)
-    reader = ReadMscwCtm()
-    outdir = os.path.join(tempdir, "emep")
-    os.makedirs(outdir, exist_ok=True)
-    outfile = os.path.join(outdir, f"Base_{freq}.nc")
-    tst = reader.FREQ_CODES[freq]
-    varmap = reader.var_map
-    ds = xr.Dataset()
-    for var, unit in vars_and_units.items():
-        emep_var = varmap[var]
-        arr = _create_fake_MSCWCtm_data(tst=tst)
-        arr.attrs["units"] = unit
-        arr.attrs["var_name"] = emep_var
-        ds[emep_var] = arr
-    ds.to_netcdf(outfile)
-    assert os.path.exists(outfile)
-    return outdir
-=======
 def emep_data_path(tmp_path: Path, freq: str | list[str], vars_and_units: dict[str, str]) -> Path:
 
     reader = ReadMscwCtm()
@@ -668,8 +413,6 @@
 def data_path(tmp_path: Path, freq: str | list[str], vars_and_units: dict[str, str]) -> Path:
     return emep_data_path(tmp_path, freq, vars_and_units)
 
->>>>>>> 3660f0ed
-
 
 def test_ReadMscwCtm_aux_var_defs():
     req = ReadMscwCtm.AUX_REQUIRES
@@ -686,22 +429,6 @@
 
 
 @pytest.mark.parametrize(
-<<<<<<< HEAD
-    "file_vars_and_units,freq,add_read,chk_mean,raises",
-    [
-        ({"wetoxs": "mg S m-2"}, "day", None, {"wetoxs": 1}, does_not_raise_exception()),
-        ({"prmm": "mm"}, "hour", None, {"prmm": 24}, does_not_raise_exception()),
-        ({"prmm": "mm d-1"}, "hour", None, {"prmm": 1}, does_not_raise_exception()),
-        ({"concpm10": "ug m-3"}, "day", None, {"concpm10": 1}, does_not_raise_exception()),
-        ({"concpm10": "ug m-3"}, "hour", None, None, does_not_raise_exception()),
-        (
-            {"concno3c": "ug m-3"},
-            "day",
-            ["concno3"],
-            None,
-            pytest.raises(exc.VarNotAvailableError),
-        ),
-=======
     "vars_and_units,freq,add_read,chk_mean",
     [
         ({"wetoxs": "mg S m-2"}, "day", None, {"wetoxs": 1}),
@@ -709,16 +436,11 @@
         ({"prmm": "mm d-1"}, "hour", None, {"prmm": 1}),
         ({"concpm10": "ug m-3"}, "day", None, {"concpm10": 1}),
         ({"concpm10": "ug m-3"}, "hour", None, None),
->>>>>>> 3660f0ed
         (
             {"concno3c": "ug m-3", "concno3f": "ug m-3"},
             "day",
             ["concno3"],
             {"concno3c": 1, "concno3f": 1, "concno3": 2},
-<<<<<<< HEAD
-            does_not_raise_exception(),
-=======
->>>>>>> 3660f0ed
         ),
         (
             {"concno3c": "ug m-3", "concno3f": "ug m-3", "conchno3": "ug m-3"},
@@ -730,35 +452,6 @@
                 "conchno3": 1,
                 "concNtno3": 2 * M_N / M_NO3 + M_N / M_HNO3,
             },
-<<<<<<< HEAD
-            does_not_raise_exception(),
-        ),
-        ({"wetoxs": "mg S m-2 d-1"}, "day", None, {"wetoxs": 1}, does_not_raise_exception()),
-        ({"wetoxs": "Tg S m-2 d-1"}, "day", None, {"wetoxs": 1e15}, does_not_raise_exception()),
-    ],
-)
-def test_read_emep_dummy_data(tmpdir, file_vars_and_units, freq, add_read, chk_mean, raises):
-
-    data_dir = create_emep_dummy_data(tmpdir, freq, vars_and_units=file_vars_and_units)
-    with raises:
-        reader = ReadMscwCtm(data_dir=data_dir)
-        tst = reader.FREQ_CODES[freq]
-        objs = {}
-        for var, unit in file_vars_and_units.items():
-            data = reader.read_var(var, ts_type=tst)
-            objs[var] = data
-            assert isinstance(data, GriddedData)
-            aerocom_unit = cf_units.Unit(get_variable(var).units)
-            assert cf_units.Unit(data.units) == aerocom_unit
-            assert data.ts_type == tst
-        if isinstance(add_read, list):
-            for var in add_read:
-                data = reader.read_var(var, ts_type=tst)
-                objs[var] = data
-        if isinstance(chk_mean, dict):
-            for var, mean in chk_mean.items():
-                np.testing.assert_allclose(objs[var].cube.data.mean(), mean, atol=0.1)
-=======
         ),
         ({"wetoxs": "mg S m-2 d-1"}, "day", None, {"wetoxs": 1}),
         ({"wetoxs": "Tg S m-2 d-1"}, "day", None, {"wetoxs": 1e15}),
@@ -974,5 +667,4 @@
 
     reader.data_dir = str(data_path / year)
     ts_types = reader.ts_types
-    assert len(ts_types) == len(freq)
->>>>>>> 3660f0ed
+    assert len(ts_types) == len(freq)