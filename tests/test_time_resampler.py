<<<<<<< HEAD
#!/usr/bin/env python3
"""
Created on Tue Nov 24 17:11:58 2020
=======
from contextlib import nullcontext as does_not_raise_exception
>>>>>>> ac997857

import numpy as np
import pandas as pd
import pytest
import xarray as xr
from iris.cube import Cube

from pyaerocom import GriddedData, TsType
from pyaerocom.helpers import resample_time_dataarray, resample_timeseries
from pyaerocom.time_resampler import TimeResampler

# get default resampling "min_num_obs"
min_num_obs_default = {
    "yearly": {"monthly": 3},
    "monthly": {"daily": 7},
    "daily": {"hourly": 6},
    "hourly": {"minutely": 15},
}

# get stricter constraints (from Hans issue)
min_num_obs_custom = {
    "yearly": {"monthly": 9},
    "monthly": {"weekly": 3},
    "weekly": {"daily": 5},
    "daily": {"hourly": 18},
    "hourly": {"minutely": 45},
}


@pytest.fixture(scope="module")
def fakedata_hourly():
    idx = pd.date_range(start="1-1-2010 00:00:00", end="1-13-2010 23:59:59", freq="h")

    data = np.sin(range(len(idx)))
    data[44:65] = np.nan
    return pd.Series(data, idx)


@pytest.mark.parametrize(
    "data, expectation",
    [
        (pd.Series(dtype=np.float64), does_not_raise_exception()),
        (xr.DataArray(), does_not_raise_exception()),
        (np.asarray([1]), pytest.raises(ValueError)),
        (GriddedData(), pytest.raises(ValueError)),
        (Cube([]), pytest.raises(ValueError)),
    ],
)
def test_TimeResampler_input_data(data, expectation):
    with expectation:
        tr = TimeResampler()
        tr.input_data = data


@pytest.mark.parametrize(
    "data, expectation",
    [
        (pd.Series(dtype=np.float64), resample_timeseries),
        (xr.DataArray(), resample_time_dataarray),
    ],
)
def test_TimeResampler_fun(data, expectation):
    tr = TimeResampler()
    tr.input_data = data
    assert tr.fun == expectation


@pytest.mark.parametrize(
    "from_ts_type,to_ts_type,min_num_obs,how,expected",
    [
        (
            TsType("3hourly"),
            TsType("monthly"),
            min_num_obs_default,
            dict(monthly={"daily": "max"}),
            [("daily", 2, "mean"), ("monthly", 7, "max")],
        ),
        (
            TsType("84hourly"),
            TsType("6daily"),
            {"daily": {"minutely": 12}},
            "median",
            [("6daily", 0, "median")],
        ),
        (
            TsType("84hourly"),
            TsType("6daily"),
            {"daily": {"hourly": 12}},
            "median",
            [("6daily", 1, "median")],
        ),
        (TsType("hourly"), TsType("daily"), 3, "median", [("daily", 3, "median")]),
        (TsType("3hourly"), TsType("monthly"), 3, "mean", [("monthly", 3, "mean")]),
        (
            TsType("3hourly"),
            TsType("monthly"),
            min_num_obs_default,
            "mean",
            [("daily", 2, "mean"), ("monthly", 7, "mean")],
        ),
        (TsType("2daily"), TsType("weekly"), min_num_obs_custom, "max", [("weekly", 2, "max")]),
    ],
)
def test_TimeResampler__gen_index(from_ts_type, to_ts_type, min_num_obs, how, expected):
    val = TimeResampler()._gen_idx(from_ts_type, to_ts_type, min_num_obs, how)
    assert val == expected


@pytest.mark.parametrize(
    "args,output_len,output_numnotnan,lup",
    [
        (
            dict(
                to_ts_type="monthly",
                from_ts_type="hourly",
                how=dict(monthly=dict(daily="sum"), daily=dict(hourly="max")),
                min_num_obs=dict(monthly=dict(daily=15), daily=dict(hourly=1)),
            ),
            1,
            0,
            False,
        ),
        (dict(to_ts_type="monthly", from_ts_type="hourly"), 1, 1, True),
        (
            dict(
                to_ts_type="monthly",
                from_ts_type="hourly",
                how=dict(daily=dict(hourly="sum")),
                min_num_obs=min_num_obs_custom,
            ),
            1,
            0,
            False,
        ),
        (dict(to_ts_type="monthly", from_ts_type="hourly", how="median"), 1, 1, True),
        (dict(to_ts_type="daily", from_ts_type="hourly", how="median"), 13, 13, True),
        (dict(to_ts_type="daily", from_ts_type="hourly", how="median"), 13, 13, True),
        (
            dict(
                to_ts_type="daily",
                from_ts_type="hourly",
                how="median",
                min_num_obs=min_num_obs_default,
            ),
            13,
            13,
            True,
        ),
        (
            dict(
                to_ts_type="daily",
                from_ts_type="hourly",
                how="median",
                min_num_obs=min_num_obs_custom,
            ),
            13,
            12,
            True,
        ),
        (
            dict(
                to_ts_type="monthly",
                from_ts_type="hourly",
                how="median",
                min_num_obs=min_num_obs_default,
            ),
            1,
            1,
            True,
        ),
        (
            dict(
                to_ts_type="monthly",
                from_ts_type="hourly",
                how="median",
                min_num_obs=min_num_obs_custom,
            ),
            1,
            0,
            True,
        ),
    ],
)
def test_TimeResampler_resample(fakedata_hourly, args, output_len, output_numnotnan, lup):
    tr = TimeResampler(input_data=fakedata_hourly)
    ts = tr.resample(**args)
    assert len(ts) == output_len
    notnan = ~np.isnan(ts)
    assert notnan.sum() == output_numnotnan
<<<<<<< HEAD
    assert tr.last_units_preserved == lup


if __name__ == "__main__":
    import sys

    pytest.main(sys.argv)
=======
    assert tr.last_units_preserved == lup
>>>>>>> ac997857
<|MERGE_RESOLUTION|>--- conflicted
+++ resolved
@@ -1,10 +1,4 @@
-<<<<<<< HEAD
-#!/usr/bin/env python3
-"""
-Created on Tue Nov 24 17:11:58 2020
-=======
 from contextlib import nullcontext as does_not_raise_exception
->>>>>>> ac997857
 
 import numpy as np
 import pandas as pd
@@ -194,14 +188,4 @@
     assert len(ts) == output_len
     notnan = ~np.isnan(ts)
     assert notnan.sum() == output_numnotnan
-<<<<<<< HEAD
-    assert tr.last_units_preserved == lup
-
-
-if __name__ == "__main__":
-    import sys
-
-    pytest.main(sys.argv)
-=======
-    assert tr.last_units_preserved == lup
->>>>>>> ac997857
+    assert tr.last_units_preserved == lup