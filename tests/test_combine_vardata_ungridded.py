--- conflicted
+++ resolved
@@ -1,13 +1,4 @@
-<<<<<<< HEAD
-#!/usr/bin/env python3
-"""
-Created on Thu Oct 22 10:14:59 2020
-
-@author: jonasg
-"""
-=======
 from contextlib import nullcontext as does_not_raise_exception
->>>>>>> ac997857
 
 import numpy as np
 import numpy.testing as npt
@@ -278,14 +269,4 @@
     assert vno in new and vno in new.var_info
     assert new.data_id == dataid
     assert len(stat1[var1].dropna()) == len(new[vno])
-<<<<<<< HEAD
-    assert new.get_unit(vno) == unitout
-
-
-if __name__ == "__main__":
-    import sys
-
-    pytest.main(sys.argv)
-=======
-    assert new.get_unit(vno) == unitout
->>>>>>> ac997857
+    assert new.get_unit(vno) == unitout