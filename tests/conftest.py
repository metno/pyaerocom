--- conflicted
+++ resolved
@@ -2,12 +2,7 @@
 
 import matplotlib
 
-<<<<<<< HEAD
 matplotlib.use("Agg")
-from contextlib import contextmanager
-=======
-matplotlib.use('Agg')
->>>>>>> ac997857
 
 import numpy as np
 import pytest
@@ -265,16 +260,7 @@
     }
 
 
-<<<<<<< HEAD
-@contextmanager
-def does_not_raise_exception():
-    yield
-
-
 TMPDIR = os.path.join(os.path.expanduser("~"), "tmp", "pyatest")
-=======
-TMPDIR = os.path.join(os.path.expanduser('~'), 'tmp', 'pyatest')
->>>>>>> ac997857
 os.makedirs(TMPDIR, exist_ok=True)
 
 
