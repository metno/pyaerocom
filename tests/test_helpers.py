--- conflicted
+++ resolved
@@ -205,7 +205,6 @@
     signal = np.sin(xrange_modulation)
     return pd.Series(signal, time)
 
-<<<<<<< HEAD
 
 @pytest.mark.parametrize(
     "freq, how, min_num_obs, num, avg",
@@ -226,25 +225,7 @@
         ("daily", "75percentile", None, 8, 0.64),
     ],
 )
-=======
-@pytest.mark.parametrize('freq, how, min_num_obs, num, avg', [
-    ('daily', 'mean', 10000, 8, np.nan),
-    ('daily', '50percentile', 10000, 8, np.nan),
-    ('daily', 'mean', 23, 8, 0),
-    ('daily', '50percentile', 23, 8, 0),
-    ('yearly', '50percentile', 23, 1, 0),
-    ('yearly', '50percentile', 192, 1, 0),
-    ('daily', '50percentile', None, 8, 0),
-    ('yearly', '50percentile', 193, 1, np.nan),
-    ('daily', 'median', None, 8, 0.0),
-    ('monthly', 'mean', None, 1, 0),
-    ('daily', 'mean', None, 8, 0),
-    ('daily', '1percentile', None, 8, -1),
-    ('daily', '25percentile', None, 8, -0.64),
-    ('daily', '75percentile', None, 8, 0.64),
-    ])
 @pytest.mark.filterwarnings("ignore:Mean of empty slice:RuntimeWarning")
->>>>>>> ac997857
 def test_resample_timeseries(fake_hourly_ts, freq, how, min_num_obs, num, avg):
 
     s1 = helpers.resample_timeseries(fake_hourly_ts, freq=freq, how=how, min_num_obs=min_num_obs)
@@ -366,14 +347,4 @@
     seconds_in_day = 24 * 60 * 60
     ts = np.datetime64(date)
     seconds = helpers.seconds_in_periods(ts, ts_type)
-<<<<<<< HEAD
-    assert seconds == expected * seconds_in_day
-
-
-if __name__ == "__main__":
-    import sys
-
-    pytest.main(sys.argv)
-=======
-    assert seconds == expected*seconds_in_day
->>>>>>> ac997857
+    assert seconds == expected * seconds_in_day