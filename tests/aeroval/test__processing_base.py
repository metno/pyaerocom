--- conflicted
+++ resolved
@@ -60,9 +60,5 @@
 
     def test_read_ungridded_obsdata(self):
         val = mod.DataImporter(EvalSetup(**CFG))
-<<<<<<< HEAD
         data = val.read_ungridded_obsdata("AERONET-Sun", "od550aer")
-=======
-        data = val.read_ungridded_obsdata('AERONET-Sun', 'od550aer')
->>>>>>> ac997857
         assert isinstance(data, UngriddedData)