--- conflicted
+++ resolved
@@ -6,11 +6,7 @@
 from pyaerocom.aeroval.experiment_output import ExperimentOutput
 from pyaerocom.aeroval.setupclasses import EvalSetup
 
-<<<<<<< HEAD
-from ..conftest import does_not_raise_exception, geojson_unavail
-=======
 from ..conftest import geojson_unavail
->>>>>>> ac997857
 from .cfg_test_exp1 import CFG as cfgexp1
 from .cfg_test_exp2 import CFG as cfgexp2
 from .cfg_test_exp3 import CFG as cfgexp3
