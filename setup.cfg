--- conflicted
+++ resolved
@@ -45,11 +45,7 @@
     openpyxl
     geojsoncontour
     cf-units!=3.0.1.post0; python_version == "3.10.*" # https://github.com/SciTools/cf-units/issues/218
-<<<<<<< HEAD
-    typer
-=======
     typer>=0.4.0
->>>>>>> a59c1851
 package_dir =
     pyaerocom = pyaerocom
 packages =
