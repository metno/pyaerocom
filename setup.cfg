[metadata]
name = pyaerocom
version = 0.12.2dev1
author = MET Norway
description = pyaerocom model evaluation software
long_description = file: README.rst
long_description_content_type = text/x-rst
url = https://github.com/metno/pyaerocom
project_urls =
    Bug Tracker = https://github.com/metno/pyaerocom/issues
    Documentation = https://pyaerocom.readthedocs.io
    Source Code = https://github.com/metno/pyaerocom
license = GPLv3
classifiers =
    Programming Language :: Python :: 3 :: Only
    Programming Language :: Python :: 3.8
    Programming Language :: Python :: 3.9
    Programming Language :: Python :: 3.10
    License :: OSI Approved :: GNU Lesser General Public License v3 (LGPLv3)
    Operating System :: OS Independent
    Development Status :: 3 - Alpha
    Intended Audience :: Science/Research
    Intended Audience :: Education
    Topic :: Scientific/Engineering :: Atmospheric Science


[options]
python_requires = >=3.8
install_requires =
    scitools-iris>=3.1.0,!=3.2.*
    xarray>=0.16.0
<<<<<<< HEAD
    cartopy>=0.16.0,!=0.20 # cartopy-0.20+ fails to install on CI
=======
    cartopy>=0.16.0,!=0.20.* # cartopy-0.20+ fails to install on CI    
>>>>>>> d42d66d8
    matplotlib>=3.0.1
    scipy>=1.1.0
    pandas>=0.23.0
    seaborn>=0.8.0
    geonum
    LatLon23 # required by geonum
    SRTM.py # required by geonum
    numpy>=0.12.0
    simplejson
    requests
    reverse-geocode
    tqdm
    openpyxl
    geojsoncontour
<<<<<<< HEAD
    typer
=======
    cf-units!=3.0.1.post0; python_version == "3.10.*" # https://github.com/SciTools/cf-units/issues/218
>>>>>>> d42d66d8
package_dir =
    pyaerocom = pyaerocom
packages =
    pyaerocom
    pyaerocom.data
    pyaerocom.io
    pyaerocom.io.cams2_83
    pyaerocom.data
    pyaerocom.plot
    pyaerocom.tools
    pyaerocom.aeroval
    pyaerocom.scripts
<<<<<<< HEAD
    pyaerocom.scripts.cams2_83
=======
    pyaerocom.data
>>>>>>> d42d66d8
include_package_data = True
zip_safe = False

[options.entry_points]
console_scripts =
    pya = pyaerocom.scripts.cli:main
    cams2_83_run = pyaerocom.scripts.cams2_83.cli:app

[options.extras_require]
docs =
    sphinx>=4.2.0
    sphinxcontrib-napoleon
    sphinx_rtd_theme
    sphinx-argparse
    nbsphinx
test =
    pytest>=6.0
    pytest-dependency
    pytest-cov
    packaging
format =
    black==22.1.0
    isort
lint =
    mypy>=0.910
    types-requests
    types-setuptools        
    types-simplejson
    pylint>=2.9
    pycodestyle>=2.8
    pydocstyle[toml]>=6.1

[pycodestyle]
max-line-length = 99
#max_doc_length = 99
extend-ignore = E203<|MERGE_RESOLUTION|>--- conflicted
+++ resolved
@@ -29,11 +29,7 @@
 install_requires =
     scitools-iris>=3.1.0,!=3.2.*
     xarray>=0.16.0
-<<<<<<< HEAD
-    cartopy>=0.16.0,!=0.20 # cartopy-0.20+ fails to install on CI
-=======
     cartopy>=0.16.0,!=0.20.* # cartopy-0.20+ fails to install on CI    
->>>>>>> d42d66d8
     matplotlib>=3.0.1
     scipy>=1.1.0
     pandas>=0.23.0
@@ -48,11 +44,8 @@
     tqdm
     openpyxl
     geojsoncontour
-<<<<<<< HEAD
+    cf-units!=3.0.1.post0; python_version == "3.10.*" # https://github.com/SciTools/cf-units/issues/218
     typer
-=======
-    cf-units!=3.0.1.post0; python_version == "3.10.*" # https://github.com/SciTools/cf-units/issues/218
->>>>>>> d42d66d8
 package_dir =
     pyaerocom = pyaerocom
 packages =
@@ -65,11 +58,8 @@
     pyaerocom.tools
     pyaerocom.aeroval
     pyaerocom.scripts
-<<<<<<< HEAD
     pyaerocom.scripts.cams2_83
-=======
     pyaerocom.data
->>>>>>> d42d66d8
 include_package_data = True
 zip_safe = False
 
