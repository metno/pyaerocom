[metadata]
name = pyaerocom
version = 0.12.2dev1
author = MET Norway
description = pyaerocom model evaluation software
long_description = file: README.rst
long_description_content_type = text/x-rst
url = https://github.com/metno/pyaerocom
project_urls =
    Bug Tracker = https://github.com/metno/pyaerocom/issues
    Documentation = https://pyaerocom.readthedocs.io
    Source Code = https://github.com/metno/pyaerocom
license = GPLv3
classifiers =
    Programming Language :: Python :: 3 :: Only
    Programming Language :: Python :: 3.8
    Programming Language :: Python :: 3.9
    Programming Language :: Python :: 3.10
    License :: OSI Approved :: GNU Lesser General Public License v3 (LGPLv3)
    Operating System :: OS Independent
    Development Status :: 3 - Alpha
    Intended Audience :: Science/Research
    Intended Audience :: Education
    Topic :: Scientific/Engineering :: Atmospheric Science


[options]
python_requires = >=3.8
install_requires =
    scitools-iris>=3.1.0
    xarray>=0.16.0
    cartopy>=0.16.0
    matplotlib>=3.0.1
    scipy>=1.1.0
    pandas>=0.23.0
    seaborn>=0.8.0
    geonum
    LatLon23 # required by geonum
    SRTM.py # required by geonum
    numpy>=0.12.0
    simplejson
    requests
    reverse-geocode
    tqdm
    openpyxl
    geojsoncontour
    typer
package_dir =
    pyaerocom = pyaerocom
packages =
    pyaerocom
    pyaerocom.data
    pyaerocom.io
    pyaerocom.io.cams2_83
<<<<<<< HEAD
    pyaerocom.data
=======
>>>>>>> 2812b20e
    pyaerocom.plot
    pyaerocom.tools
    pyaerocom.aeroval
    pyaerocom.scripts
<<<<<<< HEAD
    pyaerocom.scripts.cams2_83
=======
    pyaerocom.scripts.CAMS2_83
>>>>>>> 2812b20e
include_package_data = True
zip_safe = False

[options.entry_points]
console_scripts =
    pya = pyaerocom.scripts.cli:main
<<<<<<< HEAD
    cams2_83_run = pyaerocom.scripts.cams2_83.cli:app
=======
    cams2_83_run = pyaerocom.scripts.CAMS2_83.cli:app
>>>>>>> 2812b20e

[options.extras_require]
    docs =
        sphinx>=4.2.0
        sphinxcontrib-napoleon
        sphinx_rtd_theme
        sphinx-argparse
        nbsphinx
    test =
        pytest>=6.0
        pytest-dependency
        pytest-cov
    format =
        black==22.1.0
        isort
    lint =
        mypy>=0.910
        types-requests
        types-setuptools        
        types-simplejson
        pylint>=2.9
        pycodestyle>=2.8
        pydocstyle[toml]>=6.1

[pycodestyle]
max-line-length = 99
#max_doc_length = 99
extend-ignore = E203<|MERGE_RESOLUTION|>--- conflicted
+++ resolved
@@ -52,30 +52,19 @@
     pyaerocom.data
     pyaerocom.io
     pyaerocom.io.cams2_83
-<<<<<<< HEAD
     pyaerocom.data
-=======
->>>>>>> 2812b20e
     pyaerocom.plot
     pyaerocom.tools
     pyaerocom.aeroval
     pyaerocom.scripts
-<<<<<<< HEAD
     pyaerocom.scripts.cams2_83
-=======
-    pyaerocom.scripts.CAMS2_83
->>>>>>> 2812b20e
 include_package_data = True
 zip_safe = False
 
 [options.entry_points]
 console_scripts =
     pya = pyaerocom.scripts.cli:main
-<<<<<<< HEAD
     cams2_83_run = pyaerocom.scripts.cams2_83.cli:app
-=======
-    cams2_83_run = pyaerocom.scripts.CAMS2_83.cli:app
->>>>>>> 2812b20e
 
 [options.extras_require]
     docs =
