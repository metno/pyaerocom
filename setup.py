# -*- coding: utf-8 -*-

from setuptools import setup

with open('README.rst') as file:
    readme = file.read()

with open('VERSION.md') as f:
    version = f.readline()
    print(version)
    f.close()

setup(
    name        =   'pyaerocom',
    version     =   version,
    author      =   'MET Norway',
    url         =   'https://github.com/metno/pyaerocom.git',
    license     =   'GPLv3',
    package_dir =   {'pyaerocom'      :   'pyaerocom'},
    packages    =   ['pyaerocom',
                     'pyaerocom.io',
                     'pyaerocom.plot',
                     'pyaerocom.tools',
                     'pyaerocom.aeroval',
                     'pyaerocom.aeroval.cli',
                     'pyaerocom.scripts'],
    #include_package_data = True,
    package_data=   {'pyaerocom'    :   ['data/*']},

    classifiers=[
        # How mature is this project? Common values are
        #   3 - Alpha
        #   4 - Beta
        #   5 - Production/Stable
        'Development Status :: 3 - Alpha',

        # Indicate who your project is intended for
        'Intended Audience :: Science/Research',
        'Intended Audience :: Education',
        'Topic :: Scientific/Engineering :: Atmospheric Science',

        # Pick your license as you wish (should match 'license' above)
        'License :: OSI Approved :: GNU Lesser General Public License v3 (LGPLv3)'

        # Specify the Python versions you support here. In particular, ensure
        # that you indicate whether you support Python 2, Python 3 or both.,
        'Programming Language :: Python :: 3 :: Only',
        'Programming Language :: Python :: 3.7',
        'Programming Language :: Python :: 3.8',
        'Programming Language :: Python :: 3.9',
    ],

    python_requires = '>=3.7,<4',
    install_requires = [
<<<<<<< HEAD
        'scitools-iris>=3.0.2',
        #'scitools-pyke>=1.1.1', see https://github.com/metno/pyaerocom/issues/430
=======
        'scitools-iris>=3.0.1,<3.1.0',
        'scitools-pyke>=1.1.1',
>>>>>>> c51049a6
        'xarray>=0.16.0',
        'cartopy>=0.16.0',
        'matplotlib>=3.0.1',
        'scipy>=1.1.0',
        'pandas>=0.23.0',
        'seaborn>=0.8.0',
        'geonum',
        'LatLon23', # required by geonum
        'SRTM.py', # required by geonum
        'numpy',
        'simplejson',
        'requests',
        'reverse-geocode',
        'tqdm',
        'openpyxl',
    ],
    extras_require = {
        'docs':['nbsphinx'],
        'test':['pytest>=6.0','pytest-dependency','pytest-cov'],
    },
    dependency_links    =   [],
    description = ('pyaerocom model evaluation software'),
    long_description = readme,
    long_description_content_type='text/x-rst',
    entry_points = {'console_scripts' : [
            'pya=pyaerocom.scripts.cli:main',
            'aeroval=pyaerocom.aeroval.cli.main:main'
            ]},
    zip_safe = False
)<|MERGE_RESOLUTION|>--- conflicted
+++ resolved
@@ -52,13 +52,8 @@
 
     python_requires = '>=3.7,<4',
     install_requires = [
-<<<<<<< HEAD
-        'scitools-iris>=3.0.2',
+        'scitools-iris>=3.0.1,<3.1.0',
         #'scitools-pyke>=1.1.1', see https://github.com/metno/pyaerocom/issues/430
-=======
-        'scitools-iris>=3.0.1,<3.1.0',
-        'scitools-pyke>=1.1.1',
->>>>>>> c51049a6
         'xarray>=0.16.0',
         'cartopy>=0.16.0',
         'matplotlib>=3.0.1',
