--- conflicted
+++ resolved
@@ -169,29 +169,7 @@
         return False
 
     return os.access(path, os.W_OK)
-<<<<<<< HEAD
-
-    # pool = ThreadPoolExecutor()
-
-    # def _test_write_access(path):
-    #     test = os.path.join(path, "_tmp")
-    #     try:
-    #         os.mkdir(test)
-    #         os.rmdir(test)
-    #         return True
-    #     except Exception:
-    #         return False
-
-    # def run_timeout(path, timeout):
-    #     future = pool.submit(_test_write_access, path)
-    #     try:
-    #         return future.result(timeout)
-    #     except Exception:
-    #         return False
-
-    # return run_timeout(path, timeout)
-=======
->>>>>>> 53d93871
+
 
 
 def _class_name(obj):
