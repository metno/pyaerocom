#!/usr/bin/env python3
# -*- coding: utf-8 -*-
import numpy as np
from datetime import datetime
from collections import OrderedDict as od
import fnmatch
import os
import pandas as pd
from pyaerocom import const
logger = const.logger
print_log = const.print_log
from pyaerocom._lowlevel_helpers import merge_dicts
from pyaerocom.exceptions import (DataExtractionError, VarNotAvailableError,
                                  TimeMatchError, DataCoverageError,
                                  MetaDataError, StationNotFoundError)
from pyaerocom.combine_vardata_ungridded import combine_vardata_ungridded
from pyaerocom.stationdata import StationData
from pyaerocom.region import Region
from pyaerocom.geodesy import get_country_info_coords
from pyaerocom.mathutils import in_range
from pyaerocom.helpers import (same_meta_dict,
                               start_stop_str,
                               start_stop, merge_station_data,
                               isnumeric)

from pyaerocom.metastandards import STANDARD_META_KEYS
from pyaerocom.units_helpers import get_unit_conversion_fac
from pyaerocom.metastandards import StationMetaData
import tqdm

from pyaerocom.helpers_landsea_masks import (load_region_mask_xr,
                                             get_mask_value)

class UngriddedData(object):
    """Class representing point-cloud data (ungridded)

    The data is organised in a 2-dimensional numpy array where the first index
    (rows) axis corresponds to individual measurements (i.e. one timestamp of
    one variable) and along the second dimension (containing 11 columns) the
    actual values are stored (in column 6) along with additional information,
    such as metadata index (can be used as key in :attr:`metadata` to access
    additional information related to this measurement), timestamp, latitude,
    longitude, altitude of instrument, variable index and, in case of 3D
    data (e.g. LIDAR profiles), also the altitude corresponding to the data
    value.

    Note
    ----

    That said, let's look at two examples.

    **Example 1**: Suppose you load 3 variables from 5 files, each of which
    contains 30 timestamps. This corresponds to a total of 3*5*30=450 data
    points and hence, the shape of the underlying numpy array will be 450x11.

    **Example 2**: 3 variables, 5 files, 30 timestamps, but each variable
    is height resolved, containing 100 altitudes => 3*5*30*100=4500 data points,
    thus, the final shape will be 4500x11.

    TODO
    ----
    Include unit attribute for each variable (in pyaerocom.io package: make
    sure to include units during ungridded read, if available)

    Attributes
    ----------
    metadata : dict
        dictionary containing meta information about the data. Keys are
        floating point numbers corresponding to each station, values are
        corresponding dictionaries containing station information.
    meta_idx : dict
        dictionary containing index mapping for each station and variable. Keys
        correspond to metadata key (float -> station, see :attr:`metadata`) and
        values are dictionaries containing keys specifying variable name and
        corresponding values are arrays or lists, specifying indices (rows) of
        these station / variable information in :attr:`_data`. Note: this
        information is redunant and is there to accelarate station data
        extraction since the data index matches for a given metadata block
        do not need to be searched in the underlying numpy array.
    var_idx : dict
        mapping of variable name (keys, e.g. od550aer) to numerical variable
        index of this variable in data numpy array (in column specified by
        :attr:`_VARINDEX`)

    Parameters
    ----------
    num_points : :obj:`int`, optional
        inital number of total datapoints (number of rows in 2D dataarray)
    add_cols : :obj:`list`, optional
        list of additional index column names of 2D datarray.

    """
    #: version of class (for caching)
    __version__ = '0.21'
<<<<<<< HEAD
    
    #: inital total number of rows in dataarray
    _ROWNO = 100000
    #: default number of rows that are dynamically added if total number of 
    #: data rows is reached.
    _CHUNKSIZE = 100000
    
=======

    #: default number of rows that are dynamically added if total number of
    #: data rows is reached.
    _CHUNKSIZE = 1000000

>>>>>>> 6f391237
    #: The following indices specify what the individual rows of the datarray
    #: are reserved for. These may be expanded when creating an instance of
    #: this class by providing a list of additional index names.
    _METADATAKEYINDEX = 0
    _TIMEINDEX = 1
    _LATINDEX = 2
    _LONINDEX = 3
    _ALTITUDEINDEX = 4 # altitude of measurement device
    _VARINDEX = 5
    _DATAINDEX = 6
    _DATAHEIGHTINDEX = 7
    _DATAERRINDEX = 8 # col where errors can be stored
    _DATAFLAGINDEX = 9 # can be used to store flags
    _STOPTIMEINDEX = 10 # can be used to store stop time of acq.
    _TRASHINDEX = 11 #index where invalid data can be moved to (e.g. when outliers are removed)

    # The following number denotes the kept precision after the decimal dot of
    # the location (e.g denotes lat = 300.12345)
    # used to code lat and long in a single number for a uniqueness test
    _LOCATION_PRECISION = 5
    _LAT_OFFSET = 90.

    STANDARD_META_KEYS = STANDARD_META_KEYS

    @property
    def _ROWNO(self):
        return self._data.shape[0]

    def __init__(self, num_points=None, add_cols=None):

        if num_points is None:
            num_points = self._CHUNKSIZE

        self._chunksize = num_points
        self._index = self._init_index(add_cols)

        #keep private, this is not supposed to be used by the user
        self._data = np.empty([num_points, self._COLNO]) * np.nan

        self.metadata = od()
        # single value data revision is deprecated
        self.data_revision = od()
        self.meta_idx = od()
        self.var_idx = od()

        self._idx = -1

        self.filter_hist = od()

    def _get_data_revision_helper(self, data_id):
        rev = None
        for meta in self.metadata.values():
            if meta['data_id'] == data_id:
                if rev is None:
                    rev = meta['data_revision']
                elif not meta['data_revision'] == rev:
                    raise MetaDataError('Found different data revisions for '
                                         'dataset {}'.format(data_id))
        if data_id in self.data_revision:
            if not rev == self.data_revision[data_id]:
                raise MetaDataError('Found different data revisions for '
                                    'dataset {}'.format(data_id))
        self.data_revision[data_id] = rev
        return rev

    def _check_index(self):
        """Checks if all indices are assigned correctly"""
        assert len(self.meta_idx) == len(self.metadata), \
            'Mismatch len(meta_idx) and len(metadata)'

        assert sum(self.meta_idx.keys()) == sum(self.metadata.keys()), \
            'Mismatch between keys of metadata dict and meta_idx dict'

        _varnums = self._data[:, self._VARINDEX]
        var_indices = np.unique(_varnums[~np.isnan(_varnums)])

        assert len(var_indices) == len(self.var_idx), \
            'Mismatch between number of variables in data array and var_idx attr.'

        assert sum(var_indices) == sum(self.var_idx.values()), \
            'Mismatch between variable indices in data array and var_idx attr.'

        vars_avail = self.var_idx

        for idx, meta in self.metadata.items():
            if not 'var_info' in meta:
                if not 'variables' in meta:
                    raise AttributeError('Need either variables (list) or '
                                         'var_info (dict) in meta block {}: {}'
                                         .format(idx, meta))
                meta['var_info'] = {}
                for v in meta['variables']:
                    meta['var_info'][v] = {}

            var_idx = self.meta_idx[idx]
            for var, indices in var_idx.items():
                if len(indices) == 0:
                    continue # no data assigned for this metadata index

                assert var in meta['var_info'], \
                    ('Var {} is indexed in meta_idx[{}] but not in metadata[{}]'
                     .format(var, idx, idx))

                var_idx_data = np.unique(self._data[indices, self._VARINDEX])
                assert len(var_idx_data) == 1, ('Found multiple variable indices for '
                          'var {}: {}'.format(var, var_idx_data))
                assert var_idx_data[0] == vars_avail[var], ('Mismatch between variable '
                          'index assigned in data and var_idx for {} in meta-block'
                          .format(var, idx))

    @staticmethod
    def from_station_data(stats, add_meta_keys=None):
        """
        Create UngriddedData from input station data object(s)

        Parameters
        ----------
        stats : list or StationData
            input data object(s)
        add_meta_keys : list, optional
            list of metadata keys that are supposed to be imported from the
            input `StationData` objects, in addition to the default metadata
            retrieved via :func:`StationData.get_meta`.

        Raises
        ------
        ValueError
            if any of the input data objects is not an instance of
            :class:`StationData`.

        Returns
        -------
        UngriddedData
            ungridded data object created from input station data objects

        """
        if add_meta_keys is None:
            add_meta_keys = []
        elif isinstance(add_meta_keys, str):
            add_metad_keys = [add_meta_keys]
        elif not isinstance(add_meta_keys, list):
            raise ValueError(
                f'Invalid input for add_meta_keys {add_meta_keys}... need list'
                )
        if isinstance(stats, StationData):
            stats = [StationData]
        data_obj = UngriddedData(num_points=1000000)

        meta_key = 0.0
        idx = 0

        metadata = data_obj.metadata
        meta_idx = data_obj.meta_idx

        var_count_glob = -1
        for stat in stats:
            if isinstance(stat, dict):
                stat = StationData(**stat)
            elif not isinstance(stat, StationData):
                raise ValueError('Need instances of StationData or dicts')
            metadata[meta_key] = od()
            metadata[meta_key].update(stat.get_meta(force_single_value=False,
                                                    quality_check=False,
                                                    add_none_vals=True))
            for key in add_meta_keys:
                try:
                    val = stat[key]
                except KeyError:
                    val = 'undefined'

                metadata[meta_key][key] = val


            metadata[meta_key]['var_info'] = od()

            meta_idx[meta_key] = {}

            append_vars = list(stat.var_info.keys())

            for var in append_vars:
                if not var in data_obj.var_idx:
                    var_count_glob += 1
                    var_idx = var_count_glob
                    data_obj.var_idx[var] = var_idx
                else:
                    var_idx = data_obj.var_idx[var]

                vardata = stat[var]

                if isinstance(vardata, pd.Series):
                    times = vardata.index
                    values = vardata.values
                else:
                    times = stat['dtime']
                    values = vardata
                    if not len(times) == len(values):
                        raise ValueError

                times = np.asarray([np.datetime64(x, 's') for x in times])
                times = np.float64(times)

                num_times = len(times)
                #check if size of data object needs to be extended
                if (idx + num_times) >= data_obj._ROWNO:
                    #if totnum < data_obj._CHUNKSIZE, then the latter is used
                    data_obj.add_chunk(num_times)

                start = idx
                stop = start + num_times

                #write common meta info for this station (data lon, lat and
                #altitude are set to station locations)
                data_obj._data[start:stop,
                               data_obj._LATINDEX] = stat['latitude']
                data_obj._data[start:stop,
                               data_obj._LONINDEX] = stat['longitude']
                data_obj._data[start:stop,
                               data_obj._ALTITUDEINDEX] = stat['altitude']
                data_obj._data[start:stop,
                               data_obj._METADATAKEYINDEX] = meta_key

                # write data to data object
                data_obj._data[start:stop, data_obj._TIMEINDEX] = times

                data_obj._data[start:stop, data_obj._DATAINDEX] = values

                data_obj._data[start:stop, data_obj._VARINDEX] = var_idx

                if var in stat.data_flagged:
                    invalid = stat.data_flagged[var]
                    data_obj._data[start:stop, data_obj._DATAFLAGINDEX] = invalid

                if var in stat.data_err:
                    errs = stat.data_err[var]
                    data_obj._data[start:stop, data_obj._DATAERRINDEX] = errs

                var_info = stat['var_info'][var]
                metadata[meta_key]['var_info'][var] = od()
                metadata[meta_key]['var_info'][var].update(var_info)
                meta_idx[meta_key][var] = np.arange(start, stop)

                idx += num_times

            meta_key += 1

        # shorten data_obj._data to the right number of points
        data_obj._data = data_obj._data[:idx]

        data_obj._check_index()

        return data_obj

    def add_station_data(self, stat, meta_idx=None, data_idx=None,
                         check_index=False):
        raise NotImplementedError('Coming at some point')
        if meta_idx is None:
            meta_idx = self.last_meta_idx + 1
        elif meta_idx in self.meta_idx.keys():
            raise ValueError('Cannot add data at meta block index {}, index '
                             'already exists'.format(meta_idx))

        if data_idx is None:
            data_idx = self._data.shape[0]
        elif not np.all(np.isnan(self._data[data_idx, :])):
            raise ValueError('Cannot add data at data index {}, index '
                             'already exists'.format(data_idx))


    @property
    def last_meta_idx(self):
        """
        Index of last metadata block
        """
        return np.max(list(self.meta_idx.keys()))

    @property
    def index(self):
        return self._index

    @property
    def first_meta_idx(self):
        #First available metadata index
        return list(self.metadata.keys())[0]

    def _init_index(self, add_cols=None):
        """Init index mapping for columns in dataarray"""
        idx = od(meta           = self._METADATAKEYINDEX,
                 time           = self._TIMEINDEX,
                 stoptime       = self._STOPTIMEINDEX,
                 latitude       = self._LATINDEX,
                 longitude      = self._LONINDEX,
                 altitude       = self._ALTITUDEINDEX,
                 varidx         = self._VARINDEX,
                 data           = self._DATAINDEX,
                 dataerr        = self._DATAERRINDEX,
                 dataaltitude   = self._DATAHEIGHTINDEX,
                 dataflag       = self._DATAFLAGINDEX,
                 trash          = self._TRASHINDEX)

        next_idx = max(idx.values()) + 1
        if add_cols is not None:
            if not isinstance(add_cols, (list, tuple)):
                raise ValueError('Invalid input for add_cols. Need list or tuple')
            for name in add_cols:
                if name in idx:
                    raise ValueError('Cannot add new index with name {} since '
                                     'this index already exists at column '
                                     'position {}'.format(name, idx[name]))
                idx[name] = next_idx
                next_idx += 1
        return idx

    @property
    def _COLNO(self):
        return len(self._index)

    @property
    def has_flag_data(self):
        """Boolean specifying whether this object contains flag data"""
        return (~np.isnan(self._data[:, self._DATAFLAGINDEX])).any()

    def copy(self):
        """Make a copy of this object

        Returns
        -------
        UngriddedData
            copy of this object

        Raises
        ------
        MemoryError
            if copy is too big to fit into memory together with existing
            instance
        """
        from copy import deepcopy
        new = UngriddedData()
        new._data = np.copy(self._data)
        new.metadata = deepcopy(self.metadata)
        new.data_revision = self.data_revision
        new.meta_idx = deepcopy(self.meta_idx)
        new.var_idx = deepcopy(self.var_idx)
        new.filter_hist = deepcopy(self.filter_hist)
        return new

    @property
    def contains_vars(self):
        """List of all variables in this dataset"""
        return [k for k in self.var_idx.keys()]

    @property
    def contains_datasets(self):
        """List of all datasets in this object"""
        datasets = []
        for info in self.metadata.values():
            ds = info['data_id']
            if not ds in datasets:
                datasets.append(ds)
        return datasets

    @property
    def contains_instruments(self):
        """List of all instruments in this object"""
        instruments = []
        for info in self.metadata.values():
            try:
                instr = info['instrument_name']
                if instr is not None and not instr in instruments:
                    instruments.append(instr)
            except Exception:
                pass
        return instruments

    @property
    def shape(self):
        """Shape of data array"""
        return self._data.shape

    @property
    def is_empty(self):
        """Boolean specifying whether this object contains data or not"""
        return True if len(self.metadata) == 0 else False

    @property
    def is_filtered(self):
        """Boolean specifying whether this data object has been filtered

        Note
        ----
        Details about applied filtering can be found in :attr:`filter_hist`
        """
        if len(self.filter_hist) > 0:
            return True
        return False

    @property
    def longitude(self):
        """Longitudes of stations"""
        vals = []
        for v in self.metadata.values():
            try:
                vals.append(v['longitude'])
            except Exception:
                vals.append(np.nan)
        return vals

    @longitude.setter
    def longitude(self, value):
        raise AttributeError("Station longitudes cannot be changed")

    @property
    def latitude(self):
        """Latitudes of stations"""
        vals = []
        for v in self.metadata.values():
            try:
                vals.append(v['latitude'])
            except Exception:
                vals.append(np.nan)
        return vals

    @latitude.setter
    def latitude(self, value):
        raise AttributeError("Station latitudes cannot be changed")

    @property
    def altitude(self):
        """Altitudes of stations"""
        vals = []
        for v in self.metadata.values():
            try:
                vals.append(v['altitude'])
            except Exception:
                vals.append(np.nan)
        return vals

    @altitude.setter
    def altitude(self, value):
        raise AttributeError("Station altitudes cannot be changed")

    @property
    def station_name(self):
        """Latitudes of data"""
        vals = []
        for v in self.metadata.values():
            try:
                vals.append(v['station_name'])
            except Exception:
                vals.append(np.nan)
        return vals

    @station_name.setter
    def station_name(self, value):
        raise AttributeError("Station names cannot be changed")

    @property
    def unique_station_names(self):
        """List of unique station names"""
        return sorted(list(dict.fromkeys(self.station_name)))

    @property
    def available_meta_keys(self):
        """List of all available metadata keys

        Note
        ----
        This is a list of all metadata keys that exist in this dataset, but
        it does not mean that all of the keys are registered in all metadata
        blocks, especially if the data is merged from different sources with
        different metadata availability
        """
        metakeys = []
        for meta in self.metadata.values():
            for key in meta:
                if not key in metakeys:
                    metakeys.append(key)
        return metakeys

    @property
    def nonunique_station_names(self):
        """List of station names that occur more than once in metadata"""
        import collections
        lst = self.station_name
        return [item for item, count in collections.Counter(lst).items() if count > 1]

    @property
    def time(self):
        """Time dimension of data"""
        raise NotImplementedError

    @time.setter
    def time(self, value):
        raise AttributeError("Time array cannot be changed")

    def last_filter_applied(self):
        """Returns the last filter that was applied to this dataset

        To see all filters, check out :attr:`filter_hist`
        """
        if not self.is_filtered:
            raise AttributeError('No filters were applied so far')
        return self.filter_hist[max(self.filter_hist.keys())]

    def add_chunk(self, size=None):
        """Extend the size of the data array

        Parameters
        ----------
        size : :obj:`int`, optional
            number of additional rows. If None (default) or smaller than
            minimum chunksize specified in attribute ``_CHUNKSIZE``, then the
            latter is used.
        """
        if size is None or size < self._chunksize:
            size = self._chunksize
        chunk = np.empty([size, self._COLNO])*np.nan
        self._data = np.append(self._data, chunk, axis=0)
        logger.info("adding chunk, new array size ({})".format(self._data.shape))

    def _find_station_indices_wildcards(self, station_str):
        """Find indices of all metadata blocks matching input station name

        Parameters
        ----------
        station_str : str
            station name or wildcard pattern

        Returns
        -------
        list
           list containing all metadata indices that match the input station
           name or pattern

        Raises
        ------
        StationNotFoundError
            if no such station exists in this data object
        """
        idx = []
        for i, meta in self.metadata.items():
            if fnmatch.fnmatch(meta['station_name'], station_str):
                idx.append(i)
        if len(idx) == 0:
            raise StationNotFoundError('No station available in UngriddedData '
                                       'that matches pattern {}'
                                       .format(station_str))
        return idx

    def _find_station_indices(self, station_str):
        """Find indices of all metadata blocks matching input station name

        Parameters
        ----------
        station_str : str
            station name

        Returns
        -------
        list
           list containing all metadata indices that match the input station
           name or pattern

        Raises
        ------
        StationNotFoundError
            if no such station exists in this data object
        """
        idx = []
        for i, meta in self.metadata.items():
            if meta['station_name'] == station_str:
                idx.append(i)
        if len(idx) == 0:
            raise StationNotFoundError('No station available in UngriddedData '
                                       'that matches name {}'
                                       .format(station_str))
        return idx

    def _get_stat_coords(self):
        meta_idx = []
        coords = []
        for idx, meta in self.metadata.items():
            try:
                lat, lon = meta['latitude'], meta['longitude']
            except:
                const.print_log.warning('Could not retrieve lat lon coord '
                                        'at meta index {}'.format(idx))
                continue
            meta_idx.append(idx)
            coords.append((lat, lon))
        return (meta_idx, coords)

    def check_set_country(self):
        """CHecks all metadata entries for availability of country information

        Metadata blocks that are missing country entry will be updated based
        on country inferred from corresponding lat / lon coordinate. Uses
        :func:`pyaerocom.geodesy.get_country_info_coords` (library
        reverse-geocode) to retrieve countries. This may be errouneous
        close to country borders as it uses eucledian distance based on a list
        of known locations.

        Note
        ----
        Metadata blocks that do not contain latitude and longitude entries are
        skipped.

        Returns
        -------
        list
            metadata entries where country was added
        list
            corresponding countries that were inferred from lat / lon
        """
        meta_idx, coords = self._get_stat_coords()
        info = get_country_info_coords(coords)
        meta_idx_updated = []
        countries = []

        for i, idx in enumerate(meta_idx):
            meta = self.metadata[idx]
            if not 'country' in meta or meta['country'] is None:
                country = info[i]['country']
                meta['country'] = country
                meta['country_code'] = info[i]['country_code']
                meta_idx_updated.append(idx)
                countries.append(country)
        return (meta_idx_updated, countries)

    @property
    def countries_available(self):
        """
        Alphabetically sorted list of country names available
        """
        #self.check_set_country()
        countries = []
        for idx, meta in self.metadata.items():
            try:
                countries.append(meta['country'])
            except:
                const.logger.warning('No country information in meta block', idx)
        if len(countries) == 0:
            const.print_log.warning('None of the metadata blocks contains '
                                    'country information. You may want to '
                                    'run class method check_set_country first '
                                    'to automatically assign countries.')
        return sorted(dict.fromkeys(countries))

    def find_station_meta_indices(self, station_name_or_pattern,
                                  allow_wildcards=True):
        """Find indices of all metadata blocks matching input station name

        You may also use wildcard pattern as input (e.g. *Potenza*)

        Parameters
        ----------
        station_pattern : str
            station name or wildcard pattern
        allow_wildcards : bool
            if True, input station_pattern will be used as wildcard pattern and
            all matches are returned.

        Returns
        -------
        list
           list containing all metadata indices that match the input station
           name or pattern

        Raises
        ------
        StationNotFoundError
            if no such station exists in this data object
        """
        if not allow_wildcards:
            return self._find_station_indices(station_name_or_pattern)
        return self._find_station_indices_wildcards(station_name_or_pattern)

    # TODO: see docstring
    def to_station_data(self, meta_idx, vars_to_convert=None, start=None,
                        stop=None, freq=None,
                        merge_if_multi=True, merge_pref_attr=None,
                        merge_sort_by_largest=True, insert_nans=False,
                        allow_wildcards_station_name=True,
                        add_meta_keys=None,
                        **kwargs):
        """Convert data from one station to :class:`StationData`

        Todo
        ----
        - Review for retrieval of profile data (e.g. Lidar data)

        Parameters
        ----------
        meta_idx : float
            index of station or name of station.
        vars_to_convert : :obj:`list` or :obj:`str`, optional
            variables that are supposed to be converted. If None, use all
            variables that are available for this station
        start
            start time, optional (if not None, input must be convertible into
            pandas.Timestamp)
        stop
            stop time, optional (if not None, input must be convertible into
            pandas.Timestamp)
        freq : str
            pandas frequency string (e.g. 'D' for daily, 'M' for month end) or
            valid pyaerocom ts_type
        merge_if_multi : bool
            if True and if data request results in multiple instances of
            StationData objects, then these are attempted to be merged into one
            :class:`StationData` object using :func:`merge_station_data`
        merge_pref_attr
            only relevant for merging of multiple matches: preferred attribute
            that is used to sort the individual StationData objects by relevance.
            Needs to be available in each of the individual StationData objects.
            For details cf. :attr:`pref_attr` in docstring of
            :func:`merge_station_data`. Example could be `revision_date`. If
            None, then the stations will be sorted based on the number of
            available data points (if :attr:`merge_sort_by_largest` is True,
            which is default).
        merge_sort_by_largest : bool
            only relevant for merging of multiple matches: cf. prev. attr. and
            docstring of :func:`merge_station_data` method.
        insert_nans : bool
            if True, then the retrieved :class:`StationData` objects are filled
            with NaNs
        allow_wildcards_station_name : bool
            if True and if input `meta_idx` is a string (i.e. a station name or
            pattern), metadata matches will be identified applying wildcard
            matches between input `meta_idx` and all station names in this
            object.

        Returns
        -------
        StationData or list
            StationData object(s) containing results. list is only returned if
            input for meta_idx is station name and multiple matches are
            detected for that station (e.g. data from different instruments),
            else single instance of StationData. All variable time series are
            inserted as pandas Series
        """
        if isinstance(vars_to_convert, str):
            vars_to_convert = [vars_to_convert]
        elif vars_to_convert is None:
            vars_to_convert = self.contains_vars
            if len(vars_to_convert) == 0:
                raise DataCoverageError('UngriddedData object does not contain '
                                        'any variables')
        if start is None and stop is None:
            start = pd.Timestamp('1970')
            stop = pd.Timestamp('2200')
        else:
            start, stop = start_stop(start, stop)

        if isinstance(meta_idx, str):
            # user asks explicitely for station name, find all meta indices
            # that match this station
            meta_idx = self.find_station_meta_indices(meta_idx,
                                                      allow_wildcards_station_name)
        if not isinstance(meta_idx, list):
            meta_idx = [meta_idx]

        stats = []
        # ToDo: check consistency, consider using methods in helpers.py
        # check also Hans' issue on the topic
        start, stop = np.datetime64(start), np.datetime64(stop)

        for idx in meta_idx:
            try:
                stat = self._metablock_to_stationdata(idx,
                                                      vars_to_convert,
                                                      start, stop,
                                                      add_meta_keys)
                stats.append(stat)
            except (VarNotAvailableError, DataCoverageError) as e:
                logger.info('Skipping meta index {}. Reason: {}'
                            .format(idx, repr(e)))
        if merge_if_multi and len(stats) > 1:
            if len(vars_to_convert) > 1:
                raise NotImplementedError('Cannot yet merge multiple stations '
                                          'with multiple variables.')
            if merge_pref_attr is None:
                merge_pref_attr = self._try_infer_stat_merge_pref_attr(stats)
            merged = merge_station_data(stats, vars_to_convert,
                                        pref_attr=merge_pref_attr,
                                        sort_by_largest=merge_sort_by_largest,
                                        fill_missing_nan=False) #done below
            stats = [merged]

        stats_ok = []
        for stat in stats:
            for var in vars_to_convert:
                if not var in stat:
                    continue
                if freq is not None:
                    stat.resample_time(var, freq, inplace=True, **kwargs) # this does also insert NaNs, thus elif in next
                elif insert_nans:
                    stat.insert_nans_timeseries(var)
                if np.all(np.isnan(stat[var].values)):
                    stat = stat.remove_variable(var)
            if any([x in stat for x in vars_to_convert]):
                stats_ok.append(stat)

        if len(stats_ok) == 0:
            raise DataCoverageError('{} data could not be retrieved for meta '
                                    ' index (or station name) {}'
                                    .format(vars_to_convert, meta_idx))
        elif len(stats_ok) == 1:
            # return StationData object and not list
            return stats_ok[0]
        return stats_ok

    def _try_infer_stat_merge_pref_attr(self, stats):
        """Checks if a preferred attribute for handling of overlaps can be inferred

        Parameters
        ----------
        stats : list
            list of :class:`StationData` objects

        Returns
        -------
        str
            preferred merge attribute parameter, if applicable, else None
        """
        data_id = None
        pref_attr = None
        for stat in stats:
            if not 'data_id' in stat:
                return None
            elif data_id is None:
                data_id = stat['data_id']
                from pyaerocom.metastandards import DataSource
                s = DataSource(data_id=data_id) # reads default data source info that may contain preferred meta attribute
                pref_attr = s.stat_merge_pref_attr
                if pref_attr is None:
                    return None
            elif not stat['data_id'] == data_id: #station data objects contain different data sources
                return None
        return pref_attr

    ### TODO: check if both `variables` and `var_info` attrs are required in
    ### metdatda blocks
    def _metablock_to_stationdata(self, meta_idx, vars_to_convert,
                                  start=None, stop=None,
                                  add_meta_keys=None):
        """Convert one metadata index to StationData (helper method)

        See :func:`to_station_data` for input parameters
        """
        if add_meta_keys is None:
            add_meta_keys = []
        elif isinstance(add_meta_keys, str):
            add_meta_keys = [add_meta_keys]

        sd = StationData()
        meta = self.metadata[meta_idx]

        # TODO: make sure in reading classes that data_revision is assigned
        # to each metadata block and not only in self.data_revision
        rev = None
        if 'data_revision' in meta:
            rev = meta['data_revision']
        else:
            try:
                rev = self.data_revision[meta['data_id']]
            except Exception:
                logger.warning('Data revision could not be accessed')
        sd.data_revision = rev
        try:
            vars_avail = list(meta['var_info'].keys())
        except KeyError:
            if not 'variables' in meta or meta['variables'] in (None, []):
                raise VarNotAvailableError('Metablock does not contain variable '
                                           'information')
            vars_avail = meta['variables']

        for key in (self.STANDARD_META_KEYS + add_meta_keys):
            if key in sd.PROTECTED_KEYS:
                logger.warning(f'skipping protected key: {key}')
                continue
            try:
                sd[key] = meta[key]
            except KeyError:
                pass

        try:
            sd['ts_type_src'] = meta['ts_type']
        except KeyError:
            pass

        # assign station coordinates explicitely
        for ck in sd.STANDARD_COORD_KEYS:
            try:
                sd.station_coords[ck] = meta[ck]
            except KeyError:
                pass

        # if no input variables are provided, use the ones that are available
        # for this metadata block
        if vars_to_convert is None:
            vars_to_convert = vars_avail

        # find overlapping variables (ignore all other ones)
        vars_avail = np.intersect1d(vars_to_convert, vars_avail)
        if not len(vars_avail) >= 1:
            raise VarNotAvailableError('None of the input variables matches, '
                                       'or station does not contain data.')
        # init helper boolean that is set to True if valid data can be found
        # for at least one of the input variables
        FOUND_ONE = False
        for var in vars_avail:

            # get indices of this variable
            var_idx = self.meta_idx[meta_idx][var]

            # vector of timestamps corresponding to this variable
            dtime = self._data[var_idx,
                               self._TIMEINDEX].astype('datetime64[s]')

            # get subset
            subset = self._data[var_idx]

            # make sure to extract only valid timestamps
            if start is None:
                start = dtime.min()
            if stop is None:
                stop = dtime.max()

            # create access mask for valid time stamps
            tmask = np.logical_and(dtime >= start,
                                   dtime <= stop)

            # make sure there is some valid data
            if tmask.sum() == 0:
                logger.info('Ignoring station {}, var {} ({}): '
                            'no data available in specified time interval '
                            '{} - {}'.format(sd['station_name'],
                                             var,
                                             sd['data_id'],
                                             start, stop))
                continue

            dtime = dtime[tmask]
            subset = subset[tmask]

            vals = subset[:, self._DATAINDEX]
            if np.all(np.isnan(vals)):
                logger.warning('Ignoring station {}, var {} ({}):'
                            'All values are NaN'
                            .format(sd['station_name'], var, sd['data_id']))
                continue
            vals_err = subset[:, self._DATAERRINDEX]
            flagged = subset[:, self._DATAFLAGINDEX]
            altitude =  subset[:, self._DATAHEIGHTINDEX]

            data = pd.Series(vals, dtime)
            if not data.index.is_monotonic:
                data = data.sort_index()
            if any(~np.isnan(vals_err)):
                sd.data_err[var] = vals_err
            if any(~np.isnan(flagged)):
                sd.data_flagged[var] = flagged

            sd['dtime'] = data.index.values
            sd[var] = data
            sd['var_info'][var] = od()
            FOUND_ONE = True
            # check if there is information about altitude (then relevant 3D
            # variables and parameters are included too)
            if 'var_info' in meta:
                vi = meta['var_info']
            else:
                vi = {}
            if not np.isnan(altitude).all():
                if 'altitude' in vi:
                    sd.var_info['altitude'] = vi['altitude']
                sd.altitude = altitude
            if var in vi:
                sd.var_info[var].update(vi[var])

            if len(data.index) == len(data.index.unique()):
                sd.var_info[var]['overlap'] = False
            else:
                sd.var_info[var]['overlap'] = True
        if not FOUND_ONE:
            raise DataCoverageError('Could not retrieve any valid data for '
                                    'station {} and input variables {}'
                                    .format(sd['station_name'],
                                            vars_to_convert))
        return sd

    def _generate_station_index(self, by_station_name=True, ignore_index=None):
        """Generates index to loop over station names or metadata block indices"""
        if ignore_index is None:
            if by_station_name:
                return self.unique_station_names #all station names
            return list(range(len(self.metadata))) #all meta indices

        if not by_station_name:
            from pyaerocom.helpers import isnumeric
            if isnumeric(ignore_index):
                ignore_index = [ignore_index]
            if not isinstance(ignore_index, list):
                raise ValueError('Invalid input for ignore_index, need number '
                                 'or list')
            return [i for i in range(len(self.metadata)) if not i in ignore_index]

        # by station name and ignore certation stations
        _iter = []
        if isinstance(ignore_index, str):
            ignore_index = [ignore_index]
        if not isinstance(ignore_index, list):
            raise ValueError('Invalid input for ignore_index, need str or '
                             'list')
        for stat_name in self.unique_station_names:
            ok = True
            for name_or_pattern in ignore_index:
                if fnmatch.fnmatch(stat_name, name_or_pattern):
                    ok = False
            if ok:
                _iter.append(stat_name)
        return _iter

    def to_station_data_all(self, vars_to_convert=None, start=None, stop=None,
                            freq=None, by_station_name=True,
                            ignore_index=None, **kwargs):
        """Convert all data to :class:`StationData` objects

        Creates one instance of :class:`StationData` for each metadata block in
        this object.

        Parameters
        ----------
        vars_to_convert : :obj:`list` or :obj:`str`, optional
            variables that are supposed to be converted. If None, use all
            variables that are available for this station
        start
            start time, optional (if not None, input must be convertible into
            pandas.Timestamp)
        stop
            stop time, optional (if not None, input must be convertible into
            pandas.Timestamp)
        freq : str
            pandas frequency string (e.g. 'D' for daily, 'M' for month end)
            or valid pyaerocom ts_type (e.g. 'hourly', 'monthly').
        by_station_name : bool
            if True, then iter over unique_station_name (and merge multiple
            matches if applicable), else, iter over metadata index
        **kwargs
            additional keyword args passed to :func:`to_station_data` (e.g.
            `merge_if_multi, merge_pref_attr, merge_sort_by_largest,
            insert_nans`)

        Returns
        -------
        dict
            4-element dictionary containing following key / value pairs:

                - stats: list of :class:`StationData` objects
                - station_name: list of corresponding station names
                - latitude: list of latitude coordinates
                - longitude: list of longitude coordinates

        """
        out_data = {'stats'         : [],
                    'station_name'  : [],
                    'latitude'      : [],
                    'failed'        : [],
                    'longitude'     : []}

        _iter = self._generate_station_index(by_station_name,
                                             ignore_index)
        for idx in _iter:

            try:
                data = self.to_station_data(idx, vars_to_convert, start,
                                            stop, freq,
                                            merge_if_multi=True,
                                            allow_wildcards_station_name=False,
                                            **kwargs)

                out_data['latitude'].append(data['latitude'])
                out_data['longitude'].append(data['longitude'])
                out_data['station_name'].append(data['station_name'])
                out_data['stats'].append(data)

            # catch the exceptions that are acceptable
            except (VarNotAvailableError, TimeMatchError,
                    DataCoverageError) as e:
                logger.warning('Failed to convert to StationData '
                               'Error: {}'.format(repr(e)))
                out_data['failed'].append([idx, repr(e)])
        return out_data

    # TODO: check more general cases (i.e. no need to convert to StationData
    # if no time conversion is required)
    def get_variable_data(self, variables, start=None, stop=None,
                          ts_type=None, **kwargs):
        """Extract all data points of a certain variable

        Parameters
        ----------
        vars_to_extract : :obj:`str` or :obj:`list`
            all variables that are supposed to be accessed
        """
        if isinstance(variables, str):
            variables = [variables]
        all_stations = self.to_station_data_all(variables, start, stop,
                                                freq=ts_type, **kwargs)
        result = {}
        num_stats = {}
        for var in variables:
            result[var] = []
            num_stats[var] = 0
        for stat_data in all_stations:
            if stat_data is not None:
                num_points = len(stat_data.dtime)
                for var in variables:
                    if var in stat_data:
                        num_stats[var] += 1
                        result[var].extend(stat_data[var])
                    else:
                        result[var].extend([np.nan]*num_points)
        result['num_stats'] = num_stats
        return result

    def _check_str_filter_match(self, meta, negate, str_f):
        # Check string equality for input meta data and filters. Supports
        # wildcard matching
        for metakey, filterval in str_f.items():
            # key does not exist in this specific meta_block
            if not metakey in meta:
                return False
            # check if this key is in negate list (then result will be True
            # for all that do not match the specified filter input value(s))
            neg = metakey in negate

            # actual value of this key in input metadata
            metaval = meta[metakey]

            # check equality of values
            match = metaval == filterval
            if match: # direct match found
                if neg: # key is flagged in negate -> no match
                    return False
            else: # no direct match found
                # check wildcard match
                if '*' in filterval: # no wildcard in
                    match = fnmatch.fnmatch(metaval, filterval)
                    if neg:
                        if match:
                            return False
                    else:
                        if not match:
                            return False
                elif not neg: # no match, no wildcard match and not inverted
                    return False
        return True

    def _check_filter_match(self, meta, negate, str_f, list_f, range_f, val_f):
        """Helper method that checks if station meta item matches filters

        Note
        ----
        This method is used in :func:`apply_filter`
        """
        if not self._check_str_filter_match(meta, negate, str_f):
            return False

        for metakey, filterval in list_f.items():
            if not metakey in meta:
                return False
            neg = metakey in negate
            metaval = meta[metakey]
            match = metaval == filterval
            if match: # lists are identical
                if neg:
                    return False
            else:
                # value in metadata block is different from filter value
                match = metaval in filterval
                if match:
                    if neg:
                        return False
                else:
                    # current metavalue is not equal the filterlist and is also
                    # not contained in the filterlist. However, one or more
                    # entries in the filterlist may be wildcard
                    if isinstance(metaval, str):
                        found = False
                        for entry in filterval:
                            if '*' in entry:
                                match = fnmatch.fnmatch(metaval, entry)
                                if match:
                                    found = True
                                    if neg:
                                        return False
                        if not found and not neg:
                            return False
        # range filter
        for metakey, filterval in range_f.items():
            if not metakey in meta:
                return False
            neg = metakey in negate
            match = in_range(meta[metakey], filterval[0], filterval[1])
            if (neg and match) or (not neg and not match):
                return False

        for metakey, filterval in val_f.items():
            if not metakey in meta:
                return False
            neg = metakey in negate
            match = meta[metakey] == filterval
            if (neg and match) or (not neg and not match):
                return False
        return True

    def _init_meta_filters(self, **filter_attributes):
        """Init filter dictionary for :func:`apply_filter_meta`

        Parameters
        ----------
        **filter_attributes
            valid meta keywords that are supposed to be filtered and the
            corresponding filter values (or value ranges)
            Only valid meta keywords are considered (e.g. data_id,
            longitude, latitude, altitude, ts_type)

        Returns
        -------
        tuple
            3-element tuple containing

            - dict: string match filters for metakeys \
              (e.g. dict['data_id'] = 'AeronetSunV2Lev2.daily')
            - dict: in-list match filters for metakeys \
              (e.g. dict['station_name'] = ['stat1', 'stat2', 'stat3'])
            - dict: in-range dictionary for metakeys \
              (e.g. dict['longitude'] = [-30, 30])

        """
        # initiate filters that are checked
        valid_keys = self.metadata[self.first_meta_idx].keys()
        str_f = {}
        list_f = {}
        range_f = {}
        val_f = {}
        for key, val in filter_attributes.items():
            if not key in valid_keys:
                raise IOError('Invalid input parameter for filtering: {}. '
                              'Please choose from {}'.format(key, valid_keys))

            if isinstance(val, str):
                str_f[key] = val
            elif isnumeric(val):
                val_f[key] = val
            elif isinstance(val, (list, np.ndarray, tuple)):
                if all([isinstance(x, str) for x in val]):
                    list_f[key] = val
                elif len(val) == 2:
                    try:
                        low, high = float(val[0]), float(val[1])
                        if not low < high:
                            raise ValueError('First entry needs to be smaller '
                                             'than 2nd')
                        range_f[key] = [low, high]
                    except Exception as e:
                        raise ValueError('Failed to convert input ({}) specifying '
                                         'value range of {} into floating point '
                                         'numbers. Reason: {}'
                                         .format(list(val), key, repr(e)))
        return (str_f, list_f, range_f, val_f)

    def check_convert_var_units(self, var_name, to_unit=None,
                                    inplace=True):
        obj = self if inplace else self.copy()


        # get the unit
        if to_unit is None:
            to_unit = const.VARS[var_name]['units']

        for i, meta in obj.metadata.items():
            if var_name in meta['var_info']:
                try:
                    unit = meta['var_info'][var_name]['units']
                except KeyError:
                    add_str = ''
                    if 'unit' in meta['var_info'][var_name]:
                        add_str = ('Corresponding var_info dict contains '
                                   'attr. "unit", which is deprecated, please '
                                   'check corresponding reading routine. ')
                    raise MetaDataError('Failed to access unit information for '
                                        'variable {} in metadata block {}. {}'
                                        .format(var_name, i, add_str))
                fac = get_unit_conversion_fac(unit, to_unit, var_name)
                if fac != 1:
                    meta_idx = obj.meta_idx[i][var_name]
                    current = obj._data[meta_idx, obj._DATAINDEX]
                    new = current * fac
                    obj._data[meta_idx, obj._DATAINDEX] = new
                    obj.metadata[i]['var_info'][var_name]['units'] = to_unit

        return obj

    def check_unit(self, var_name, unit=None):
        """Check if variable unit corresponds to AeroCom unit

        Parameters
        ----------
        var_name : str
            variable name for which unit is to be checked
        unit : :obj:`str`, optional
            unit to be checked, if None, AeroCom default unit is used

        Raises
        ------
        MetaDataError
            if unit information is not accessible for input variable name
        """
        if unit is None:
            unit = const.VARS[var_name]['units']

        units =  []
        for i, meta in self.metadata.items():
            if var_name in meta['var_info']:
                try:
                    u = meta['var_info'][var_name]['units']
                    if not u in units:
                        units.append(u)
                except KeyError:
                    add_str = ''
                    if 'unit' in meta['var_info'][var_name]:
                        add_str = ('Corresponding var_info dict contains '
                                   'attr. "unit", which is deprecated, please '
                                   'check corresponding reading routine. ')
                    raise MetaDataError('Failed to access unit information for '
                                        'variable {} in metadata block {}. {}'
                                        .format(var_name, i, add_str))
        if len(units) == 0 and str(unit) != '1':
            raise MetaDataError('Failed to access unit information for '
                                'variable {}. Expected unit {}'
                                .format(var_name, unit))
        for u in units:
            if not get_unit_conversion_fac(u, unit, var_name) == 1:
                raise MetaDataError(
                    f'Invalid unit {u} detected (expected {unit})')

    def set_flags_nan(self, inplace=False, verbose=False):
        """Set all flagged datapoints to NaN

        Parameters
        ----------
        inplace : bool
            if True, the flagged datapoints will be set to NaN in this object,
            otherwise a new oject will be created and returned

        Returns
        -------
        UngriddedData
            data object that has all flagged data values set to NaN

        Raises
        ------
        AttributeError
            if no flags are assigned
        """

        if not self.has_flag_data:
            raise AttributeError('Ungridded data object does not contain '
                                 'flagged data points')
        if inplace:
            obj = self
        else:
            obj = self.copy()
        mask = obj._data[:, obj._DATAFLAGINDEX] == 1

        obj._data[mask, obj._DATAINDEX] = np.nan
        obj._add_to_filter_history('set_flags_nan')
        return obj

    # TODO: check, confirm and remove Beta version note in docstring
    def remove_outliers(self, var_name, inplace=False, low=None, high=None,
                        unit_ref=None, move_to_trash=True):
        """Method that can be used to remove outliers from data

        Parameters
        ----------
        var_name : str
            variable name
        inplace : bool
            if True, the outliers will be removed in this object, otherwise
            a new oject will be created and returned
        low : float
            lower end of valid range for input variable. If None, then the
            corresponding value from the default settings for this variable
            are used (cf. minimum attribute of `available variables
            <https://pyaerocom.met.no/config_files.html#variables>`__)
        high : float
            upper end of valid range for input variable. If None, then the
            corresponding value from the default settings for this variable
            are used (cf. maximum attribute of `available variables
            <https://pyaerocom.met.no/config_files.html#variables>`__)
        unit_ref : str
            reference unit for assessment of input outlier ranges: all data
            needs to be in that unit, else an Exception will be raised
        move_to_trash : bool
            if True, then all detected outliers will be moved to the trash
            column of this data object (i.e. column no. specified at
            :attr:`UngriddedData._TRASHINDEX`).

        Returns
        -------
        UngriddedData
            ungridded data object that has all outliers for this variable
            removed.

        Raises
        ------
        ValueError
            if input :attr:`move_to_trash` is True and in case for some of the
            measurements there is already data in the trash.
        """
        if inplace:
            new = self
        else:
            new = self.copy()

        new.check_convert_var_units(var_name, to_unit=unit_ref)

        if low is None:
            low = const.VARS[var_name].minimum
            logger.info('Setting {} outlier lower lim: {:.2f}'.format(var_name, low))
        if high is None:
            high = const.VARS[var_name].maximum
            logger.info('Setting {} outlier upper lim: {:.2f}'.format(var_name, high))
        var_idx = new.var_idx[var_name]
        var_mask = new._data[:, new._VARINDEX] == var_idx

        all_data =  new._data[:, new._DATAINDEX]
        invalid_mask = np.logical_or(all_data<low, all_data>high)

        mask = invalid_mask * var_mask
        invalid_vals = new._data[mask, new._DATAINDEX]
        new._data[mask, new._DATAINDEX] = np.nan

        if move_to_trash:
            # check if trash is empty and put outliers into trash
            trash = new._data[mask, new._TRASHINDEX]
            if np.isnan(trash).sum() == len(trash): #trash is empty
                new._data[mask, new._TRASHINDEX] = invalid_vals
            else:
                raise ValueError('Trash is not empty for some of the datapoints. '
                                 'Please empty trash first using method '
                                 ':func:`empty_trash` or deactivate input arg '
                                 ':attr:`move_to_trash`')

        info = ('Removed {} outliers from {} data (range: {}-{}, in trash: {})'
                .format(len(invalid_vals), var_name, low, high, move_to_trash))

        new._add_to_filter_history(info)
        return new

    def _add_to_filter_history(self, info):
        """Add info to :attr:`filter_hist`

        Key is current system time string

        Parameter
        ---------
        info
            information to be appended to filter history
        """
        time_str = datetime.now().strftime('%Y%m%d%H%M%S')
        self.filter_hist[int(time_str)] = info

    def empty_trash(self):
        """Set all values in trash column to NaN"""
        self._data[:, self._TRASHINDEX] = np.nan

    @property
    def station_coordinates(self):
        """dictionary with station coordinates

        Returns
        -------
        dict
            dictionary containing station coordinates (latitude, longitude,
            altitude -> values) for all stations (keys) where these parameters
            are accessible.
        """
        d = {'station_name' : [],
             'latitude'     : [],
             'longitude'    : [],
             'altitude'     : []}

        for i, meta in self.metadata.items():
            if not 'station_name' in meta:
                print_log.warning('Skipping meta-block {}: station_name is not '
                                  'defined'.format(i))
                continue
            elif not all(name in meta for name in const.STANDARD_COORD_NAMES):
                print_log.warning('Skipping meta-block {} (station {}): '
                                  'one or more of the coordinates is not '
                                  'defined'.format(i, meta['station_name']))
                continue

            stat = meta['station_name']

            if stat in d['station_name']:
                continue
            d['station_name'].append(stat)
            for k in const.STANDARD_COORD_NAMES:
                d[k].append(meta[k])
        return d

    def _find_meta_matches(self, negate=None, *filters):
        """Find meta matches for input attributes

        Parameters
        ----------
        negate : list or str, optional
            specified meta key(s) provided in `*filters` that are
            supposed to be treated as 'not valid'. E.g. if
            `station_name="bad_site"` is input in `filter_attributes` and if
            `station_name` is listed in `negate`, then all metadata blocks
            containing "bad_site" as station_name will be excluded in output
            data object.
        *filters
            list of filters to be applied

        Returns
        -------
        tuple
            list of metadata indices that match input filter
        """
        if negate is None:
            negate = []
        elif isinstance(negate, str):
            negate = [negate]
        elif not isinstance(negate, list):
            raise ValueError(f'Invalid input for negate {negate}, '
                             f'need list or str or None')
        meta_matches = []
        totnum = 0
        for meta_idx, meta in self.metadata.items():
            if self._check_filter_match(meta,
                                        negate,
                                        *filters):
                meta_matches.append(meta_idx)
                for var in meta['var_info']:
                    try:
                        totnum += len(self.meta_idx[meta_idx][var])
                    except KeyError:
                        const.print_log.warning('Ignoring variable {} in '
                                             'meta block {} since no data '
                                             'could be found'.format(
                                              var, meta_idx))

        return (meta_matches, totnum)

    def filter_altitude(self, alt_range):
        """Filter altitude range

        Parameters
        ----------
        alt_range : list or tuple
            2-element list specifying altitude range to be filtered in m

        Returns
        -------
        UngriddedData
            filtered data object
        """
        return self.filter_by_meta(altitude=alt_range)

    def filter_region(self, region_id, check_mask=True,
                      check_country_meta=False, **kwargs):
        """Filter object by a certain region

        Parameters
        ----------
        region_id : str
            name of region (must be valid AeroCom region name or HTAP region)
        check_mask : bool
            if True and region_id a valid name for a binary mask, then the
            filtering is done based on that binary mask.
        check_country_meta : bool
            if True, then the input region_id is first checked against
            available country names in metadata. If that fails, it is assumed
            that this regions is either a valid name for registered rectangular
            regions or for available binary masks.
        **kwargs
            currently not used in method (makes usage in higher level classes
            such as :class:`Filter` easier as other data objects have the
            same method with possibly other input possibilities)

        Returns
        -------
        UngriddedData
            filtered data object (containing only stations that fall into
            input region)
        """
        if check_country_meta:
            if region_id in self.countries_available:
                return self.filter_by_meta(country=region_id)

        if region_id in const.HTAP_REGIONS and check_mask:
            return self.apply_region_mask(region_id)

        region = Region(region_id)
        return self.filter_by_meta(longitude=region.lon_range,
                                   latitude=region.lat_range)

    def apply_region_mask(self, region_id=None):
        """
        TODO : Write documentations

        Parameters
        ----------
        region_id : str or list (of strings)
            ID of region or IDs of multiple regions to be combined
        """
        if not region_id in const.HTAP_REGIONS:
            raise ValueError('Invalid input for region_id: {}, choose from: {}'
                             .format(region_id, const.HTAP_REGIONS))

        # 1. find matches -> list of meta indices that are in region
        # 2. Get total number of datapoints -> defines shape of output UngriddedData
        # 3. Create

        mask = load_region_mask_xr(region_id)

        meta_matches = []
        totnum = 0
        for meta_idx, meta in self.metadata.items():
            lon, lat = meta['longitude'], meta['latitude']

            mask_val = get_mask_value(lat, lon, mask)
            if mask_val >= 1: # coordinate is in mask
                meta_matches.append(meta_idx)
                for var in meta['var_info']:
                    totnum += len(self.meta_idx[meta_idx][var])

        new = self._new_from_meta_blocks(meta_matches, totnum)
        time_str = datetime.now().strftime('%Y%m%d%H%M%S')
        new.filter_hist[int(time_str)] = 'Applied mask {}'.format(region_id)
        new._check_index()
        return new

    def apply_filters(self, var_outlier_ranges=None, **filter_attributes):
        """Extended filtering method

        Combines :func:`filter_by_meta` and adds option to also remove outliers
        (keyword `remove_outliers`), set flagged data points to NaN (keyword
        `set_flags_nan`) and to extract individual variables (keyword
        `var_name`).

        Parameters
        ----------
        var_outlier_ranges : dict, optional
            dictionary specifying custom outlier ranges for individual
            variables.
        **filter_attributes : dict
            filters that are supposed to be applied to the data.
            To remove outliers, use keyword `remove_outliers`, to set flagged
            values to NaN, use keyword `set_flags_nan`, to extract single or
            multiple variables, use keyword `var_name`. Further filter keys
            are assumed to be metadata specific and are passed to
            :func:`filter_by_meta`.

        Returns
        -------
        UngriddedData
            filtered data object
        """
        data = self

        remove_outliers = False
        set_flags_nan = False
        extract_vars = None
        region_id = None
        if 'remove_outliers' in filter_attributes:
            remove_outliers = filter_attributes.pop('remove_outliers')
        if 'set_flags_nan' in filter_attributes:
            set_flags_nan = filter_attributes.pop('set_flags_nan')
        if 'var_name' in filter_attributes:
            extract_vars = filter_attributes.pop('var_name')
            if isinstance(extract_vars, str):
                extract_vars = [extract_vars]
            for var in extract_vars:
                if not var in data.contains_vars:
                    raise VarNotAvailableError('No such variable {} in '
                                               'UngriddedData object. '
                                               'Available vars: {}'
                                               .format(var, self.contains_vars))
        if 'region_id' in filter_attributes:
            region_id = filter_attributes.pop('region_id')

        if len(filter_attributes) > 0:
            data = data.filter_by_meta(**filter_attributes)

        if extract_vars is not None:
            data = data.extract_vars(extract_vars)

        if remove_outliers:
            if var_outlier_ranges is None:
                var_outlier_ranges = {}

            for var in data.contains_vars:
                lower, upper = None, None #uses pyaerocom default specified in variables.ini
                if var in var_outlier_ranges:
                    lower, upper = var_outlier_ranges[var]
                data = data.remove_outliers(var,
                                            inplace=True,
                                            low=lower,
                                            high=upper,
                                            move_to_trash=False)
        if set_flags_nan:
            if not data.has_flag_data:
                raise MetaDataError('Cannot apply filter "set_flags_nan" to '
                                    'UngriddedData object, since it does not '
                                    'contain flag information')
            data = data.set_flags_nan(inplace=True)
        if region_id:
            data = data.filter_region(region_id)
        return data

    def filter_by_meta(self, negate=None, **filter_attributes):
        """Flexible method to filter these data based on input meta specs

        Parameters
        ----------
        negate : list or str, optional
            specified meta key(s) provided via `filter_attributes` that are
            supposed to be treated as 'not valid'. E.g. if
            `station_name="bad_site"` is input in `filter_attributes` and if
            `station_name` is listed in `negate`, then all metadata blocks
            containing "bad_site" as station_name will be excluded in output
            data object.
        **filter_attributes
            valid meta keywords that are supposed to be filtered and the
            corresponding filter values (or value ranges)
            Only valid meta keywords are considered (e.g. data_id,
            longitude, latitude, altitude, ts_type)

        Returns
        -------
        UngriddedData
            filtered ungridded data object

        Raises
        ------
        NotImplementedError
            if attempt variables are supposed to be filtered (not yet possible)
        IOError
            if any of the input keys are not valid meta key

        Example
        -------
        >>> import pyaerocom as pya
        >>> r = pya.io.ReadUngridded(['AeronetSunV2Lev2.daily',
                                      'AeronetSunV3Lev2.daily'], 'od550aer')
        >>> data = r.read()
        >>> data_filtered = data.filter_by_meta(data_id='AeronetSunV2Lev2.daily',
        ...                                     longitude=[-30, 30],
        ...                                     latitude=[20, 70],
        ...                                     altitude=[0, 1000])
        """

        if 'variables' in filter_attributes:
            raise NotImplementedError('Cannot yet filter by variables')

        # separate filters by strin, list, etc.
        filters = self._init_meta_filters(**filter_attributes)

        # find all metadata blocks that match the filters
        meta_matches, totnum_new = self._find_meta_matches(negate,
                                                           *filters,
                                                           )
        if len(meta_matches) == len(self.metadata):
            const.logger.info('Input filters {} result in unchanged data '
                              'object'.format(filter_attributes))
            return self
        new = self._new_from_meta_blocks(meta_matches, totnum_new)
        time_str = datetime.now().strftime('%Y%m%d%H%M%S')
        new.filter_hist[int(time_str)] = filter_attributes
        return new

    def _new_from_meta_blocks(self, meta_indices, totnum_new):
        # make a new empty object with the right size (totnum_new)

        new = UngriddedData(num_points=totnum_new)

        meta_idx_new = 0.0
        data_idx_new = 0

        # loop over old meta_idx and extract data and create new meta_idx in
        # output data object
        for meta_idx in meta_indices:
            meta = self.metadata[meta_idx]
            new.metadata[meta_idx_new] = meta
            new.meta_idx[meta_idx_new] = od()
            for var in meta['var_info']:
                indices = self.meta_idx[meta_idx][var]
                totnum = len(indices)

                stop = data_idx_new + totnum

                new._data[data_idx_new:stop, :] = self._data[indices, :]
                new.meta_idx[meta_idx_new][var] = np.arange(data_idx_new,
                                                            stop)
                new.var_idx[var] = self.var_idx[var]
                data_idx_new += totnum

            meta_idx_new += 1

        if meta_idx_new == 0 or data_idx_new == 0:
            raise DataExtractionError('Filtering results in empty data object')
        new._data = new._data[:data_idx_new]

        # write history of filtering applied
        new.filter_hist.update(self.filter_hist)
        new.data_revision.update(self.data_revision)

        return new

    def clear_meta_no_data(self, inplace=True):
        """Remove all metadata blocks that do not have data associated with it

        Parameters
        ----------
        inplace : bool
            if True, the changes are applied to this instance directly, else
            to a copy

        Returns
        -------
        UngriddedData
            cleaned up data object

        Raises
        ------
        DataCoverageError
            if filtering results in empty data object
        """
        if inplace:
            obj = self
        else:
            obj = self.copy()
        meta_new = od()
        meta_idx_new = od()
        for idx, val in obj.meta_idx.items():
            meta = obj.metadata[idx]
            if not bool(val): # no data assigned with this metadata block
                # sanity check
                if bool(meta['var_info']):
                    raise AttributeError('meta_idx {} suggests empty data block '
                                         'but metadata[{}] contains variable '
                                         'information')
            else:
                meta_new[idx] = meta
                meta_idx_new[idx] = val
        num_removed = len(obj.metadata) - len(meta_new)
        if not bool(meta_new):
            raise DataCoverageError('UngriddedData object appears to be empty')
        elif num_removed > 0: # some meta blocks are empty
            obj.metadata = meta_new
            obj.meta_idx = meta_idx_new

        obj._add_to_filter_history('Removed {} metadata blocks that have no '
                                   'data assigned'.format(num_removed))
        obj._check_index()
        return obj

    def extract_dataset(self, data_id):
        """Extract single dataset into new instance of :class:`UngriddedData`

        Calls :func:`filter_by_meta`.

        Parameters
        -----------
        data_id : str
            ID of dataset

        Returns
        -------
        UngriddedData
            new instance of ungridded data containing only data from specified
            input network
        """
        logger.info('Extracting dataset {} from data object'.format(data_id))
        return self.filter_by_meta(data_id=data_id)

    def extract_var(self, var_name, check_index=True):
        """Split this object into single-var UngriddedData objects

        Parameters
        ----------
        var_name : str
            name of variable that is supposed to be extracted
        check_index : Bool
            Call :func:`_check_index` in the new data object.

        Returns
        -------
        UngriddedData
            new data object containing only input variable data
        """
        if not var_name in self.contains_vars:
            # try alias
            _var = const.VARS[var_name].var_name_aerocom
            if _var in self.contains_vars:
                var_name = _var
            else:
                raise VarNotAvailableError('No such variable {} in data'
                                           .format(var_name))
        elif len(self.contains_vars) == 1:
            const.print_log.info('Data object is already single variable. '
                                 'Returning copy')
            return self.copy()

        var_idx = self.var_idx[var_name]

        totnum = np.sum(self._data[:, self._VARINDEX] == var_idx)

        colnum, rownum = self.shape

        if rownum != len(self._init_index()):
            raise NotImplementedError('Cannot split UngriddedData objects that have '
                                      'additional columns other than default columns')

        subset = UngriddedData(totnum)

        subset.var_idx[var_name] = 0
        subset._index = self.index

        meta_idx = -1
        arr_idx = 0

        for midx, didx in self.meta_idx.items():
            if var_name in didx and len(didx[var_name]) > 0:
                meta_idx += 1
                meta =  {}
                _meta = self.metadata[midx]
                meta.update(_meta)
                meta['var_info'] = od()
                meta['var_info'][var_name] = _meta['var_info'][var_name]
                meta['variables'] = [var_name]
                subset.metadata[meta_idx] = meta

                idx = didx[var_name]

                subset.meta_idx[meta_idx] = {}

                num_add = len(idx)
                start = arr_idx
                stop = arr_idx + num_add
                subset.meta_idx[meta_idx][var_name] = np.arange(start, stop)

                subset._data[start:stop] = self._data[idx]
                subset._data[start:stop, subset._METADATAKEYINDEX] = meta_idx
                subset._data[start:stop, subset._VARINDEX] = 0

                arr_idx += num_add

        if check_index:
            subset._check_index()
        subset.filter_hist.update(self.filter_hist)
        subset._add_to_filter_history('Created {} single var object from '
                                      'multivar UngriddedData instance'
                                      .format(var_name))
        return subset

    def extract_vars(self, var_names, check_index=True):
        """Extract multiple variables from dataset

        Loops over input variable names and calls :func:`extract_var` to
        retrieve single variable UngriddedData objects for each variable and
        then merges all of these into one object

        Parameters
        ----------
        var_names : list or str
            list of variables to be extracted
        check_index : Bool
            Call :func:`_check_index` in the new data object.

        Returns
        -------
        UngriddedData
            new data object containing input variables

        Raises
        -------
        VarNotAvailableError
            if one of the input variables is not available in this data
            object
        """
        if isinstance(var_names, str):
            return self.extract_var(var_names)
        data = UngriddedData()

        for var in var_names:
            data.append(self.extract_var(var, check_index=False))
        if check_index:
            data._check_index()
        return data

    def code_lat_lon_in_float(self):
        """method to code lat and lon in a single number so that we can use np.unique to
        determine single locations"""

        # multiply lons with 10 ** (three times the needed) precision and add the lats muliplied with 1E(precision) to it
        self.coded_loc = self._data[:, self._LONINDEX] * 10 ** (3 * self._LOCATION_PRECISION) + (
                self._data[:, self._LATINDEX] + self._LAT_OFFSET) * (10 ** self._LOCATION_PRECISION)
        return self.coded_loc

    def decode_lat_lon_from_float(self):
        """method to decode lat and lon from a single number calculated by code_lat_lon_in_float
        """

        lons = np.trunc(self.coded_loc / 10 ** (2 * self._LOCATION_PRECISION)) / 10 ** self._LOCATION_PRECISION
        lats = (self.coded_loc - np.trunc(self.coded_loc / 10 ** (2 * self._LOCATION_PRECISION)) * 10 ** (
                2 * self._LOCATION_PRECISION)) / (10 ** self._LOCATION_PRECISION) - self._LAT_OFFSET

        return lats, lons

    def _find_common_meta(self, ignore_keys=None):
        """Searches all metadata dictionaries that are the same

        Parameters
        ----------
        ignore_keys : list
            list containing meta keys that are supposed to be ignored

        Returns
        -------
        tuple
            2-element tuple containing

            - list containing lists with common meta indices
            - list containing corresponding meta dictionaries
        """
        if ignore_keys is None:
            ignore_keys = []
        meta_registered = []
        same_indices = []
        for meta_key, meta in self.metadata.items():
            found = False
            for idx, meta_reg in enumerate(meta_registered):

                if same_meta_dict(meta_reg, meta, ignore_keys=ignore_keys):
                    same_indices[idx].append(meta_key)
                    found = True

            if not found:
                meta_registered.append(meta)
                same_indices.append([meta_key])

        return same_indices


    def merge_common_meta(self, ignore_keys=None):
        """Merge all meta entries that are the same

        Note
        ----
        If there is an overlap in time between the data, the blocks are not
        merged

        Todo
        ----
        Keep mapping of ``var_info`` (if defined in ``metadata``) to data
        points (e.g. EBAS), since the data sources may be at different
        wavelengths.

        Parameters
        ----------
        ignore_keys : list
            list containing meta keys that are supposed to be ignored

        Returns
        -------
        UngriddedData
            merged data object
        """
        if ignore_keys is None:
            ignore_keys = []
        sh = self.shape
        lst_meta_idx = self._find_common_meta(ignore_keys)
        new = UngriddedData(num_points=self.shape[0])
        didx = 0
        for i, idx_lst in enumerate(lst_meta_idx):
            _meta_check = od()
            # write metadata of first index that matches
            _meta_check.update(self.metadata[idx_lst[0]])
            _meta_idx_new = od()
            for j, meta_idx in enumerate(idx_lst):
                if j > 0: # don't check first against first
                    meta = self.metadata[meta_idx]
                    merged = merge_dicts(meta, _meta_check)
                    for key in ignore_keys:
                        _meta_check[key] = merged[key]

                data_var_idx = self.meta_idx[meta_idx]
                for var, data_idx in data_var_idx.items():
                    num = len(data_idx)
                    stop = didx + num
                    new._data[didx:stop, :] = self._data[data_idx]
                    new._data[didx:stop, 0] = i
                    if not var in _meta_idx_new:
                        _meta_idx_new[var] = np.arange(didx, stop)
                    else:
                        _idx = np.append(_meta_idx_new[var], np.arange(didx, stop))
                        _meta_idx_new[var] = _idx
                    didx += num

            new.meta_idx[i] = _meta_idx_new
            new.metadata[i] = _meta_check
        new.var_idx.update(self.var_idx)
        new.filter_hist.update(self.filter_hist)
        if not new.shape == sh:
            raise Exception('FATAL: Mismatch in shape between initial and '
                            'and final object. Developers: please check')
        return new

    def merge(self, other, new_obj=True):
        """Merge another data object with this one

        Parameters
        -----------
        other : UngriddedData
            other data object
        new_obj : bool
            if True, this object remains unchanged and the merged data objects
            are returned in a new instance of :class:`UngriddedData`. If False,
            then this object is modified

        Returns
        -------
        UngriddedData
            merged data object

        Raises
        -------
        ValueError
            if input object is not an instance of :class:`UngriddedData`
        """
        if not isinstance(other, UngriddedData):
            raise ValueError("Invalid input, need instance of UngriddedData, "
                             "got: {}".format(type(other)))
        if new_obj:
            obj = self.copy()
        else:
            obj = self

        if obj.is_empty:
            obj._data = other._data
            obj.metadata = other.metadata
            #obj.unit = other.unit
            obj.data_revision = other.data_revision
            obj.meta_idx = other.meta_idx
            obj.var_idx = other.var_idx
        else:
            # get offset in metadata index
            meta_offset = max([x for x in obj.metadata.keys()]) + 1
            data_offset = obj.shape[0]

            # add this offset to indices of meta dictionary in input data object
            for meta_idx_other, meta_other in other.metadata.items():
                meta_idx = meta_offset + meta_idx_other
                obj.metadata[meta_idx] = meta_other
                _idx_map = od()
                for var_name, indices in other.meta_idx[meta_idx_other].items():
                    _idx_map[var_name] = np.asarray(indices) + data_offset
                obj.meta_idx[meta_idx] = _idx_map

            for var, idx in other.var_idx.items():
                if var in obj.var_idx: #variable already exists in this object
                    if not idx == obj.var_idx[var]:
                        other.change_var_idx(var, obj.var_idx[var])
                else: # variable does not yet exist
                    idx_exists = [v for v in obj.var_idx.values()]
                    if idx in idx_exists:
                        # variable index is already assigned to another
                        # variable and needs to be changed
                        new_idx = max(idx_exists)+1
                        other.change_var_idx(var, new_idx)
                        obj.var_idx[var] = new_idx
                    else:
                        obj.var_idx[var] = idx
            obj._data = np.vstack([obj._data, other._data])
            obj.data_revision.update(other.data_revision)
        obj.filter_hist.update(other.filter_hist)
        obj._check_index()
        return obj

    def colocate_vardata(self, var1, data_id1=None,
                         var2=None, data_id2=None, other=None,
                         **kwargs):
        if other is None:
            other = self
        if var2 is None:
            var2 = var1
        if data_id1 is None:
            contains = self.contains_datasets
            if len(contains) > 1:
                raise ValueError('Please provide data_id1 since data object '
                                 'contains more than 1 dataset...')
            data_id1 = contains[0]

        if data_id2 is None:
            contains = other.contains_datasets
            if len(contains) > 1:
                raise ValueError('Please provide data_id2 since data object '
                                 'contains more than 1 dataset...')
            data_id2 = contains[0]
        if self is other and data_id1 == data_id2 and var1 == var2:
            raise ValueError('Input combination too unspecific, please provide '
                             'either another data object, 2 different data IDs '
                             'or 2 different variable names')
        input_data = [(self, data_id1, var1),
                      (other, data_id2, var2)]
        statlist = combine_vardata_ungridded(input_data,
                                             **kwargs)

        new = UngriddedData.from_station_data(statlist)
        return new

    def change_var_idx(self, var_name, new_idx):
        """Change index that is assigned to variable

        Each variable in this object has assigned a unique index that is
        stored in the dictionary :attr:`var_idx` and which is used internally
        to access data from a certain variable from the data array
        :attr:`_data` (the indices are stored in the data column specified by
        :attr:`_VARINDEX`, cf. class header).

        This index thus needs to be unique for each variable and hence, may
        need to be updated, when two instances of :class:`UngriddedData` are
        merged (cf. :func:`merge`).

        And the latter is exactrly what this function does.

        Parameters
        ----------
        var_name : str
            name of variable
        new_idx : int
            new index of variable

        Raises
        ------
        ValueError
            if input ``new_idx`` already exist in this object as a variable
            index
        """
        if new_idx in self.var_idx.values():
            raise ValueError('Fatal: variable index cannot be assigned a new '
                             'index that is already assigned to one of the '
                             'variables in this object')
        cidx = self.var_idx[var_name]
        self.var_idx[var_name] = new_idx
        var_indices = np.where(self._data[:, self._VARINDEX]==cidx)
        self._data[var_indices, self._VARINDEX] = new_idx

    def append(self, other):
        """Append other instance of :class:`UngriddedData` to this object

        Note
        ----
        Calls :func:`merge(other, new_obj=False)`

        Parameters
        -----------
        other : UngriddedData
            other data object

        Returns
        -------
        UngriddedData
            merged data object

        Raises
        -------
        ValueError
            if input object is not an instance of :class:`UngriddedData`

        """
        return self.merge(other, new_obj=False)

    def all_datapoints_var(self, var_name):
        """Get array of all data values of input variable

        Parameters
        ----------
        var_name : str
            variable name

        Returns
        -------
        ndarray
            1-d numpy array containing all values of this variable

        Raises
        ------
        AttributeError
            if variable name is not available
        """
        if not var_name in self.var_idx:
            raise AttributeError('Variable {} not available in data'
                                 .format(var_name))
        idx = self.var_idx[var_name]
        mask = np.where(self._data[:, self._VARINDEX]==idx)[0]
        return self._data[mask, self._DATAINDEX]

    def num_obs_var_valid(self, var_name):
        """Number of valid observations of variable in this dataset

        Parameters
        ----------
        var_name : str
            name of variable

        Returns
        -------
        int
            number of valid observations (all values that are not NaN)
        """
        raise NotImplementedError('Coming soon')

    def find_common_stations(self, other, check_vars_available=None,
                             check_coordinates=True,
                             max_diff_coords_km=0.1):
        """Search common stations between two UngriddedData objects

        This method loops over all stations that are stored within this
        object (using :attr:`metadata`) and checks if the corresponding
        station exists in a second instance of :class:`UngriddedData` that
        is provided. The check is performed on basis of the station name, and
        optionally, if desired, for each station name match, the lon lat
        coordinates can be compared within a certain radius (defaul 0.1 km).

        Note
        ----
        This is a beta version and thus, to be treated with care.

        Parameters
        ----------
        other : UngriddedData
            other object of ungridded data
        check_vars_available : :obj:`list` (or similar), optional
            list of variables that need to be available in stations of both
            datasets
        check_coordinates : bool
            if True, check that lon and lat coordinates of station candidates
            match within a certain range, specified by input parameter
            ``max_diff_coords_km``

        Returns
        -------
        OrderedDict
            dictionary where keys are meta_indices of the common station in
            this object and corresponding values are meta indices of the
            station in the other object

        """
        if len(self.contains_datasets) > 1:
            raise NotImplementedError('This data object contains data from '
                                      'more than one dataset and thus may '
                                      'include multiple station matches for '
                                      'each station ID. This method, however '
                                      'is implemented such, that it checks '
                                      'only the first match for each station')
        elif len(other.contains_datasets) > 1:
            raise NotImplementedError('Other data object contains data from '
                                      'more than one dataset and thus may '
                                      'include multiple station matches for '
                                      'each station ID. This method, however '
                                      'is implemented such, that it checks '
                                      'only the first match for each station')
        _check_vars = False
        if check_vars_available is not None:
            _check_vars = True
            if isinstance(check_vars_available, str):
                check_vars_available = [check_vars_available]
            elif isinstance(check_vars_available, (tuple, np.ndarray)):
                check_vars_available = list(check_vars_available)
            if not isinstance(check_vars_available, list):
                raise ValueError('Invalid input for check_vars_available. Need '
                                 'str or list-like, got: {}'
                                 .format(check_vars_available))
        lat_len = 111.0 #approximate length of latitude degree in km
        station_map = od()
        stations_other = other.station_name
        for meta_idx, meta in self.metadata.items():
            name = meta['station_name']
            # bool that is used to accelerate things
            ok = True
            if _check_vars:
                for var in check_vars_available:
                    try:
                        if not var in meta['variables']:
                            logger.debug('No {} in data of station {}'
                                         '({})'.format(var, name,
                                                       meta['data_id']))
                            ok = False
                    except Exception: # attribute does not exist or is not iterable
                        ok = False
            if ok and name in stations_other:
                for meta_idx_other, meta_other in other.metadata.items():
                    if meta_other['station_name'] == name:
                        if _check_vars:
                            for var in check_vars_available:
                                try:
                                    if not var in meta_other['variables']:
                                        logger.debug('No {} in data of station'
                                                     ' {} ({})'.format(var,
                                                     name,
                                                     meta_other['data_id']))
                                        ok = False
                                except Exception: # attribute does not exist or is not iterable
                                    ok = False
                        if ok and check_coordinates:
                            dlat = abs(meta['latitude']-meta_other['latitude'])
                            dlon = abs(meta['longitude']-meta_other['longitude'])
                            lon_fac = np.cos(np.deg2rad(meta['latitude']))
                            #compute distance between both station coords
                            dist = np.linalg.norm((dlat*lat_len,
                                                   dlon*lat_len*lon_fac))
                            if dist > max_diff_coords_km:
                                logger.warning('Coordinate of station '
                                               '{} varies more than {} km '
                                               'between {} and {} data. '
                                               'Retrieved distance: {:.2f} km '
                                               .format(name, max_diff_coords_km,
                                                       meta['data_id'],
                                                       meta_other['data_id'],
                                                       dist))
                                ok = False
                        if ok: #match found
                            station_map[meta_idx] = meta_idx_other
                            logger.debug('Found station match {}'.format(name))
                            # no need to further iterate over the rest
                            continue

        return station_map

    # TODO: brute force at the moment, we need to rethink and define how to
    # work with time intervals and perform temporal merging.
    def find_common_data_points(self, other, var_name, sampling_freq='daily'):
        if not sampling_freq == 'daily':
            raise NotImplementedError('Currently only works with daily data')
        if not isinstance(other, UngriddedData):
            raise NotImplementedError('So far, common data points can only be '
                                      'retrieved between two instances of '
                                      'UngriddedData')
        #find all stations that are common
        common = self.find_common_stations(other,
                                           check_vars_available=var_name,
                                           check_coordinates=True)
        if len(common) == 0:
            raise DataExtractionError('None of the stations in the two '
                                      'match')
        dates = []
        data_this_match = []
        data_other_match = []

        for idx_this, idx_other in common.items():
            data_idx_this = self.meta_idx[idx_this][var_name]
            data_idx_other = other.meta_idx[idx_other][var_name]

            # timestamps of variable match for station...
            dtimes_this = self._data[data_idx_this, self._TIMEINDEX]
            dtimes_other = other._data[data_idx_other, other._TIMEINDEX]
            # ... and corresponding data values of variable
            data_this = self._data[data_idx_this, self._DATAINDEX]
            data_other = other._data[data_idx_other, other._DATAINDEX]
            # round to daily resolution. looks too complicated, but is much
            # faster than pandas combined with datetime
            date_nums_this = (dtimes_this.astype('datetime64[s]').
                              astype('M8[D]').astype(int))
            date_nums_other = (dtimes_other.astype('datetime64[s]').
                               astype('M8[D]').astype(int))

            # TODO: loop over shorter array
            for idx, datenum in enumerate(date_nums_this):
                matches = np.where(date_nums_other==datenum)[0]
                if len(matches) == 1:
                    dates.append(datenum)
                    data_this_match.append(data_this[idx])
                    data_other_match.append(data_other[matches[0]])

        return (dates, data_this_match, data_other_match)

    def _meta_to_lists(self):
        meta = {k:[] for k in self.metadata[self.first_meta_idx].keys()}
        for meta_item in self.metadata.values():
            for k, v in meta.items():
                v.append(meta_item[k])
        return meta

    def get_timeseries(self, station_name, var_name, start=None, stop=None,
                      ts_type=None, insert_nans=True, **kwargs):
        """Get variable timeseries data for a certain station

        Parameters
        ----------
        station_name : :obj:`str` or :obj:`int`
            station name or index of station in metadata dict
        var_name : str
            name of variable to be retrieved
        start
            start time (optional)
        stop
            stop time (optional). If start time is provided and stop time not,
            then only the corresponding year inferred from start time will be
            considered
        ts_type : :obj:`str`, optional
            temporal resolution (can be pyaerocom ts_type or pandas freq.
            string)
        **kwargs
            Additional keyword args passed to method :func:`to_station_data`

        Returns
        -------
        pandas.Series
            time series data
        """
        if 'merge_if_multi' in kwargs:
            if not kwargs.pop['merge_if_multi']:
                print_log.warning('Invalid input merge_if_multi=False'
                                  'setting it to True')
        stat = self.to_station_data(station_name, var_name, start, stop,
                                    freq=ts_type, merge_if_multi=True,
                                    insert_nans=insert_nans,
                                    **kwargs)
        return stat.to_timeseries(var_name)

    def plot_station_timeseries(self, station_name, var_name, start=None,
                                stop=None, ts_type=None,
                                insert_nans=True, ax=None, **kwargs):
        """Plot time series of station and variable

        Parameters
        ----------
        station_name : :obj:`str` or :obj:`int`
            station name or index of station in metadata dict
        var_name : str
            name of variable to be retrieved
        start
            start time (optional)
        stop
            stop time (optional). If start time is provided and stop time not,
            then only the corresponding year inferred from start time will be
            considered
        ts_type : :obj:`str`, optional
            temporal resolution

        **kwargs
            Addifional keyword args passed to method :func:`pandas.Series.plot`

        Returns
        -------
        axes
            matplotlib axes instance

        """
        if ax is None:
            from pyaerocom.plot.config import FIGSIZE_DEFAULT
            fig, ax = plt.subplots(figsize=FIGSIZE_DEFAULT)

        stat = self.to_station_data(station_name, var_name, start, stop,
                                    freq=ts_type, merge_if_multi=True,
                                    insert_nans=insert_nans)
        #s = self.get_timeseries(station_name, var_name, start, stop, ts_type)
        #s.plot(ax=ax, **kwargs)
        ax = stat.plot_timeseries(var_name, ax=ax, **kwargs)
        return ax

    def plot_station_coordinates(self, var_name=None,
                                 start=None,
                                 stop=None, ts_type=None, color='r',
                                 marker='o', markersize=8, fontsize_base=10,
                                 legend=True, add_title=True,
                                 **kwargs):
        """Plot station coordinates on a map

        All input parameters are optional and may be used to add constraints
        related to which stations are plotted. Default is all stations of all
        times.

        Parameters
        ----------

        var_name : :obj:`str`, optional
            name of variable to be retrieved
        start
            start time (optional)
        stop
            stop time (optional). If start time is provided and stop time not,
            then only the corresponding year inferred from start time will be
            considered
        ts_type : :obj:`str`, optional
            temporal resolution
        color : str
            color of stations on map
        marker : str
            marker type of stations
        markersize : int
            size of station markers
        fontsize_base : int
            basic fontsize
        legend : bool
            if True, legend is added
        add_title : bool
            if True, title will be added
        **kwargs
            Addifional keyword args passed to
            :func:`pyaerocom.plot.plot_coordinates`

        Returns
        -------
        axes
            matplotlib axes instance

        """
        from pyaerocom.plot.plotcoordinates import plot_coordinates

        if len(self.contains_datasets) > 1:
            print_log.warning('UngriddedData object contains more than one '
                              'dataset ({}). Station coordinates will not be '
                              'distinguishable. You may want to apply a filter '
                              'first and plot them separately')

        subset = self
        if var_name is None:
            info_str = 'AllVars'
        else:
            if not isinstance(var_name, str):
                raise ValueError('Can only handle single variable (or all'
                                 '-> input var_name=None)')
            elif not var_name in subset.contains_vars:
                raise ValueError('Input variable {} is not available in dataset '
                                 .format(var_name))
            info_str = var_name

        try:
            info_str += '_{}'.format(start_stop_str(start, stop, ts_type))
        except Exception:
            info_str += '_AllTimes'
        if ts_type is not None:
            info_str += '_{}'.format(ts_type)

        if all([x is None for x in (var_name, start, stop)]): #use all stations
            all_meta = subset._meta_to_lists()
            lons, lats = all_meta['longitude'], all_meta['latitude']

        else:
            stat_data = subset.to_station_data_all(var_name, start, stop,
                                                 ts_type)

            if len(stat_data['stats']) == 0:
                raise DataCoverageError('No stations could be found for input '
                                        'specs (var, start, stop, freq)')
            lons = stat_data['longitude']
            lats = stat_data['latitude']
        if not 'label' in kwargs:
            kwargs['label'] = info_str

        ax = plot_coordinates(lons, lats,
                              color=color, marker=marker,
                              markersize=markersize,
                              legend=legend,
                              fontsize_base=fontsize_base, **kwargs)

        if 'title' in kwargs:
            title = kwargs['title']
        else:
            title = info_str
        if add_title:
            ax.set_title(title, fontsize=fontsize_base+4)
        return ax

    def save_as(self, file_name, save_dir):
        """
        Save this object to disk

        Note
        ----
        So far, only storage as pickled object via
        `CacheHandlerUngridded` is supported, so input file_name must end
        with .pkl

        Parameters
        ----------
        file_name : str
            name of output file
        save_dir : str
            name of output directory

        Returns
        -------
        str
            file path

        """
        from pyaerocom.io.cachehandler_ungridded import CacheHandlerUngridded

        if not os.path.exists(save_dir):
            raise FileNotFoundError('Directory does not exist: {}'.format(save_dir))
        elif not file_name.endswith('.pkl'):
            raise ValueError('Can only store files as pickle, file_name needs '
                             'to have format .pkl')
        ch = CacheHandlerUngridded()
        return ch.write(self, var_or_file_name=file_name,
                        cache_dir=save_dir)

    @staticmethod
    def from_cache(data_dir, file_name):
        """
        Load pickled instance of `UngriddedData`

        Parameters
        ----------
        data_dir : str
            directory where pickled object is stored
        file_name : str
            file name of pickled object (needs to end with pkl)

        Raises
        ------
        ValueError
            if loading failed

        Returns
        -------
        UngriddedData
            loaded UngriddedData object. If this method is called from an
            instance of `UngriddedData`, this instance remains unchanged.
            You may merge the returned reloaded instance using
            :func:`merge`.

        """
        from pyaerocom.io.cachehandler_ungridded import CacheHandlerUngridded
        ch = CacheHandlerUngridded()
        if ch.check_and_load(file_name, cache_dir=data_dir):
            return ch.loaded_data[file_name]
        raise ValueError('Failed to load UngriddedData object')

    def __contains__(self, key):
        """Check if input key (str) is valid dataset, variable, instrument or
        station name

        Parameters
        ----------
        key : str
            search key

        Returns
        -------
        bool
            True, if key can be found, False if not
        """

        if not isinstance(key, str):
            raise ValueError('Need string (e.g. variable name, station name, '
                             'instrument name')
        if key in self.contains_datasets:
            return True
        elif key in self.contains_vars:
            return True
        elif key in self.station_name:
            return True
        elif key in self.contains_instruments:
            return True
        return False

    def __iter__(self):
        return self

    #: ToDo revise cases of DataCoverageError
    def __next__(self):
        self._idx += 1
        if self._idx == len(self.metadata):
            self._idx = -1
            raise StopIteration
        try:
            return self[self._idx]
        except DataCoverageError:
            const.print_log.warning('No variable data in metadata block {}. '
                                    'Returning empty StationData'
                                    .format(self._idx))
            return StationData()

    def __repr__(self):
        return ('{} <networks: {}; vars: {}; instruments: {};'
                'No. of metadata units: {}'
                .format(type(self).__name__,self.contains_datasets,
                        self.contains_vars, self.contains_instruments,
                        len(self.metadata)))

    def __getitem__(self, key):
        if isnumeric(key) or key in self.unique_station_names:
            return self.to_station_data(key, insert_nans=True)
        raise KeyError('Invalid input key, need metadata index or station name ')

    def __and__(self, other):
        """Merge this object with another using the logical ``and`` operator

        Example
        -------
        >>> from pyaerocom.io import ReadAeronetSdaV2
        >>> read = ReadAeronetSdaV2()

        >>> d0 = read.read(last_file=10)
        >>> d1 = read.read(first_file=10, last_file=20)

        >>> merged = d0 & d1

        >>> print(d0.shape, d1.shape, merged.shape)
        (7326, 11) (9894, 11) (17220, 11)
        """
        return self.merge(other, new_obj=True)

    def __str__(self):
        head = "Pyaerocom {}".format(type(self).__name__)
        s = "\n{}\n{}".format(head, len(head)*"-")
        s += ('\nContains networks: {}'
              '\nContains variables: {}'
              '\nContains instruments: {}'
              '\nTotal no. of meta-blocks: {}'.format(self.contains_datasets,
                                                   self.contains_vars,
                                                   self.contains_instruments,
                                                   len(self.metadata)))
        if self.is_filtered:
            s += '\nFilters that were applied:'
            for tstamp, f in self.filter_hist.items():
                if f:
                    s += '\n Filter time log: {}'.format(tstamp)
                    if isinstance(f, dict):
                        for key, val in f.items():
                            s += '\n\t{}: {}'.format(key, val)
                    else:
                        s += '\n\t{}'.format(f)

        return s

    # DEPRECATED METHODS
    @property
    def vars_to_retrieve(self):
        logger.warning(DeprecationWarning("Attribute vars_to_retrieve is "
                                          "deprecated. Please use attr "
                                          "contains_vars instead"))
        return self.contains_vars

    def get_time_series(self, station, var_name, start=None, stop=None,
                        ts_type=None, **kwargs):
        """Get time series of station variable

        Parameters
        ----------
        station : :obj:`str` or :obj:`int`
            station name or index of station in metadata dict
        var_name : str
            name of variable to be retrieved
        start
            start time (optional)
        stop
            stop time (optional). If start time is provided and stop time not,
            then only the corresponding year inferred from start time will be
            considered
        ts_type : :obj:`str`, optional
            temporal resolution
        **kwargs
            Additional keyword args passed to method :func:`to_station_data`

        Returns
        -------
        pandas.Series
            time series data
        """
        logger.warning(DeprecationWarning('Outdated method, please use to_timeseries'))

        data = self.to_station_data(station, var_name,
                                     start, stop, freq=ts_type,
                                     **kwargs)
        if not isinstance(data, StationData):
            raise NotImplementedError('Multiple matches found for {}. Cannot '
                                      'yet merge multiple instances '
                                      'of StationData into one single '
                                      'timeseries. Coming soon...'.format(station))
        return data.to_timeseries(var_name)

    # TODO: review docstring
    def to_timeseries(self, station_name=None, start_date=None, end_date=None,
                      freq=None):
        """Convert this object into individual pandas.Series objects

        Parameters
        ----------
        station_name : :obj:`tuple` or :obj:`str:`, optional
            station_name or list of station_names to return
        start_date, end_date : :obj:`str:`, optional
            date strings with start and end date to return
        freq : obj:`str:`, optional
            frequency to resample to using the pandas resample method
            us the offset aliases as noted in
            http://pandas.pydata.org/pandas-docs/stable/timeseries.html#offset-aliases

        Returns
        -------
        list or dictionary
            station_names is a string: dictionary with station data
            station_names is list or None: list of dictionaries with station data

        Example
        -------
        >>> import pyaerocom.io.readobsdata
        >>> obj = pyaerocom.io.readobsdata.ReadUngridded()
        >>> obj.read()
        >>> pdseries = obj.to_timeseries()
        >>> pdseriesmonthly = obj.to_timeseries(station_name='Avignon',start_date='2011-01-01', end_date='2012-12-31', freq='M')
        """
        from warnings import warn
        msg = ('This method name is deprecated, please use to_timeseries')
        warn(DeprecationWarning(msg))

        if station_name is None:
            stats = self.to_station_data_all(start=start_date, stop=end_date,
                                             freq=freq)
            stats['stats']
        if isinstance(station_name, str):
            station_name = [station_name]

        if isinstance(station_name, list):
            indices = []
            for meta_idx, info in self.metadata.items():
                if info['station_name'] in station_name:
                    indices.append(meta_idx)
            if len(indices) == 0:
                raise MetaDataError('No such station(s): {}'.format(station_name))
            elif len(indices) == 1:
                # return single dictionary, like before
                # TODO: maybe change this after clarification
                return self.to_station_data(start=start_date, stop=end_date,
                                            freq=freq)
            else:
                out_data = []
                for meta_idx in indices:
                    try:
                        out_data.append(self.to_station_data(start=start_date,
                                                             stop=end_date,
                                                             freq=freq))
                    except (VarNotAvailableError, TimeMatchError,
                            DataCoverageError) as e:
                        logger.warning('Failed to convert to StationData '
                               'Error: {}'.format(repr(e)))
                return out_data

def reduce_array_closest(arr_nominal, arr_to_be_reduced):
    test = sorted(arr_to_be_reduced)
    closest_idx = []
    for num in sorted(arr_nominal):
        idx = np.argmin(abs(test - num))
        closest_idx.append(idx)
        test = test[(idx+1):]
    return closest_idx

if __name__ == "__main__":
    import pyaerocom as pya
    import matplotlib.pyplot as plt

    OBS_LOCAL = '/home/jonasg/MyPyaerocom/data/obsdata/'

    GHOST_EEA_LOCAL = os.path.join(OBS_LOCAL, 'GHOST/data/EEA_AQ_eReporting/daily')

    data = pya.io.ReadUngridded('GHOST.EEA.daily',
                                data_dir=GHOST_EEA_LOCAL).read(vars_to_retrieve='vmro3')


<|MERGE_RESOLUTION|>--- conflicted
+++ resolved
@@ -92,21 +92,11 @@
     """
     #: version of class (for caching)
     __version__ = '0.21'
-<<<<<<< HEAD
-    
-    #: inital total number of rows in dataarray
-    _ROWNO = 100000
-    #: default number of rows that are dynamically added if total number of 
-    #: data rows is reached.
-    _CHUNKSIZE = 100000
-    
-=======
 
     #: default number of rows that are dynamically added if total number of
     #: data rows is reached.
     _CHUNKSIZE = 1000000
 
->>>>>>> 6f391237
     #: The following indices specify what the individual rows of the datarray
     #: are reserved for. These may be expanded when creating an instance of
     #: this class by providing a list of additional index names.
