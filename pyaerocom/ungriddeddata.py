#!/usr/bin/env python3
# -*- coding: utf-8 -*-
import numpy as np
from datetime import datetime
from collections import OrderedDict as od
import fnmatch
import pandas as pd
from pyaerocom import logger, const, print_log
from pyaerocom.exceptions import (DataExtractionError, VarNotAvailableError,
                                  TimeMatchError, DataCoverageError,
                                  MetaDataError, StationNotFoundError,
                                  DataUnitError)
from pyaerocom import StationData

from pyaerocom.mathutils import in_range
from pyaerocom.helpers import (same_meta_dict,
                               start_stop_str,
                               start_stop, merge_station_data)
from pyaerocom.metastandards import StationMetaData

class UngriddedData(object):
    """Class representing ungridded data

    The data is organised in a 2-dimensional numpy array where the first index
    (rows) axis corresponds to individual measurements (i.e. one timestamp of
    one variable) and along the second dimension (containing 11 columns) the
    actual values are stored (in column 6) along with additional information,
    such as metadata index (can be used as key in :attr:`metadata` to access
    additional information related to this measurement), timestamp, latitude,
    longitude, altitude of instrument, variable index and, in case of 3D
    data (e.g. LIDAR profiles), also the altitude corresponding to the data
    value.

    Note
    ----

    That said, let's look at two examples.

    **Example 1**: Suppose you load 3 variables from 5 files, each of which
    contains 30 timestamps. This corresponds to a total of 3*5*30=450 data
    points and hence, the shape of the underlying numpy array will be 450x11.

    **Example 2**: 3 variables, 5 files, 30 timestamps, but each variable
    is height resolved, containing 100 altitudes => 3*5*30*100=4500 data points,
    thus, the final shape will be 4500x11.

    TODO
    ----
    Include unit attribute for each variable (in pyaerocom.io package: make
    sure to include units during ungridded read, if available)

    Attributes
    ----------
    _data : ndarray
        (private) numpy array of dtype np.float64 initially of shape (10000,8)
        data point array
    metadata : dict
        dictionary containing meta information about the data. Keys are
        floating point numbers corresponding to each station, values are
        corresponding dictionaries containing station information.
    mata_idx : dict
        dictionary containing index mapping for each station and variable. Keys
        correspond to metadata key (float -> station, see :attr:`metadata`) and
        values are dictionaries containing keys specifying variable name and
        corresponding values are arrays or lists, specifying indices (rows) of
        these station / variable information in :attr:`_data`.
    var_idx : dict
        mapping of variable name (keys, e.g. od550aer) to numerical variable
        index of this variable in data numpy array (in column specified by
        :attr:`_VARINDEX`)

    Parameters
    ----------
    num_points : :obj:`int`, optional
        inital number of total datapoints (number of rows in 2D dataarray)
    add_cols : :obj:`list`, optional
        list of additional index column names of 2D datarray.

    """
    #: version of class (for caching)
    __version__ = '0.19'

    #: inital total number of rows in dataarray
    _ROWNO = 10000
    #: default number of rows that are dynamically added if total number of
    #: data rows is reached.
    _CHUNKSIZE = 1000

    #: The following indices specify what the individual rows of the datarray
    #: are reserved for. These may be expanded when creating an instance of
    #: this class by providing a list of additional index names.
    _METADATAKEYINDEX = 0
    _TIMEINDEX = 1
    _LATINDEX = 2
    _LONINDEX = 3
    _ALTITUDEINDEX = 4 # altitude of measurement device
    _VARINDEX = 5
    _DATAINDEX = 6
    _DATAHEIGHTINDEX = 7
    _DATAERRINDEX = 8 # col where errors can be stored
    _DATAFLAGINDEX = 9 # can be used to store flags
    _STOPTIMEINDEX = 10 # can be used to store stop time of acq.
    _TRASHINDEX = 11 #index where invalid data can be moved to (e.g. when outliers are removed)

    # The following number denotes the kept precision after the decimal dot of
    # the location (e.g denotes lat = 300.12345)
    # used to code lat and long in a single number for a uniqueness test
    _LOCATION_PRECISION = 5
    _LAT_OFFSET = np.float(90.)

    STANDARD_META_KEYS = list(StationMetaData().keys())
    def __init__(self, num_points=None, add_cols=None):

        self._index = self._init_index(add_cols)
        if num_points is None:
            num_points = self._ROWNO


        #keep private, this is not supposed to be used by the user
        self._data = np.ones([num_points, self._COLNO]) * np.nan

        self.metadata = od()
        self.data_revision = od()
        self.meta_idx = od()
        self.var_idx = od()

        self.filter_hist = od()

    @property
    def index(self):
        return self._index

    def _init_index(self, add_cols=None):
        """Init index mapping for columns in dataarray"""
        idx = od(metadata       = self._METADATAKEYINDEX,
                 time           = self._TIMEINDEX,
                 stoptime       = self._STOPTIMEINDEX,
                 latitude       = self._LATINDEX,
                 longitude      = self._LONINDEX,
                 altitude       = self._ALTITUDEINDEX,
                 varidx         = self._VARINDEX,
                 data           = self._DATAINDEX,
                 dataerr        = self._DATAERRINDEX,
                 dataaltitude   = self._DATAHEIGHTINDEX,
                 dataflag       = self._DATAFLAGINDEX,
                 trash          = self._TRASHINDEX)

        next_idx = max(idx.values()) + 1
        if add_cols is not None:
            if not isinstance(add_cols, (list, tuple)):
                raise ValueError('Invalid input for add_cols. Need list or tuple')
            for name in add_cols:
                if name in idx:
                    raise ValueError('Cannot add new index with name {} since '
                                     'this index already exists at column '
                                     'position {}'.format(name, idx[name]))
                idx[name] = next_idx
                next_idx += 1
        return idx

    @property
    def _COLNO(self):
        return len(self._index)

    def copy(self):
        """Make a copy of this object

        Returns
        -------
        UngriddedData
            copy of this object

        Raises
        ------
        MemoryError
            if copy is too big to fit into memory together with existing
            instance
        """
        from copy import deepcopy
        new = UngriddedData()
        new._data = np.copy(self._data)
        new.metadata = deepcopy(self.metadata)
        new.data_revision = self.data_revision
        new.meta_idx = deepcopy(self.meta_idx)
        new.var_idx = deepcopy(self.var_idx)
        new.filter_hist = deepcopy(self.filter_hist)
        return new

    @property
    def contains_vars(self):
        """List of all variables in this dataset"""
        return [k for k in self.var_idx.keys()]

    @property
    def contains_datasets(self):
        """List of all datasets in this object"""
        datasets = []
        for info in self.metadata.values():
            ds = info['data_id']
            if not ds in datasets:
                datasets.append(ds)
        return datasets

    @property
    def contains_instruments(self):
        """List of all instruments in this object"""
        instruments = []
        for info in self.metadata.values():
            try:
                instr = info['instrument_name']
                if instr is not None and not instr in instruments:
                    instruments.append(instr)
            except:
                pass
        return instruments

    @property
    def shape(self):
        """Shape of data array"""
        return self._data.shape

    @property
    def is_empty(self):
        """Boolean specifying whether this object contains data or not"""
        return True if len(self.metadata) == 0 else False

    @property
    def is_filtered(self):
        """Boolean specifying whether this data object has been filtered

        Note
        ----
        Details about applied filtering can be found in :attr:`filter_hist`
        """
        if len(self.filter_hist) > 0:
            return True
        return False

    @property
    def longitude(self):
        """Longitudes of stations"""
        vals = []
        for v in self.metadata.values():
            try:
                vals.append(v['longitude'])
            except:
                vals.append(np.nan)
        return vals

    @longitude.setter
    def longitude(self, value):
        raise AttributeError("Station longitudes cannot be changed")

    @property
    def latitude(self):
        """Latitudes of stations"""
        vals = []
        for v in self.metadata.values():
            try:
                vals.append(v['latitude'])
            except:
                vals.append(np.nan)
        return vals

    @latitude.setter
    def latitude(self, value):
        raise AttributeError("Station latitudes cannot be changed")

    @property
    def altitude(self):
        """Altitudes of stations"""
        vals = []
        for v in self.metadata.values():
            try:
                vals.append(v['altitude'])
            except:
                vals.append(np.nan)
        return vals

    @altitude.setter
    def altitude(self, value):
        raise AttributeError("Station altitudes cannot be changed")

    @property
    def station_name(self):
        """Latitudes of data"""
        vals = []
        for v in self.metadata.values():
            try:
                vals.append(v['station_name'])
            except:
                vals.append(np.nan)
        return vals

    @station_name.setter
    def station_name(self, value):
        raise AttributeError("Station names cannot be changed")

    @property
    def unique_station_names(self):
        """List of unique station names"""
        return sorted(list(dict.fromkeys(self.station_name)))

    @property
    def time(self):
        """Time dimension of data"""
        raise NotImplementedError

    @time.setter
    def time(self, value):
        raise AttributeError("Time array cannot be changed")

    def last_filter_applied(self):
        """Returns the last filter that was applied to this dataset

        To see all filters, check out :attr:`filter_hist`
        """
        if not self.is_filtered:
            raise AttributeError('No filters were applied so far')
        return self.filter_hist[max(self.filter_hist.keys())]

    def add_chunk(self, size=None):
        """Extend the size of the data array

        Parameters
        ----------
        size : :obj:`int`, optional
            number of additional rows. If None (default) or smaller than
            minimum chunksize specified in attribute ``_CHUNKSIZE``, then the
            latter is used.
        """
        if size is None or size < self._CHUNKSIZE:
            size = self._CHUNKSIZE
        chunk = np.empty([size, self._COLNO])*np.nan
        self._data = np.append(self._data, chunk, axis=0)
        self._ROWNO += size
        logger.debug("adding chunk, new array size ({})".format(self._data.shape))

    def _find_station_indices(self, station_pattern):
        """Find indices of all metadata blocks matching input station name

        Parameters
        ----------
        station_pattern : str
            station name or wildcard pattern

        Returns
        -------
        list
           list containing all metadata indices that match the input station
           name or pattern

        Raises
        ------
        StationNotFoundError
            if no such station exists in this data object
        """
        idx = []
        for i, meta in self.metadata.items():
            if fnmatch.fnmatch(meta['station_name'], station_pattern):
                idx.append(i)
        if len(idx) == 0:
            raise StationNotFoundError('No station available in UngriddedData '
                                       'that matches name or pattern {}'
                                       .format(station_pattern))
        return idx

    def find_station_meta_indices(self, station_name_or_pattern):
        """Find indices of all metadata blocks matching input station name

        You may also use wildcard pattern as input (e.g. *Potenza*)

        Parameters
        ----------
        station_pattern : str
            station name or wildcard pattern

        Returns
        -------
        list
           list containing all metadata indices that match the input station
           name or pattern

        Raises
        ------
        StationNotFoundError
            if no such station exists in this data object
        """
        return self._find_station_indices(station_name_or_pattern)

    # TODO: see docstring
    def to_station_data(self, meta_idx, vars_to_convert=None, start=None,
                        stop=None, freq=None,
                        merge_if_multi=True, merge_pref_attr=None,
                        merge_sort_by_largest=True, insert_nans=False):
        """Convert data from one station to :class:`StationData`

        Todo
        ----
        - Review for retrieval of profile data (e.g. Lidar data)

        Parameters
        ----------
        meta_idx : float
            index of station or name of station.
        vars_to_convert : :obj:`list` or :obj:`str`, optional
            variables that are supposed to be converted. If None, use all
            variables that are available for this station
        start
            start time, optional (if not None, input must be convertible into
            pandas.Timestamp)
        stop
            stop time, optional (if not None, input must be convertible into
            pandas.Timestamp)
        freq : str
            pandas frequency string (e.g. 'D' for daily, 'M' for month end) or
            valid pyaerocom ts_type
        interp_nans : bool
            if True, all NaN values in the time series for each
            variable are interpolated using linear interpolation
        min_coverage_interp : float
            required coverage fraction for interpolation (default is 0.68, i.e.
            roughly corresponding to 1 sigma)
        merge_if_multi : bool
            if True and if data request results in multiple instances of
            StationData objects, then these are attempted to be merged into one
            :class:`StationData` object using :func:`merge_station_data`
        merge_pref_attr
            only relevant for merging of multiple matches: preferred attribute
            that is used to sort the individual StationData objects by relevance.
            Needs to be available in each of the individual StationData objects.
            For details cf. :attr:`pref_attr` in docstring of
            :func:`merge_station_data`. Example could be `revision_date`. If
            None, then the stations will be sorted based on the number of
            available data points (if :attr:`merge_sort_by_largest` is True,
            which is default).
        merge_sort_by_largest : bool
            only relevant for merging of multiple matches: cf. prev. attr. and
            docstring of :func:`merge_station_data` method.
        insert_nans : bool
            if True, then the retrieved :class:`StationData` objects are filled
            with NaNs

        Returns
        -------
        StationData or list
            StationData object(s) containing results. list is only returned if
            input for meta_idx is station name and multiple matches are
            detected for that station (e.g. data from different instruments),
            else single instance of StationData. All variable time series are
            inserted as pandas Series
        """
        if isinstance(vars_to_convert, str):
            vars_to_convert = [vars_to_convert]
        elif vars_to_convert is None:
            vars_to_convert = self.contains_vars
            if len(vars_to_convert) == 0:
                raise DataCoverageError('UngriddedData object does not contain '
                                        'any variables')
        if start is None and stop is None:
            start = pd.Timestamp('1970')
            stop = pd.Timestamp('2200')
        else:
            start, stop = start_stop(start, stop)

        if isinstance(meta_idx, str):
            # user asks explicitely for station name, find all meta indices
            # that match this station
            meta_idx = self._find_station_indices(meta_idx)
        if not isinstance(meta_idx, list):
            meta_idx = [meta_idx]

        stats = []
        start, stop = np.datetime64(start), np.datetime64(stop)

        for idx in meta_idx:
            print(idx, vars_to_convert, start, stop)
            try:
                stat = self._metablock_to_stationdata(idx,
                                                      vars_to_convert,
                                                      start, stop)
                stats.append(stat)
            except (VarNotAvailableError, TimeMatchError) as e:
                logger.info('Skipping meta index {}. Reason: {}'
                            .format(idx, repr(e)))
        if merge_if_multi and len(stats) > 1:
            if len(vars_to_convert) > 1:
                raise NotImplementedError('Cannot yet merge multiple stations '
                                          'with multiple variables.')
            if merge_pref_attr is None:
                merge_pref_attr = self._try_infer_stat_merge_pref_attr(stats)
            merged = merge_station_data(stats, vars_to_convert,
                                        pref_attr=merge_pref_attr,
                                        sort_by_largest=merge_sort_by_largest,
                                        fill_missing_nan=False) #done below
            stats = [merged]
        for stat in stats:
            for var in vars_to_convert:
                if freq is not None:
                    stat.resample_timeseries(var, freq, inplace=True) # this does also insert NaNs, thus elif in next
                elif insert_nans:
                    stat.insert_nans_timeseries(var)
        if len(stats) == 0:
            raise DataCoverageError('{} data could not be retrieved for meta '
                                    ' index (or station name) {}'
                                    .format(vars_to_convert, meta_idx))
        elif len(stats) == 1:
            # return StationData object and not list
            return stats[0]
        return stats

    def _try_infer_stat_merge_pref_attr(self, stats):
        """Checks if a preferred attribute for handling of overlaps can be inferred

        Parameters
        ----------
        stats : list
            list of :class:`StationData` objects

        Returns
        -------
        str
            preferred merge attribute parameter, if applicable, else None
        """
        data_id = None
        pref_attr = None
        for stat in stats:
            if not 'data_id' in stat:
                return None
            elif data_id is None:
                data_id = stat['data_id']
                from pyaerocom.metastandards import DataSource
                s = DataSource(data_id=data_id) # reads default data source info that may contain preferred meta attribute
                pref_attr = s.stat_merge_pref_attr
                if pref_attr is None:
                    return None
            elif not stat['data_id'] == data_id: #station data objects contain different data sources
                return None
        return pref_attr

    ### TODO: check if both `variables` and `var_info` attrs are required in
    ### metdatda blocks
    def _metablock_to_stationdata(self, meta_idx, vars_to_convert,
                                  start=None, stop=None):
        """Convert one metadata index to StationData (helper method)


        See :func:`to_station_data` for input parameters
        """
        # may or may not be defined in metadata block
        check_keys = ['instrument_name', 'filename', 'revision_date',
                      'station_name_orig']
        sd = StationData()

        val = self.metadata[meta_idx]

        # TODO: make sure in reading classes that data_revision is assigned
        # to each metadata block and not only in self.data_revision
        rev = None
        if 'data_revision' in val:
            rev = val['data_revision']
        else:
            try:
                rev = self.data_revision[val['data_id']]
            except:
                print_log.warning('Data revision could not be accessed in '
                                  'UngriddedData')
        sd.data_revision = rev
        if not 'variables' in val or val['variables'] in (None, []):
            raise VarNotAvailableError('Metablock does not contain variable '
                                       'information')
        for k in check_keys:
            if k in val:
                sd[k] = val[k]

        for k in self.STANDARD_META_KEYS:
            if k in val:
                sd[k] = val[k]
        if 'ts_type' in val:
            sd['ts_type_src'] = val['ts_type']

        # assign station coordinates explicitely
        for ck in sd.STANDARD_COORD_KEYS:
            if ck in val:
                sd.station_coords[ck] = val[ck]

        if vars_to_convert is None:
            vars_to_convert = val['variables']
        vars_to_convert = np.intersect1d(vars_to_convert, val['variables'])
        if not len(vars_to_convert) >= 1:
            raise VarNotAvailableError('None of the input variables matches, '
                                       'or station does not contain data. {}'
                                       .format(val['variables']))
        #_data = self._get_subset(meta_idx)

        for var in vars_to_convert:

            # get indices of this variable
            var_idx = self.meta_idx[meta_idx][var]

            # vector of timestamps corresponding to this variable
            dtime = self._data[var_idx,
                               self._TIMEINDEX].astype('datetime64[s]')

            # get subset
            subset = self._data[var_idx]

            # make sure to extract only valid timestamps
            if start is None:
                start = dtime.min()
            if stop is None:
                stop = dtime.max()

            # create access mask for valid time stamps
            tmask = np.logical_and(dtime >= start,
                                   dtime <= stop)

            # make sure there is some valid data
            if tmask.sum() == 0:
                raise TimeMatchError('No data available for station {} ({}) in '
                                     'time interval {} - {}'
                                     .format(sd['station_name'],
                                             sd['data_id'],
                                             start, stop))

            dtime = dtime[tmask]
            subset = subset[tmask]

            vals = subset[:, self._DATAINDEX]
            vals_err = subset[:, self._DATAERRINDEX]
            altitude =  subset[:, self._DATAHEIGHTINDEX]

            data = pd.Series(vals, dtime)
            if not data.index.is_monotonic:
                data = data.sort_index()
            sd.data_err[var] = vals_err

            sd['dtime'] = data.index.values
            sd[var] = data

            # check if there is information about altitude (then relevant 3D
            # variables and parameters are included too)
            if 'var_info' in val:
                vi = val['var_info']
            else:
                vi = {}
            if not np.isnan(altitude).all():
                if 'altitude' in vi:
                    sd.var_info['altitude'] = vi['altitude']
                sd.altitude = altitude
            if var in vi:
                sd.var_info[var] = vi[var]
            else:
                sd.var_info[var] = od()

            if len(data.index) == len(data.index.unique()):
                sd.var_info[var]['overlap'] = False
            else:
                sd.var_info[var]['overlap'] = True

        return sd

    def to_station_data_all(self, vars_to_convert=None, start=None, stop=None,
                            freq=None, by_station_name=True, **kwargs):
        """Convert all data to :class:`StationData` objects

        Creates one instance of :class:`StationData` for each metadata block in
        this object.

        Parameters
        ----------
        vars_to_convert : :obj:`list` or :obj:`str`, optional
            variables that are supposed to be converted. If None, use all
            variables that are available for this station
        start
            start time, optional (if not None, input must be convertible into
            pandas.Timestamp)
        stop
            stop time, optional (if not None, input must be convertible into
            pandas.Timestamp)
        freq : str
            pandas frequency string (e.g. 'D' for daily, 'M' for month end)
            or valid pyaerocom ts_type (e.g. 'hourly', 'monthly').
        by_station_name : bool
            if True, then iter over unique_station_name (and merge multiple
            matches if applicable), else, iter over metadata index
        **kwargs
            additional keyword args passed to :func:`to_station_data` (e.g.
            `merge_if_multi, merge_pref_attr, merge_sort_by_largest,
            insert_nans`)

        Returns
        -------
        dict
            4-element dictionary containing following key / value pairs:

                - stats: list of :class:`StationData` objects
                - station_name: list of corresponding station names
                - latitude: list of latitude coordinates
                - longitude: list of longitude coordinates

        """
        out_data = {'stats' : [],
                    'station_name' : [],
                    'latitude'     : [],
                    'longitude'    : []}

        if by_station_name:
            _iter = self.unique_station_names
        else:
            _iter = range(len(self.metadata))
        for idx in _iter:
            try:
                data = self.to_station_data(idx, vars_to_convert, start,
                                            stop, freq,
                                            merge_if_multi=True)

                out_data['latitude'].append(data['latitude'])
                out_data['longitude'].append(data['longitude'])
                out_data['station_name'].append(data['station_name'])
                out_data['stats'].append(data)

            # catch the exceptions that are acceptable
            except (VarNotAvailableError, TimeMatchError,
                    DataCoverageError) as e:
                logger.warning('Failed to convert to StationData '
                               'Error: {}'.format(repr(e)))
        return out_data

# See new implementation (changed on 6/3/19 by J. Gliss)
# =============================================================================
#     def to_station_data_all(self, vars_to_convert=None, start=None, stop=None,
#                                 freq=None, include_stats_nodata=True, **kwargs):
#         """Convert all data to :class:`StationData` objects
#
#         Creates one instance of :class:`StationData` for each metadata block in
#         this object. For datasets like Aeronet, this corresponds to one
#
#         Parameters
#         ----------
#         vars_to_convert : :obj:`list` or :obj:`str`, optional
#             variables that are supposed to be converted. If None, use all
#             variables that are available for this station
#         start
#             start time, optional (if not None, input must be convertible into
#             pandas.Timestamp)
#         stop
#             stop time, optional (if not None, input must be convertible into
#             pandas.Timestamp)
#         freq : str
#             pandas frequency string (e.g. 'D' for daily, 'M' for month end)
#             or valid pyaerocom ts_type (e.g. 'hourly', 'monthly').
#
#         **kwargs
#             additional keyword args passed to :func:`to_station_data` (e.g.
#             `merge_if_multi, merge_pref_attr, merge_sort_by_largest,
#             insert_nans`)
#
#         Returns
#         -------
#         list
#             list containing loaded instances of :class:`StationData` for each
#             station in :attr:`metadata`, where :func:`to_station_data` was
#             successful, and ``None`` entries for meta data indices where
#             :func:`to_station_data` failed (e.g. because no temporal match,
#             etc.)
#
#         """
#         out_data = []
#         for index in self.metadata:
#             try:
#                 data = self.to_station_data(index, vars_to_convert, start,
#                                             stop, freq)
#
#                 out_data.append(data)
#             # catch the exceptions that are acceptable
#             except (VarNotAvailableError, TimeMatchError,
#                     DataCoverageError) as e:
#                 logger.warning('Failed to convert to StationData '
#                                'Error: {}'.format(repr(e)))
#                 # append None to make sure indices of stations are
#                 # preserved in output array
#                 if include_stats_nodata:
#                     out_data.append(None)
#         return out_data
# =============================================================================

    # TODO: check more general cases (i.e. no need to convert to StationData
    # if no time conversion is required)
    def get_variable_data(self, variables, start=None, stop=None,
                          ts_type=None, **kwargs):
        """Extract all data points of a certain variable

        Parameters
        ----------
        vars_to_extract : :obj:`str` or :obj:`list`
            all variables that are supposed to be accessed
        """
        if isinstance(variables, str):
            variables = [variables]
        all_stations = self.to_station_data_all(variables, start, stop,
                                                freq=ts_type, **kwargs)
        result = {}
        num_stats = {}
        for var in variables:
            result[var] = []
            num_stats[var] = 0
        for stat_data in all_stations:
            if stat_data is not None:
                num_points = len(stat_data.dtime)
                for var in variables:
                    if var in stat_data:
                        num_stats[var] += 1
                        result[var].extend(stat_data[var])
                    else:
                        result[var].extend([np.nan]*num_points)
        result['num_stats'] = num_stats
        return result


    def _check_filter_match(self, meta, str_f, list_f, range_f):
        """Helper method that checks if station meta item matches filters

        Note
        ----
        This method is used in :func:`apply_filter`
        """
        for k, v in str_f.items():
            if not meta[k] == v:
                return False
        for k, v in list_f.items():
            if not meta[k] in v:
                return False
        for k, v in range_f.items():
            if not in_range(meta[k], v[0], v[1]):
                return False
        return True

    def _init_meta_filters(self, **filter_attributes):
        """Init filter dictionary for :func:`apply_filter_meta`

        Parameters
        ----------
        **filter_attributes
            valid meta keywords that are supposed to be filtered and the
            corresponding filter values (or value ranges)
            Only valid meta keywords are considered (e.g. data_id,
            longitude, latitude, altitude, ts_type)

        Returns
        -------
        tuple
            3-element tuple containing

            - dict: string match filters for metakeys \
              (e.g. dict['data_id'] = 'AeronetSunV2Lev2.daily')
            - dict: in-list match filters for metakeys \
              (e.g. dict['station_name'] = ['stat1', 'stat2', 'stat3'])
            - dict: in-range dictionary for metakeys \
              (e.g. dict['longitude'] = [-30, 30])

        """
        # initiate filters that are checked
        valid_keys = self.metadata[0].keys()
        str_f = {}
        list_f = {}
        range_f = {}
        for key, val in filter_attributes.items():
            if not key in valid_keys:
                raise IOError('Invalid input parameter for filtering: {}. '
                              'Please choose from {}'.format(key, valid_keys))

            if isinstance(val, str):
                str_f[key] = val
            elif isinstance(val, (list, np.ndarray, tuple)):
                if all([isinstance(x, str) for x in val]):
                    list_f[key] = val
                elif len(val) == 2:
                    try:
                        low, high = float(val[0]), float(val[1])
                        range_f[key] = [low, high]
                    except:
                        raise IOError('Failed to convert input ({}) specifying '
                                      'value range of {} into floating point '
                                      'numbers'.format(list(val), key))
        return (str_f, list_f, range_f)
<<<<<<< HEAD

    # TODO: check, confirm and remove Beta version note in docstring

=======
    
    def check_unit(self, var_name, unit=None):
        """Check if variable unit corresponds to AeroCom unit
        
        Parameters
        ----------
        var_name : str
            variable name for which unit is to be checked
        unit : :obj:`str`, optional
            unit to be checked, if None, AeroCom default unit is used
        
        Raises
        ------
        MetaDataError
            if unit information is not accessible for input variable name
        """
        from pyaerocom.helpers import unit_conversion_fac
        if unit is None:
            unit = const.VARS[var_name].unit
            
        units =  []
        for i, meta in self.metadata.items():
            if var_name in meta['var_info']:
                try:
                    u = meta['var_info'][var_name]['unit']
                    if not u in units:
                        units.append(u)
                except KeyError:
                    raise MetaDataError('Failed to access unit information for '
                                        'variable {} in metadata block {}'
                                        .format(var_name, i))
        if len(units) == 0 and str(unit) != '1':
            raise MetaDataError('Failed to access unit information for '
                                'variable {}. Expected unit {}'
                                .format(var_name, unit))
        for u in units:
            if not unit_conversion_fac(u, unit) == 1:
                raise MetaDataError('Invalid unit {} detected (expected {})'
                                    .format(u, unit))
    
    # TODO: check, confirm and remove Beta version note in docstring   
>>>>>>> dcc7ddc5
    def remove_outliers(self, var_name, inplace=False, low=None, high=None,
                        unit_ref=None, move_to_trash=True):
        """Method that can be used to remove outliers from data

        Parameters
        ----------
        var_name : str
            variable name
        inplace : bool
            if True, the outliers will be removed in this object, otherwise
            a new oject will be created and returned
        low : float
            lower end of valid range for input variable. If None, then the
            corresponding value from the default settings for this variable
            are used (cf. minimum attribute of `available variables
            <https://pyaerocom.met.no/config_files.html#variables>`__)
        high : float
            upper end of valid range for input variable. If None, then the
            corresponding value from the default settings for this variable
            are used (cf. maximum attribute of `available variables
            <https://pyaerocom.met.no/config_files.html#variables>`__)
        unit_ref : str
            reference unit for assessment of input outlier ranges: all data 
            needs to be in that unit, else an Exception will be raised
        move_to_trash : bool
            if True, then all detected outliers will be moved to the trash
            column of this data object (i.e. column no. specified at
            :attr:`UngriddedData._TRASHINDEX`).

        Returns
        -------
        UngriddedData
            ungridded data object that has all outliers for this variable
            removed.

        Raises
        ------
        ValueError
            if input :attr:`move_to_trash` is True and in case for some of the
            measurements there is already data in the trash.
<<<<<<< HEAD

=======
        Uni
            
>>>>>>> dcc7ddc5
        """
        if inplace:
            new = self
        else:
            new = self.copy()
        try:
            self.check_unit(var_name, unit=unit_ref)
        except MetaDataError as e:
            raise MetaDataError('Cannot remove outliers for variable {}. Found '
                                'invalid units. Error: {}'
                                .format(var_name, repr(e)))
            
        if low is None:
            low = const.VARS[var_name].minimum
            print_log.info('Setting {} outlier lower lim: {:.2f}'.format(var_name, low))
        if high is None:
            high = const.VARS[var_name].maximum
            print_log.info('Setting {} outlier upper lim: {:.2f}'.format(var_name, high))
        var_idx = new.var_idx[var_name]
        var_mask = self._data[:, new._VARINDEX] == var_idx

        all_data =  self._data[:, self._DATAINDEX]
<<<<<<< HEAD
        invalid_mask = np.logical_or(all_data < low, all_data > high)

=======
        invalid_mask = np.logical_or(all_data<low, all_data>high)
        
>>>>>>> dcc7ddc5
        mask = invalid_mask * var_mask
        invalid_vals = new._data[mask, new._DATAINDEX]
        new._data[mask, new._DATAINDEX] = np.nan

        # check if trash is empty and put outliers into trash
        trash = new._data[mask, new._TRASHINDEX]
        if np.isnan(trash).sum() == len(trash): #trash is empty
            new._data[mask, new._TRASHINDEX] = invalid_vals
        else:
            raise ValueError('Trash is not empty for some of the datapoints. '
                             'Please empty trash first using method '
                             ':func:`empty_trash` or deactivate input arg '
                             ':attr:`move_to_trash`')

        info = ('Removed {} outliers from {} data (range: {}-{}, in trash: {})'
                .format(len(invalid_vals), var_name, low, high, move_to_trash))

        new._add_to_filter_history(info)
        return new

    def _add_to_filter_history(self, info):
        """Add info to :attr:`filter_hist`

        Key is current system time string

        Parameter
        ---------
        info
            information to be appended to filter history
        """
        time_str = datetime.now().strftime('%Y%m%d%H%M%S')
        self.filter_hist[int(time_str)] = info

    def empty_trash(self):
        """Set all values in trash column to NaN"""
        self._data[:, self._TRASHINDEX] = np.nan

    @property
    def station_coordinates(self):
        """dictionary with station coordinates

        Returns
        -------
        dict
            dictionary containing station coordinates (latitude, longitude,
            altitude -> values) for all stations (keys) where these parameters
            are accessible.
        """
        d = {'station_name' : [],
             'latitude'     : [],
             'longitude'    : [],
             'altitude'     : []}

        for i, meta in self.metadata.items():
            if not 'station_name' in meta:
                print_log.warning('Skipping meta-block {}: station_name is not '
                                  'defined'.format(i))
                continue
            elif not all(name in meta for name in const.STANDARD_COORD_NAMES):
                print_log.warning('Skipping meta-block {} (station {}): '
                                  'one or more of the coordinates is not '
                                  'defined'.format(i, meta['station_name']))
                continue

            stat = meta['station_name']

            if stat in d['station_name']:
                continue
            d['station_name'].append(stat)
            for k in const.STANDARD_COORD_NAMES:
                d[k].append(meta[k])
        return d
<<<<<<< HEAD


=======
               
    def _find_meta_matches(self, *filters):
        """Find meta matches for input attributes
            
        Returns
        -------
        list
            list of metadata indices that match input filter
        """
        meta_matches = []
        totnum = 0
        for meta_idx, meta in self.metadata.items():
            if self._check_filter_match(meta, *filters):
                meta_matches.append(meta_idx)
                for var in meta['variables']:
                    totnum += len(self.meta_idx[meta_idx][var])
                
        return (meta_matches, totnum)
                    
>>>>>>> dcc7ddc5
    def filter_by_meta(self, **filter_attributes):
        """Flexible method to filter these data based on input meta specs

        Parameters
        ----------
        **filter_attributes
            valid meta keywords that are supposed to be filtered and the
            corresponding filter values (or value ranges)
            Only valid meta keywords are considered (e.g. data_id,
            longitude, latitude, altitude, ts_type)

        Returns
        -------
        UngriddedData
            filtered ungridded data object

        Raises
        ------
        NotImplementedError
            if attempt variables are supposed to be filtered (not yet possible)
        IOError
            if any of the input keys are not valid meta key

        Example
        -------
        >>> import pyaerocom as pya
        >>> r = pya.io.ReadUngridded(['AeronetSunV2Lev2.daily',
                                      'AeronetSunV3Lev2.daily'], 'od550aer')
        >>> data = r.read()
        >>> data_filtered = data.filter_by_meta(data_id='AeronetSunV2Lev2.daily',
        ...                                     longitude=[-30, 30],
        ...                                     latitude=[20, 70],
        ...                                     altitude=[0, 1000])
        """
        
        meta_idx_new = 0.0
        data_idx_new = 0


        if 'variables' in filter_attributes:
            raise NotImplementedError('Cannot yet filter by variables')

        filters = self._init_meta_filters(**filter_attributes)
<<<<<<< HEAD
        for meta_idx, meta in self.metadata.items():
            if self._check_filter_match(meta, *filters):
                new.metadata[meta_idx_new] = meta
                new.meta_idx[meta_idx_new] = od()
                for var in meta['variables']:
                    indices = self.meta_idx[meta_idx][var]

                    totnum = len(indices)
                    if (data_idx_new + totnum) >= new._ROWNO:
                    #if totnum < data_obj._CHUNKSIZE, then the latter is used
                        new.add_chunk(totnum)
                    stop = data_idx_new + totnum

                    new._data[data_idx_new:stop, :] = self._data[indices, :]
                    new.meta_idx[meta_idx_new][var] = np.arange(data_idx_new,
                                                                stop)
                    new.var_idx[var] = self.var_idx[var]
                    data_idx_new += totnum

                meta_idx_new += 1
            else:
                logger.debug('{} does not match filter and will be ignored'
                             .format(meta))
        if meta_idx_new == 0 or data_idx_new == 0:
            raise DataExtractionError('Filtering results in empty data object')
        new._data = new._data[:data_idx_new]
        # write history of filtering applied
=======

        meta_matches, totnum_new = self._find_meta_matches(*filters)
        new = UngriddedData(num_points=totnum_new)
        for meta_idx in meta_matches:
            meta = self.metadata[meta_idx]
            new.metadata[meta_idx_new] = meta
            new.meta_idx[meta_idx_new] = od()
            for var in meta['variables']:
                indices = self.meta_idx[meta_idx][var]
                totnum = len(indices)

                stop = data_idx_new + totnum
                
                new._data[data_idx_new:stop, :] = self._data[indices, :]
                new.meta_idx[meta_idx_new][var] = np.arange(data_idx_new,
                                                            stop)
                new.var_idx[var] = self.var_idx[var]
                data_idx_new += totnum
            
            meta_idx_new += 1

        if meta_idx_new == 0 or data_idx_new == 0:
            raise DataExtractionError('Filtering results in empty data object')
        new._data = new._data[:data_idx_new]
        
        # write history of filtering applied 
>>>>>>> dcc7ddc5
        new.filter_hist.update(self.filter_hist)
        time_str = datetime.now().strftime('%Y%m%d%H%M%S')
        new.filter_hist[int(time_str)] = filter_attributes
        new.data_revision.update(self.data_revision)

        return new


    def extract_dataset(self, data_id):
        """Extract single dataset into new instance of :class:`UngriddedData`

        Calls :func:`filter_by_meta`.

        Parameters
        -----------
        data_id : str
            ID of dataset

        Returns
        -------
        UngriddedData
            new instance of ungridded data containing only data from specified
            input network
        """
        logger.info('Extracting dataset {} from data object'.format(data_id))
        return self.filter_by_meta(data_id=data_id)

    def _station_to_json_trends(self, var_name, station_name,
                                freq, **kwargs):
        """Convert station data to json file for trends interface

        Parameters
        ----------
        var_name : str
            variable name (e.g. od550aer)
        station_name : str
            name (or wildcard pattern) that specifies station
        freq : str
            temporal resolution
        **kwargs
            further input arguments that are passed to :func:`to_station_data`
        """
        raise NotImplementedError
        if not isinstance(station_name, str):
            raise ValueError('Require station name (or pattern) as string')
        stat = self.to_station_data(station_name, var_name, freq=freq, **kwargs)


    def code_lat_lon_in_float(self):
        """method to code lat and lon in a single number so that we can use np.unique to
        determine single locations"""

        # multiply lons with 10 ** (three times the needed) precision and add the lats muliplied with 1E(precision) to it
        self.coded_loc = self._data[:, self._LONINDEX] * 10 ** (3 * self._LOCATION_PRECISION) + (
                self._data[:, self._LATINDEX] + self._LAT_OFFSET) * (10 ** self._LOCATION_PRECISION)
        return self.coded_loc

    def decode_lat_lon_from_float(self):
        """method to decode lat and lon from a single number calculated by code_lat_lon_in_float
        """

        lons = np.trunc(self.coded_loc / 10 ** (2 * self._LOCATION_PRECISION)) / 10 ** self._LOCATION_PRECISION
        lats = (self.coded_loc - np.trunc(self.coded_loc / 10 ** (2 * self._LOCATION_PRECISION)) * 10 ** (
                2 * self._LOCATION_PRECISION)) / (10 ** self._LOCATION_PRECISION) - self._LAT_OFFSET

        return lats, lons

    def _find_common_meta(self, ignore_keys=None):
        """Searches all metadata dictionaries that are the same

        Parameters
        ----------
        ignore_keys : list
            list containing meta keys that are supposed to be ignored

        Returns
        -------
        tuple
            2-element tuple containing

            - list containing lists with common meta indices
            - list containing corresponding meta dictionaries
        """
        if ignore_keys is None:
            ignore_keys = []
        meta_registered = []
        same_indices = []
        for meta_key, meta in self.metadata.items():
            found = False
            for idx, meta_reg in enumerate(meta_registered):
                try:
                    if same_meta_dict(meta_reg, meta, ignore_keys=ignore_keys):
                        same_indices[idx].append(meta_key)
                        found = True
                except:
                    print()
            if not found:
                meta_registered.append(meta)
                same_indices.append([meta_key])

        return same_indices

    def merge_common_meta(self, ignore_keys=None):
        """Merge all meta entries that are the same

        Note
        ----
        If there is an overlap in time between the data, the blocks are not
        merged

        Todo
        ----
        Keep mapping of ``var_info`` (if defined in ``metadata``) to data
        points (e.g. EBAS), since the data sources may be at different
        wavelengths.

        Parameters
        ----------
        ignore_keys : list
            list containing meta keys that are supposed to be ignored

        Returns
        -------
        UngriddedData
            merged data object
        """
        if ignore_keys is None:
            ignore_keys = []
        sh = self.shape
        lst_meta_idx = self._find_common_meta(ignore_keys)
        new = UngriddedData(num_points=self.shape[0])
        didx = 0
        for i, idx_lst in enumerate(lst_meta_idx):
            _meta_check = od()
            # write metadata of first index that matches
            _meta_check.update(self.metadata[idx_lst[0]])
            _meta_idx_new = od()
            for j, meta_idx in enumerate(idx_lst):
                if j > 0: # don't check first against first
                    meta = self.metadata[meta_idx]
                    if not same_meta_dict(meta, _meta_check,
                                          ignore_keys=ignore_keys):
                        raise ValueError('Unexpected error. Please debug or '
                                         'contact jonasg@met.no')
                    for k in ignore_keys:
                        if k in meta:
                            if not k in _meta_check:
                                _meta_check[k] = meta[k]
                            else:
                                if not isinstance(_meta_check[k], list):
                                    _meta_check[k] = [_meta_check[k]]
                                if not meta[k] in _meta_check[k]:
                                    _meta_check[k].append(meta[k])

                data_var_idx = self.meta_idx[meta_idx]
                for var, data_idx in data_var_idx.items():
                    num = len(data_idx)
                    stop = didx + num
                    new._data[didx:stop, :] = self._data[data_idx]
                    new._data[didx:stop, 0] = i
                    if not var in _meta_idx_new:
                        _meta_idx_new[var] = np.arange(didx, stop)
                    else:
                        _idx = np.append(_meta_idx_new[var], np.arange(didx, stop))
                        _meta_idx_new[var] = _idx
                    didx += num

            new.meta_idx[i] = _meta_idx_new
            new.metadata[i] = _meta_check
        new.var_idx.update(self.var_idx)
        #new.unit = self.unit
        new.filter_hist.update(self.filter_hist)
        if not new.shape == sh:
            raise Exception('FATAL: Mismatch in shape between initial and '
                            'and final object. Developers: please check')
        return new

    def merge(self, other, new_obj=True):
        """Merge another data object with this one

        Parameters
        -----------
        other : UngriddedData
            other data object
        new_obj : bool
            if True, this object remains unchanged and the merged data objects
            are returned in a new instance of :class:`UngriddedData`. If False,
            then this object is modified

        Returns
        -------
        UngriddedData
            merged data object

        Raises
        -------
        ValueError
            if input object is not an instance of :class:`UngriddedData`
        """
        if not isinstance(other, UngriddedData):
            raise ValueError("Invalid input, need instance of UngriddedData, "
                             "got: {}".format(type(other)))
        if new_obj:
            obj = self.copy()
        else:
            obj = self

        if obj.is_empty:
            obj._data = other._data
            obj.metadata = other.metadata
            #obj.unit = other.unit
            obj.data_revision = other.data_revision
            obj.meta_idx = other.meta_idx
            obj.var_idx = other.var_idx
        else:
            # get offset in metadata index
            meta_offset = max([x for x in obj.metadata.keys()]) + 1
            data_offset = obj.shape[0]
# =============================================================================
#             for var, unit in other.unit:
#                 if var in obj.unit.items():
#                     if not unit == obj.unit[var]:
#                         raise DataUnitError('Cannot merge other instance of '
#                                         'UngriddedData since units for variable '
#                                         '{} do not match.'.format(var))
#                 else:
#                     obj.unit[var]=unit
# =============================================================================

            # add this offset to indices of meta dictionary in input data object
            for meta_idx_other, meta_other in other.metadata.items():
                meta_idx = meta_offset + meta_idx_other
                obj.metadata[meta_idx] = meta_other
                _idx_map = od()
                for var_name, indices in other.meta_idx[meta_idx_other].items():
                    _idx_map[var_name] = np.asarray(indices) + data_offset
                obj.meta_idx[meta_idx] = _idx_map

            for var, idx in other.var_idx.items():
                if var in obj.var_idx: #variable already exists in this object
                    if not idx == obj.var_idx[var]:
                        other.change_var_idx(var, obj.var_idx[var])
# =============================================================================
#                         raise AttributeError('Could not merge data objects. '
#                                              'Variable {} occurs in both '
#                                              'datasets but has different '
#                                              'variable index in data array'
#                                              .format(var))
# =============================================================================
                else: # variable does not yet exist
                    idx_exists = [v for v in obj.var_idx.values()]
                    if idx in idx_exists:
                        # variable index is already assigned to another
                        # variable and needs to be changed
                        new_idx = max(idx_exists)+1
                        other.change_var_idx(var, new_idx)
                        obj.var_idx[var] = new_idx
                    else:
                        obj.var_idx[var] = idx
            obj._data = np.vstack([obj._data, other._data])
            obj.data_revision.update(other.data_revision)
        obj.filter_hist.update(other.filter_hist)
        return obj

    def change_var_idx(self, var_name, new_idx):
        """Change index that is assigned to variable

        Each variable in this object has assigned a unique index that is
        stored in the dictionary :attr:`var_idx` and which is used internally
        to access data from a certain variable from the data array
        :attr:`_data` (the indices are stored in the data column specified by
        :attr:`_VARINDEX`, cf. class header).

        This index thus needs to be unique for each variable and hence, may
        need to be updated, when two instances of :class:`UngriddedData` are
        merged (cf. :func:`merge`).

        And the latter is exactrly what this function does.

        Parameters
        ----------
        var_name : str
            name of variable
        new_idx : int
            new index of variable

        Raises
        ------
        ValueError
            if input ``new_idx`` already exist in this object as a variable
            index
        """
        if new_idx in self.var_idx.values():
            raise ValueError('Fatal: variable index cannot be assigned a new '
                             'index that is already assigned to one of the '
                             'variables in this object')
        cidx = self.var_idx[var_name]
        self.var_idx[var_name] = new_idx
        var_indices = np.where(self._data[:, self._VARINDEX]==cidx)
        self._data[var_indices, self._VARINDEX] = new_idx

    def append(self, other):
        """Append other instance of :class:`UngriddedData` to this object

        Note
        ----
        Calls :func:`merge(other, new_obj=False)`

        Parameters
        -----------
        other : UngriddedData
            other data object

        Returns
        -------
        UngriddedData
            merged data object

        Raises
        -------
        ValueError
            if input object is not an instance of :class:`UngriddedData`

        """
        return self.merge(other, new_obj=False)

    def all_datapoints_var(self, var_name):
        """Get array of all data values of input variable

        Parameters
        ----------
        var_name : str
            variable name

        Returns
        -------
        ndarray
            1-d numpy array containing all values of this variable

        Raises
        ------
        AttributeError
            if variable name is not available
        """
        if not var_name in self.var_idx:
            raise AttributeError('Variable {} not available in data'
                                 .format(var_name))
        idx = self.var_idx[var_name]
        mask = np.where(self._data[:, self._VARINDEX]==idx)[0]
        return self._data[mask, self._DATAINDEX]

    def num_obs_var_valid(self, var_name):
        """Number of valid observations of variable in this dataset

        Parameters
        ----------
        var_name : str
            name of variable

        Returns
        -------
        int
            number of valid observations (all values that are not NaN)
        """
        pass

    def find_common_stations(self, other, check_vars_available=None,
                             check_coordinates=True,
                             max_diff_coords_km=0.1):
        """Search common stations between two UngriddedData objects

        This method loops over all stations that are stored within this
        object (using :attr:`metadata`) and checks if the corresponding
        station exists in a second instance of :class:`UngriddedData` that
        is provided. The check is performed on basis of the station name, and
        optionally, if desired, for each station name match, the lon lat
        coordinates can be compared within a certain radius (defaul 0.1 km).

        Note
        ----
        This is a beta version and thus, to be treated with care.

        Parameters
        ----------
        other : UngriddedData
            other object of ungridded data
        check_vars_available : :obj:`list` (or similar), optional
            list of variables that need to be available in stations of both
            datasets
        check_coordinates : bool
            if True, check that lon and lat coordinates of station candidates
            match within a certain range, specified by input parameter
            ``max_diff_coords_km``

        Returns
        -------
        OrderedDict
            dictionary where keys are meta_indices of the common station in
            this object and corresponding values are meta indices of the
            station in the other object

        """
        if len(self.contains_datasets) > 1:
            raise NotImplementedError('This data object contains data from '
                                      'more than one dataset and thus may '
                                      'include multiple station matches for '
                                      'each station ID. This method, however '
                                      'is implemented such, that it checks '
                                      'only the first match for each station')
        elif len(other.contains_datasets) > 1:
            raise NotImplementedError('Other data object contains data from '
                                      'more than one dataset and thus may '
                                      'include multiple station matches for '
                                      'each station ID. This method, however '
                                      'is implemented such, that it checks '
                                      'only the first match for each station')
        _check_vars = False
        if check_vars_available is not None:
            _check_vars = True
            if isinstance(check_vars_available, str):
                check_vars_available = [check_vars_available]
            elif isinstance(check_vars_available, (tuple, np.ndarray)):
                check_vars_available = list(check_vars_available)
            if not isinstance(check_vars_available, list):
                raise ValueError('Invalid input for check_vars_available. Need '
                                 'str or list-like, got: {}'
                                 .format(check_vars_available))
        lat_len = 111.0 #approximate length of latitude degree in km
        station_map = od()
        stations_other = other.station_name
        for meta_idx, meta in self.metadata.items():
            name = meta['station_name']
            # bool that is used to accelerate things
            ok = True
            if _check_vars:
                for var in check_vars_available:
                    try:
                        if not var in meta['variables']:
                            logger.debug('No {} in data of station {}'
                                         '({})'.format(var, name,
                                                       meta['data_id']))
                            ok = False
                    except: # attribute does not exist or is not iterable
                        ok = False
            if ok and name in stations_other:
                for meta_idx_other, meta_other in other.metadata.items():
                    if meta_other['station_name'] == name:
                        if _check_vars:
                            for var in check_vars_available:
                                try:
                                    if not var in meta_other['variables']:
                                        logger.debug('No {} in data of station'
                                                     ' {} ({})'.format(var,
                                                     name,
                                                     meta_other['data_id']))
                                        ok = False
                                except: # attribute does not exist or is not iterable
                                    ok = False
                        if ok and check_coordinates:
                            dlat = abs(meta['latitude']-meta_other['latitude'])
                            dlon = abs(meta['longitude']-meta_other['longitude'])
                            lon_fac = np.cos(np.deg2rad(meta['latitude']))
                            #compute distance between both station coords
                            dist = np.linalg.norm((dlat*lat_len,
                                                   dlon*lat_len*lon_fac))
                            if dist > max_diff_coords_km:
                                logger.warning('Coordinate of station '
                                               '{} varies more than {} km '
                                               'between {} and {} data. '
                                               'Retrieved distance: {:.2f} km '
                                               .format(name, max_diff_coords_km,
                                                       meta['data_id'],
                                                       meta_other['data_id'],
                                                       dist))
                                ok = False
                        if ok: #match found
                            station_map[meta_idx] = meta_idx_other
                            logger.debug('Found station match {}'.format(name))
                            # no need to further iterate over the rest
                            continue

        return station_map

    # TODO: brute force at the moment, we need to rethink and define how to
    # work with time intervals and perform temporal merging.
    def find_common_data_points(self, other, var_name, sampling_freq='daily'):
        if not sampling_freq == 'daily':
            raise NotImplementedError('Currently only works with daily data')
        if not isinstance(other, UngriddedData):
            raise NotImplementedError('So far, common data points can only be '
                                      'retrieved between two instances of '
                                      'UngriddedData')
        #find all stations that are common
        common = self.find_common_stations(other,
                                           check_vars_available=var_name,
                                           check_coordinates=True)
        if len(common) == 0:
            raise DataExtractionError('None of the stations in the two '
                                      'match')
        dates = []
        data_this_match = []
        data_other_match = []

        for idx_this, idx_other in common.items():
            data_idx_this = self.meta_idx[idx_this][var_name]
            data_idx_other = other.meta_idx[idx_other][var_name]

            # timestamps of variable match for station...
            dtimes_this = self._data[data_idx_this, self._TIMEINDEX]
            dtimes_other = other._data[data_idx_other, other._TIMEINDEX]
            # ... and corresponding data values of variable
            data_this = self._data[data_idx_this, self._DATAINDEX]
            data_other = other._data[data_idx_other, other._DATAINDEX]
            # round to daily resolution. looks too complicated, but is much
            # faster than pandas combined with datetime
            date_nums_this = (dtimes_this.astype('datetime64[s]').
                              astype('M8[D]').astype(int))
            date_nums_other = (dtimes_other.astype('datetime64[s]').
                               astype('M8[D]').astype(int))

            # TODO: loop over shorter array
            for idx, datenum in enumerate(date_nums_this):
                matches = np.where(date_nums_other==datenum)[0]
                if len(matches) == 1:
                    dates.append(datenum)
                    data_this_match.append(data_this[idx])
                    data_other_match.append(data_other[matches[0]])

        return (dates, data_this_match, data_other_match)

    def _meta_to_lists(self):
        meta = {k:[] for k in self.metadata[0].keys()}
        for meta_item in self.metadata.values():
            for k, v in meta.items():
                v.append(meta_item[k])
        return meta

    def get_timeseries(self, station_name, var_name, start=None, stop=None,
                      ts_type=None, insert_nans=True, **kwargs):
        """Get variable timeseries data for a certain station

        Parameters
        ----------
        station_name : :obj:`str` or :obj:`int`
            station name or index of station in metadata dict
        var_name : str
            name of variable to be retrieved
        start
            start time (optional)
        stop
            stop time (optional). If start time is provided and stop time not,
            then only the corresponding year inferred from start time will be
            considered
        ts_type : :obj:`str`, optional
            temporal resolution (can be pyaerocom ts_type or pandas freq.
            string)
        **kwargs
            Additional keyword args passed to method :func:`to_station_data`

        Returns
        -------
        pandas.Series
            time series data
        """
        if 'merge_if_multi' in kwargs:
            if not kwargs.pop['merge_if_multi']:
                print_log.warning('Invalid input merge_if_multi=False'
                                  'setting it to True')
        stat = self.to_station_data(station_name, var_name, start, stop,
                                    freq=ts_type, merge_if_multi=True,
                                    insert_nans=insert_nans,
                                    **kwargs)
        return stat.to_timeseries(var_name)


    def plot_station_timeseries(self, station_name, var_name, start=None,
                                stop=None, ts_type=None,
                                insert_nans=True, ax=None, **kwargs):
        """Plot time series of station and variable

        Parameters
        ----------
        station_name : :obj:`str` or :obj:`int`
            station name or index of station in metadata dict
        var_name : str
            name of variable to be retrieved
        start
            start time (optional)
        stop
            stop time (optional). If start time is provided and stop time not,
            then only the corresponding year inferred from start time will be
            considered
        ts_type : :obj:`str`, optional
            temporal resolution

        **kwargs
            Addifional keyword args passed to method :func:`pandas.Series.plot`

        Returns
        -------
        axes
            matplotlib axes instance

        """
        if ax is None:
            import matplotlib.pyplot as plt
            from pyaerocom.plot.config import FIGSIZE_DEFAULT
            fig, ax = plt.subplots(figsize=FIGSIZE_DEFAULT)

        stat = self.to_station_data(station_name, var_name, start, stop,
                                    freq=ts_type, merge_if_multi=True,
                                    insert_nans=insert_nans)
        #s = self.get_timeseries(station_name, var_name, start, stop, ts_type)
        #s.plot(ax=ax, **kwargs)
        ax = stat.plot_timeseries(var_name, ax=ax, **kwargs)
        return ax

    def plot_station_coordinates(self, var_name=None,
                                 filter_name=None, start=None,
                                 stop=None, ts_type=None, color='r',
                                 marker='o', markersize=8, fontsize_base=10,
                                 **kwargs):
        """Plot station coordinates on a map

        All input parameters are optional and may be used to add constraints
        related to which stations are plotted. Default is all stations of all
        times.

        Parameters
        ----------

        var_name : :obj:`str`, optional
            name of variable to be retrieved
        filter_name : :obj:`str`, optional
            name of filter (e.g. EUROPE-noMOUNTAINS)
        start
            start time (optional)
        stop
            stop time (optional). If start time is provided and stop time not,
            then only the corresponding year inferred from start time will be
            considered
        ts_type : :obj:`str`, optional
            temporal resolution
        color : str
            color of stations on map
        marker : str
            marker type of stations
        markersize : int
            size of station markers
        fontsize_base : int
            basic fontsize
        **kwargs
            Addifional keyword args passed to
            :func:`pyaerocom.plot.plot_coordinates`

        Returns
        -------
        axes
            matplotlib axes instance

        """

        from pyaerocom import Filter
        from pyaerocom.plot.plotcoordinates import plot_coordinates
        from pyaerocom.plot.mapping import set_map_ticks

        if len(self.contains_datasets) > 1:
            print_log.warning('UngriddedData object contains more than one '
                              'dataset ({}). Station coordinates will not be '
                              'distinguishable. You may want to apply a filter '
                              'first and plot them separately')

        f = Filter(filter_name)
        if var_name is None:
            info_str = 'AllVars'
        else:
            if not isinstance(var_name, str):
                raise ValueError('Can only handle single variable (or all'
                                 '-> input var_name=None)')
            elif not var_name in self.contains_vars:
                raise ValueError('Input variable is not available in dataset '
                                 .format(var_name))
            info_str = var_name

        info_str += '_{}'.format(f.name)
        try:
            info_str += '_{}'.format(start_stop_str(start, stop, ts_type))
        except:
            info_str += '_AllTimes'
        if ts_type is not None:
            info_str += '_{}'.format(ts_type)

        if all([x is None for x in (var_name, filter_name, start, stop)]): #use all stations
            all_meta = self._meta_to_lists()
            lons, lats = all_meta['longitude'], all_meta['latitude']

        else:
            stat_data = self.to_station_data_all(var_name, start, stop,
                                                 ts_type)

            if len(stat_data['stats']) == 0:
                raise DataCoverageError('No stations could be found for input '
                                        'specs (var, start, stop, freq)')
            lons = stat_data['longitude']
            lats = stat_data['latitude']
        if not 'label' in kwargs:
            kwargs['label'] = info_str
        ax = plot_coordinates(lons, lats,
                              color=color, marker=marker,
                              markersize=markersize,
                              fontsize_base=fontsize_base, **kwargs)
        region = f._region
        ax.set_xlim(region.lon_range_plot)
        ax.set_ylim(region.lat_range_plot)

        ax = set_map_ticks(ax,
                           region.lon_ticks,
                           region.lat_ticks)

        if 'title' in kwargs:
            title = kwargs['title']
        else:
            title = info_str
        ax.set_title(title, fontsize=fontsize_base+4)
        return ax


    def __contains__(self, key):
        """Check if input key (str) is valid dataset, variable, instrument or
        station name


        Parameters
        ----------
        key : str
            search key

        Returns
        -------
        bool
            True, if key can be found, False if not
        """

        if not isinstance(key, str):
            raise ValueError('Need string (e.g. variable name, station name, '
                             'instrument name')
        if key in self.contains_datasets:
            return True
        elif key in self.contains_vars:
            return True
        elif key in self.station_name:
            return True
        elif key in self.contains_instruments:
            return True
        return False

    def __repr__(self):
        return ('{} <networks: {}; vars: {}; instruments: {};'
                'No. of stations: {}'
                .format(type(self).__name__,self.contains_datasets,
                        self.contains_vars, self.contains_instruments,
                        len(self.metadata)))

    def __getitem__(self, key):
        return self.to_station_data(key, insert_nans=True)

    def __and__(self, other):
        """Merge this object with another using the logical ``and`` operator

        Example
        -------
        >>> from pyaerocom.io import ReadAeronetSdaV2
        >>> read = ReadAeronetSdaV2()

        >>> d0 = read.read(last_file=10)
        >>> d1 = read.read(first_file=10, last_file=20)

        >>> merged = d0 & d1

        >>> print(d0.shape, d1.shape, merged.shape)
        (7326, 11) (9894, 11) (17220, 11)
        """
        return self.merge(other, new_obj=True)

    def __str__(self):
        head = "Pyaerocom {}".format(type(self).__name__)
        s = "\n{}\n{}".format(head, len(head)*"-")
        s += ('\nContains networks: {}'
              '\nContains variables: {}'
              '\nContains instruments: {}'
              '\nTotal no. of meta-blocks: {}'.format(self.contains_datasets,
                                                   self.contains_vars,
                                                   self.contains_instruments,
                                                   len(self.metadata)))
        if self.is_filtered:
            s += '\nFilters that were applied:'
            for tstamp, f in self.filter_hist.items():
                if f:
                    s += '\n Filter time log: {}'.format(tstamp)
                    if isinstance(f, dict):
                        for key, val in f.items():
                            s += '\n\t{}: {}'.format(key, val)
                    else:
                        s += '\n\t{}'.format(f)

        return s

    # DEPRECATED METHODS
    @property
    def vars_to_retrieve(self):
        logger.warning(DeprecationWarning("Attribute vars_to_retrieve is "
                                          "deprectated. Please use attr "
                                          "contains_vars instead"))
        return self.contains_vars

    def get_time_series(self, station, var_name, start=None, stop=None,
                        ts_type=None, **kwargs):
        """Get time series of station variable

        Parameters
        ----------
        station : :obj:`str` or :obj:`int`
            station name or index of station in metadata dict
        var_name : str
            name of variable to be retrieved
        start
            start time (optional)
        stop
            stop time (optional). If start time is provided and stop time not,
            then only the corresponding year inferred from start time will be
            considered
        ts_type : :obj:`str`, optional
            temporal resolution
        **kwargs
            Additional keyword args passed to method :func:`to_station_data`

        Returns
        -------
        pandas.Series
            time series data
        """
        logger.warning(DeprecationWarning('Outdated method, please use to_timeseries'))

        data = self.to_station_data(station, var_name,
                                     start, stop, freq=ts_type,
                                     **kwargs)
        if not isinstance(data, StationData):
            raise NotImplementedError('Multiple matches found for {}. Cannot '
                                      'yet merge multiple instances '
                                      'of StationData into one single '
                                      'timeseries. Coming soon...'.format(station))
        return data.to_timeseries(var_name)

    # TODO: review docstring
    def to_timeseries(self, station_name=None, start_date=None, end_date=None,
                      freq=None):
        """Convert this object into individual pandas.Series objects

        Parameters
        ----------
        station_name : :obj:`tuple` or :obj:`str:`, optional
            station_name or list of station_names to return
        start_date, end_date : :obj:`str:`, optional
            date strings with start and end date to return
        freq : obj:`str:`, optional
            frequency to resample to using the pandas resample method
            us the offset aliases as noted in
            http://pandas.pydata.org/pandas-docs/stable/timeseries.html#offset-aliases

        Returns
        -------
        list or dictionary
            station_names is a string: dictionary with station data
            station_names is list or None: list of dictionaries with station data

        Example
        -------
        >>> import pyaerocom.io.readobsdata
        >>> obj = pyaerocom.io.readobsdata.ReadUngridded()
        >>> obj.read()
        >>> pdseries = obj.to_timeseries()
        >>> pdseriesmonthly = obj.to_timeseries(station_name='Avignon',start_date='2011-01-01', end_date='2012-12-31', freq='M')
        """
        from warnings import warn
        msg = ('This method name is deprecated, please use to_timeseries')
        warn(DeprecationWarning(msg))

        if station_name is None:
            stats = self.to_station_data_all(start=start_date, stop=end_date,
                                             freq=freq)
            stats['stats']
        if isinstance(station_name, str):
            station_name = [station_name]
        if isinstance(station_name, list):
            indices = []
            for meta_idx, info in self.metadata.items():
                if info['station_name'] in station_name:
                    indices.append(meta_idx)
            if len(indices) == 0:
                raise MetaDataError('No such station(s): {}'.format(station_name))
            elif len(indices) == 1:
                # return single dictionary, like before
                # TODO: maybe change this after clarification
                return self.to_station_data(start=start_date, stop=end_date,
                                            freq=freq)
            else:
                out_data = []
                for meta_idx in indices:
                    try:
                        out_data.append(self.to_station_data(start=start_date,
                                                             stop=end_date,
                                                             freq=freq))
                    except (VarNotAvailableError, TimeMatchError,
                            DataCoverageError) as e:
                        logger.warning('Failed to convert to StationData '
                               'Error: {}'.format(repr(e)))
                return out_data

def reduce_array_closest(arr_nominal, arr_to_be_reduced):
    test = sorted(arr_to_be_reduced)
    closest_idx = []
    for num in sorted(arr_nominal):
        idx = np.argmin(abs(test - num))
        closest_idx.append(idx)
        test = test[(idx+1):]
    return closest_idx

if __name__ == "__main__":

    import pyaerocom as pya
<<<<<<< HEAD


    data = pya.io.ReadUngridded().read('EBASMC',
                                       ['scatc550aer', 'absc550aer'],
                                       station_names='Puy*')

    data1 =  data.remove_outliers('scatc550aer')

    stat = data1.to_station_data('P*', 'scatc550aer',
                                  merge_if_multi=True,
                                  merge_pref_attr='revision_date')

    stat.plot_timeseries('scatc550aer', add_overlaps=True)
=======
    data = pya.io.ReadUngridded().read('EBASMC', ['scatc550dryaer', 
                               'absc550aer'])
    
    f = pya.Filter(altitude_filter='noMOUNTAINS')
    
    subset = f(data)
    

    
    
    
    
    
    
>>>>>>> dcc7ddc5
<|MERGE_RESOLUTION|>--- conflicted
+++ resolved
@@ -474,7 +474,6 @@
         start, stop = np.datetime64(start), np.datetime64(stop)
 
         for idx in meta_idx:
-            print(idx, vars_to_convert, start, stop)
             try:
                 stat = self._metablock_to_stationdata(idx,
                                                       vars_to_convert,
@@ -884,22 +883,17 @@
                                       'value range of {} into floating point '
                                       'numbers'.format(list(val), key))
         return (str_f, list_f, range_f)
-<<<<<<< HEAD
-
-    # TODO: check, confirm and remove Beta version note in docstring
-
-=======
     
     def check_unit(self, var_name, unit=None):
         """Check if variable unit corresponds to AeroCom unit
-        
+
         Parameters
         ----------
         var_name : str
             variable name for which unit is to be checked
         unit : :obj:`str`, optional
             unit to be checked, if None, AeroCom default unit is used
-        
+
         Raises
         ------
         MetaDataError
@@ -908,7 +902,7 @@
         from pyaerocom.helpers import unit_conversion_fac
         if unit is None:
             unit = const.VARS[var_name].unit
-            
+
         units =  []
         for i, meta in self.metadata.items():
             if var_name in meta['var_info']:
@@ -928,9 +922,8 @@
             if not unit_conversion_fac(u, unit) == 1:
                 raise MetaDataError('Invalid unit {} detected (expected {})'
                                     .format(u, unit))
-    
-    # TODO: check, confirm and remove Beta version note in docstring   
->>>>>>> dcc7ddc5
+
+    # TODO: check, confirm and remove Beta version note in docstring
     def remove_outliers(self, var_name, inplace=False, low=None, high=None,
                         unit_ref=None, move_to_trash=True):
         """Method that can be used to remove outliers from data
@@ -952,9 +945,6 @@
             corresponding value from the default settings for this variable
             are used (cf. maximum attribute of `available variables
             <https://pyaerocom.met.no/config_files.html#variables>`__)
-        unit_ref : str
-            reference unit for assessment of input outlier ranges: all data 
-            needs to be in that unit, else an Exception will be raised
         move_to_trash : bool
             if True, then all detected outliers will be moved to the trash
             column of this data object (i.e. column no. specified at
@@ -971,12 +961,8 @@
         ValueError
             if input :attr:`move_to_trash` is True and in case for some of the
             measurements there is already data in the trash.
-<<<<<<< HEAD
-
-=======
         Uni
-            
->>>>>>> dcc7ddc5
+
         """
         if inplace:
             new = self
@@ -988,7 +974,7 @@
             raise MetaDataError('Cannot remove outliers for variable {}. Found '
                                 'invalid units. Error: {}'
                                 .format(var_name, repr(e)))
-            
+
         if low is None:
             low = const.VARS[var_name].minimum
             print_log.info('Setting {} outlier lower lim: {:.2f}'.format(var_name, low))
@@ -999,13 +985,10 @@
         var_mask = self._data[:, new._VARINDEX] == var_idx
 
         all_data =  self._data[:, self._DATAINDEX]
-<<<<<<< HEAD
         invalid_mask = np.logical_or(all_data < low, all_data > high)
 
-=======
         invalid_mask = np.logical_or(all_data<low, all_data>high)
-        
->>>>>>> dcc7ddc5
+
         mask = invalid_mask * var_mask
         invalid_vals = new._data[mask, new._DATAINDEX]
         new._data[mask, new._DATAINDEX] = np.nan
@@ -1078,14 +1061,10 @@
             for k in const.STANDARD_COORD_NAMES:
                 d[k].append(meta[k])
         return d
-<<<<<<< HEAD
-
-
-=======
-               
+
     def _find_meta_matches(self, *filters):
         """Find meta matches for input attributes
-            
+
         Returns
         -------
         list
@@ -1098,10 +1077,9 @@
                 meta_matches.append(meta_idx)
                 for var in meta['variables']:
                     totnum += len(self.meta_idx[meta_idx][var])
-                
+
         return (meta_matches, totnum)
                     
->>>>>>> dcc7ddc5
     def filter_by_meta(self, **filter_attributes):
         """Flexible method to filter these data based on input meta specs
 
@@ -1136,7 +1114,7 @@
         ...                                     latitude=[20, 70],
         ...                                     altitude=[0, 1000])
         """
-        
+
         meta_idx_new = 0.0
         data_idx_new = 0
 
@@ -1145,35 +1123,6 @@
             raise NotImplementedError('Cannot yet filter by variables')
 
         filters = self._init_meta_filters(**filter_attributes)
-<<<<<<< HEAD
-        for meta_idx, meta in self.metadata.items():
-            if self._check_filter_match(meta, *filters):
-                new.metadata[meta_idx_new] = meta
-                new.meta_idx[meta_idx_new] = od()
-                for var in meta['variables']:
-                    indices = self.meta_idx[meta_idx][var]
-
-                    totnum = len(indices)
-                    if (data_idx_new + totnum) >= new._ROWNO:
-                    #if totnum < data_obj._CHUNKSIZE, then the latter is used
-                        new.add_chunk(totnum)
-                    stop = data_idx_new + totnum
-
-                    new._data[data_idx_new:stop, :] = self._data[indices, :]
-                    new.meta_idx[meta_idx_new][var] = np.arange(data_idx_new,
-                                                                stop)
-                    new.var_idx[var] = self.var_idx[var]
-                    data_idx_new += totnum
-
-                meta_idx_new += 1
-            else:
-                logger.debug('{} does not match filter and will be ignored'
-                             .format(meta))
-        if meta_idx_new == 0 or data_idx_new == 0:
-            raise DataExtractionError('Filtering results in empty data object')
-        new._data = new._data[:data_idx_new]
-        # write history of filtering applied
-=======
 
         meta_matches, totnum_new = self._find_meta_matches(*filters)
         new = UngriddedData(num_points=totnum_new)
@@ -1186,21 +1135,20 @@
                 totnum = len(indices)
 
                 stop = data_idx_new + totnum
-                
+
                 new._data[data_idx_new:stop, :] = self._data[indices, :]
                 new.meta_idx[meta_idx_new][var] = np.arange(data_idx_new,
                                                             stop)
                 new.var_idx[var] = self.var_idx[var]
                 data_idx_new += totnum
-            
+
             meta_idx_new += 1
 
         if meta_idx_new == 0 or data_idx_new == 0:
             raise DataExtractionError('Filtering results in empty data object')
         new._data = new._data[:data_idx_new]
-        
-        # write history of filtering applied 
->>>>>>> dcc7ddc5
+
+        # write history of filtering applied
         new.filter_hist.update(self.filter_hist)
         time_str = datetime.now().strftime('%Y%m%d%H%M%S')
         new.filter_hist[int(time_str)] = filter_attributes
@@ -1884,7 +1832,7 @@
                 raise ValueError('Input variable is not available in dataset '
                                  .format(var_name))
             info_str = var_name
-
+    
         info_str += '_{}'.format(f.name)
         try:
             info_str += '_{}'.format(start_stop_str(start, stop, ts_type))
@@ -2110,7 +2058,7 @@
                 out_data = []
                 for meta_idx in indices:
                     try:
-                        out_data.append(self.to_station_data(start=start_date,
+                        out_data.append(self.to_station_data(start=start_date, 
                                                              stop=end_date,
                                                              freq=freq))
                     except (VarNotAvailableError, TimeMatchError,
@@ -2131,7 +2079,6 @@
 if __name__ == "__main__":
 
     import pyaerocom as pya
-<<<<<<< HEAD
 
 
     data = pya.io.ReadUngridded().read('EBASMC',
@@ -2145,19 +2092,9 @@
                                   merge_pref_attr='revision_date')
 
     stat.plot_timeseries('scatc550aer', add_overlaps=True)
-=======
-    data = pya.io.ReadUngridded().read('EBASMC', ['scatc550dryaer', 
+    data = pya.io.ReadUngridded().read('EBASMC', ['scatc550dryaer',
                                'absc550aer'])
-    
+
     f = pya.Filter(altitude_filter='noMOUNTAINS')
-    
+
     subset = f(data)
-    
-
-    
-    
-    
-    
-    
-    
->>>>>>> dcc7ddc5
