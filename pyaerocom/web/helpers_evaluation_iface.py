#!/usr/bin/env python3
# -*- coding: utf-8 -*-
"""
Created on Mon Apr 15 14:00:44 2019
"""
import os, glob, shutil
import numpy as np
import simplejson
from pyaerocom import const
from pyaerocom.helpers import start_stop_str
from pyaerocom._lowlevel_helpers import sort_dict_by_name
from pyaerocom.io.helpers import save_dict_json
from pyaerocom.web.helpers import read_json, write_json
from pyaerocom.web.const import (HEATMAP_FILENAME_EVAL_IFACE_MONTHLY,
                                 HEATMAP_FILENAME_EVAL_IFACE_DAILY)
from pyaerocom.colocateddata import ColocatedData
from pyaerocom.mathutils import calc_statistics
from pyaerocom.colocation_auto import Colocator
from pyaerocom.tstype import TsType
from pyaerocom.exceptions import DataDimensionError, TemporalResolutionError
from pyaerocom.region_defs import OLD_AEROCOM_REGIONS, HTAP_REGIONS_DEFAULT
from pyaerocom.region import (get_all_default_region_ids,
                              find_closest_region_coord,
                              Region)

def make_info_str_eval_setup(stp, add_header=True):
    """
    Convert instance of :class:`AerocomEvaluation` into a descriptive string

    Note
    ----
    BETA feature, this might crash!!

    Parameters
    ----------
    stp : AerocomEvaluation
        Instance of configuration class

    Returns
    -------
    st : str
        Long string representation of the input configuration.

    """
    modelnum = len(stp.model_config)
    obsnum = len(stp.obs_config)
    varnum = len(stp.all_obs_vars)
    colstp = stp.colocation_settings

    if modelnum > 0:

        _modpost = 'model' if modelnum==1 else 'models'
        modstr = f'the following {modelnum} {_modpost}: '
        for mod in stp.model_config:
            modstr += f'{mod}, '

        modstr = modstr[:-2]
        modstr += '. '
    else:
        modstr = '0 models. '
    obsvarstr = ''
    if obsnum > 0:
        obsvarstr += 'These are: '
        for oname, ocfg in stp.obs_config.items():
            obsvarstr += f'{oname} ('
            for var in ocfg['obs_vars']:
                obsvarstr += f'{var}, '
            obsvarstr = obsvarstr[:-2]
            obsvarstr += '), '
        obsvarstr = obsvarstr[:-2]
        obsvarstr += '. '

    obs_alt_time = []
    try:
        startstop = start_stop_str(colstp.start,
                                   colstp.stop)

        obs_alt_time.append(startstop)

        timeinfo = (f'The evaluation is done for the following time '
                    f'interval: {startstop}. ')
    except ValueError:
        # no start / stop time specified
        timeinfo = (
            'No specific time interval is specified for the analysis. Thus, '
            'the interval is determined for each model and observation dataset '
            '(and variable) individually, based on data availability. '
            )

    try:
        freq = str(TsType(colstp.ts_type))
        flexfreq = colstp.flex_ts_type_gridded
        freqinfo = f'The default colocation frequency is {freq}'
        if flexfreq:
            freqinfo += (
                ', however, this requirement is flexible, that is, if a model '
                '(or obs) is available in lower resolution it will still be '
                'colocated, but then the computed statistics are only available '
                'in that resolution. ')
        else:
            freqinfo += '. '

    except pya.exceptions.TemporalResolutionError:
        freqinfo = (
        'The analysis is performed in the highest available '
        'resolution. '
        )

    freqinfo += (
        'Note, however, that the minimum required resolution for the analysis '
        'is monthly.'
        )


    obsaltinfo = {}
    for oname, ocfg in stp.obs_config.items():
        col = Colocator(**colstp)
        col.update(**ocfg)
        tst = start_stop_str(col.start,
                             col.stop)
        if not tst in obs_alt_time:
            obs_alt_time.append(tst)

    st = (
        f'The experiment contains {modstr}'
        f'These models are evaluated against {obsnum} observational '
        f'dataset(s) and a total of {varnum} variables. '
        f'{obsvarstr}{timeinfo}{freqinfo}')
    if add_header:
        st =  f'{stp.exp_id}: {stp.exp_name}\n{stp.exp_descr}\n' + st
    return st

def delete_experiment_data_evaluation_iface(base_dir, proj_id, exp_id):
    """Delete all data associated with a certain experiment

    Parameters
    ----------
    base_dir : str, optional
        basic output direcory (containg subdirs of all projects)
    proj_name : str, optional
        name of project, if None, then this project is used
    exp_name : str, optional
        name experiment, if None, then this project is used

    """

    basedir = os.path.join(base_dir, proj_id, exp_id)
    if not os.path.exists(basedir):
        const.print_log.info('Nothing there to delete...')
        return
    const.print_log.info(f'Deleting everything under {basedir}')
    shutil.rmtree(basedir)

def get_all_config_files_evaluation_iface(config_dir):
    """

    Note
    ----
    This code only checks json configuration files, not .py module files
    containing configuration.

    Parameters
    ----------
    config_dir : str
        directory containing config json files for AerocomEvaluation interface

    Returns
    -------
    dict
        nested dictionary containing file paths of all config files that were
        detected, where first level of dict id `proj_id` and second level
        is `exp_id`.
    """

    results = {}

    for file in glob.glob('{}/*.json'.format(config_dir)):
        spl = os.path.basename(file).split('_')
        if not len(spl) == 3 or not spl[0] =='cfg':
            const.logger.warning('Invalid config file name ', file)
            continue
        proj, exp = spl[1], spl[2].split('.')[0]
        if not proj in results:
            results[proj] = {}
        results[proj][exp] = file
    return results

def reorder_experiments_menu_evaluation_iface(menu_file, exp_order=None):
    """Reorder experiment order in evaluation interface

    Puts experiment list into order as specified by `exp_order`, all
    remaining experiments are sorted alphabetically.

    Parameters
    ----------
    menu_file : str
        file path of menu.json file
    exp_order : str or list, optional
        desired experiment order (must not contain all available experiments
        in menu)
    """
    current = read_json(menu_file)
    if exp_order is None:
        exp_order = []
    elif isinstance(exp_order, str):
        exp_order = [exp_order]
    if not isinstance(exp_order, list):
        raise ValueError('Invalid input for exp_order, need None, str or list')

    new = sort_dict_by_name(current, pref_list=exp_order)
    write_json(new, menu_file, indent=4)

def _get_available_results_dict(config):
    def var_dummy():
        """Helper that creates empty dict for variable info"""
        return {'type'      :   '',
                'cat'       :   '',
                'name'      :   '',
                'longname'  :   '',
                'obs'       :   {}}
    new = {}
    tab = config.get_web_overview_table()
    for index, info in tab.iterrows():
        obs_var, obs_name, vert_code, mod_name, mod_var = info
        if not obs_var in new:
            new[obs_var] = d = var_dummy()
            name, tp, cat = config.get_obsvar_name_and_type(obs_var)

            d['name'] = name
            d['type'] = tp
            d['cat']  = cat
            d['longname'] = const.VARS[obs_var].description
        else:
            d = new[obs_var]

        if not obs_name in d['obs']:
            d['obs'][obs_name] = dobs = {}
        else:
            dobs = d['obs'][obs_name]

        if not vert_code in dobs:
            dobs[vert_code] = dobs_vert = {}
        else:
            dobs_vert = dobs[vert_code]
        if mod_name in dobs_vert:
            const.print_log.warning('Overwriting old entry for {}: {}'
                                    .format(mod_name, dobs_vert[mod_name]))
        dobs_vert[mod_name] = {'dir' : mod_name,
                               'id'  : config.model_config[mod_name]['model_id'],
                               'var' : mod_var}
    return new

def _sort_menu_entries(avail, config):
    """
    Used in method :func:`update_menu_evaluation_iface`

    Sorts results of different menu entries (i.e. variables, observations
    and models).

    Parameters
    ----------
    avail : dict
        nested dictionary contining info about available results
    config : AerocomEvaluation
        Configuration class

    Returns
    -------
    dict
        input dictionary sorted in variable, obs and model layers. The order
        of variables, observations and models may be specified in
        AerocomEvaluation class and if not, alphabetic order is used.

    """
    # sort first layer (i.e. variables)
    avail = sort_dict_by_name(avail, pref_list=config.var_order_menu)

    new_sorted = {}
    for var, info in avail.items():
        new_sorted[var] = info
        obs_order = config.obs_order_menu
        sorted_obs = sort_dict_by_name(info['obs'],
                                       pref_list=obs_order)
        new_sorted[var]['obs'] = sorted_obs
        for obs_name, vert_codes in sorted_obs.items():
            vert_codes_sorted = sort_dict_by_name(vert_codes)
            new_sorted[var]['obs'][obs_name] = vert_codes_sorted
            for vert_code, models in vert_codes_sorted.items():
                model_order = config.model_order_menu
                models_sorted = sort_dict_by_name(models,
                                                  pref_list=model_order)
                new_sorted[var]['obs'][obs_name][vert_code] = models_sorted
    return new_sorted

def _check_load_current_menu(config, ignore_experiments):
    """
    Load current menu.json file and return as dictionary

    This is a private method used in :func:`update_menu_evaluation_iface`. It
    also checks for outdated experiments for which no json files are
    available anymore.

    Parameters
    ----------
    config : AerocomEvaluation
        instance of config class that has all relevant paths specified
    ignore_experiments : list, optional
        list of experiments that are supposed to be removed from the current
        menu.

    Returns
    -------
    dict
        current menu as dictionary (cleared of outdated entries)


    """
    if ignore_experiments is None:
        ignore_experiments = []
    menu_file = config.menu_file
    # toplevel directory under which all experiments for this project are
    # stored. the menu.json is in there and contains all available experiments
    # in addition to the on that is updated here.
    basedir = os.path.dirname(menu_file)

    # list of available experiments (sub directories in basedir)
    available_exps = os.listdir(basedir)
    menu = {}
    if os.path.exists(menu_file):
        current = read_json(menu_file)
        for exp, submenu in current.items():
            if exp in ignore_experiments or len(submenu) == 0:
                continue
            elif not exp in available_exps:
                const.print_log.info('Removing outdated experiment {} from '
                                     'menu.json'.format(exp))
                continue
            menu[exp] = submenu

    if config.exp_id in menu:
        const.print_log.warning('Sub menu for experiment {} already exists in '
                                'menu.json and will be overwritten'
                                .format(config.exp_id))
    return menu

def update_menu_evaluation_iface(config, ignore_experiments=None):
    """Update menu for Aerocom Evaluation interface

    The menu.json file is created based on the available json map files in the
    map directory of an experiment.

    Parameters
    ----------
    config : AerocomEvaluation
        instance of config class that has all relevant paths specified
    ignore_experiments : list, optional
        list containing experiment IDs that may be in the current menu.json
        file and that are supposed to be removed from it.
    """

    try:
        avail = _get_available_results_dict(config)
    except FileNotFoundError:
        avail = {}

    avail = _sort_menu_entries(avail, config)

    menu = _check_load_current_menu(config, ignore_experiments)
    if len(avail) > 0:
        menu[config.exp_id] = avail

    with open(config.menu_file, 'w+') as f:
        f.write(simplejson.dumps(menu, indent=4))

def make_info_table_evaluation_iface(config):
    """
    Make an information table for an web experiment based on available results

    Parameters
    ----------
    config : AerocomEvaluation
        instance of evaluation class for the experiment

    Returns
    -------
    dict
        dictionary containing meta information

    """
    from pyaerocom import ColocatedData
    import glob
    menu = config.menu_file

    SKIP_META = ['data_source', 'var_name', 'lon_range',
                 'lat_range', 'alt_range']
    with open(menu, 'r') as f:
        menu = simplejson.load(f)
    if not config.exp_id in menu:
        raise KeyError(f'No menu entry available for experiment {config.exp_id}')
    table = {}
    exp = menu[config.exp_id]
    for obs_var, info in exp.items():
        for obs_name, vert_types in info['obs'].items():
            for vert_type, models in vert_types.items():
                for mname, minfo in models.items():
                    if not mname in table:
                        table[mname] = mi = {}
                        mi['id'] = model_id = minfo['id']
                    else:
                        mi = table[mname]
                        model_id = mi['id']
                        if minfo['id'] != mi['id']:
                            raise KeyError('Unexpected error: conflict in model ID and name')

                    try:
                        mo = mi['obs']
                    except Exception:
                        mi['obs'] = mo = {}
                    if 'var' in minfo:
                        mvar = minfo['var']
                    else:
                        mvar = obs_var
                    if not obs_var in mo:
                        mo[obs_var] = oi = {}
                    else:
                        oi = mo[obs_var]
                    if obs_name in oi:
                        raise Exception
                    oi[obs_name] = motab = {}
                    motab['model_var'] = mvar
                    motab['obs_id'] = config.get_obs_id(obs_name)
                    files = glob.glob('{}/{}/{}*REF-{}*.nc'
                                      .format(config.coldata_dir,
                                              model_id, mvar, obs_name))

                    if not len(files) == 1:
                        if len(files) > 1:
                            motab['MULTIFILES'] = len(files)
                        else:
                            motab['NOFILES'] = True
                        continue

                    coldata = ColocatedData(files[0])
                    for k, v in coldata.meta.items():
                        if not k in SKIP_META:
                            if isinstance(v, (list, tuple)):
                                if len(v) == 2:
                                    motab['{}_obs'.format(k)] = str(v[0])
                                    motab['{}_mod'.format(k)] = str(v[1])
                                else:
                                    motab[k] = ';'.join([str(x) for x in v])
                            else:
                                motab[k] = str(v)
    return table

def get_stationfile_name(station_name, obs_name, obs_var, vert_code):
    """Get name of station timeseries file"""
    return ('{}_OBS-{}:{}_{}.json'
            .format(station_name, obs_name, obs_var, vert_code))

def get_json_mapname(obs_name, obs_var, model_name, model_var,
                     vert_code):
    """Get name base name of json file"""
    return ('OBS-{}:{}_{}_MOD-{}:{}.json'
            .format(obs_name, obs_var, vert_code, model_name, model_var))

def _write_stationdata_json(ts_data, out_dir):
    """
    This method writes time series data given in a dictionary to .json files

    Parameters
    ----------
    ts_data : dict
        A dictionary containing all processed time series data.
    out_dir : str or aimilar
        output directory

    Returns
    -------
    None.

    """
    filename = get_stationfile_name(ts_data['station_name'],
                                    ts_data['web_iface_name'],
                                    ts_data['obs_var'],
                                    ts_data['vert_code'])

    fp = os.path.join(out_dir, filename)
    if os.path.exists(fp):
        with open(fp, 'r') as f:
            current = simplejson.load(f)
    else:
        current = {}
    current[ts_data['model_name']] = ts_data
    with open(fp, 'w') as f:
        simplejson.dump(current, f, ignore_nan=True)

<<<<<<< HEAD
def add_entry_heatmap_json(heatmap_file, result, obs_name, obs_var, vert_code,
                           model_name, model_var):
=======
def _write_diurnal_week_stationdata_json(ts_data, out_dirs):
    """
    Minor modification of method _write_stationdata_json to allow a further
    level of sub-directories

    Parameters
    ----------
    ts_data : dict
        A dictionary containing all processed time series data.
    out_dirs : list
        list of file paths for writing data to

    Raises
    ------
    Exception
        Raised if opening json file fails

    Returns
    -------
    None.

    """
    filename = get_stationfile_name(ts_data['station_name'],
                                    ts_data['web_iface_name'],
                                    ts_data['obs_var'],
                                    ts_data['vert_code'])

    fp = os.path.join(out_dirs['ts'],'dw', filename)
    if os.path.exists(fp):
        try:
            with open(fp, 'r') as f:
                current = simplejson.load(f)
        except Exception as e:
            raise Exception('Fatal: could not open existing json file: {}. '
                            'Reason: {}'.format(fp, repr(e)))
    else:
        current = {}
    current[ts_data['model_name']] = ts_data
    with open(fp, 'w') as f:
        simplejson.dump(current, f, ignore_nan=True)

def _add_entry_heatmap_json(heatmap_file, result, obs_name, obs_var, vert_code,
                            model_name, model_var):
>>>>>>> 66a8a92f
    fp = heatmap_file
    if os.path.exists(fp):
        with open(fp, 'r') as f:
            current = simplejson.load(f)
    else:
        current = {}
    if not obs_var in current:
        current[obs_var] = {}
    ov = current[obs_var]
    if not obs_name in ov:
        ov[obs_name] = {}
    on = ov[obs_name]
    if not vert_code in on:
        on[vert_code] = {}
    ovc = on[vert_code]
    if not model_name in ovc:
        ovc[model_name] = {}
    mn = ovc[model_name]
    mn[model_var] = result
    with open(fp, 'w') as f:
        simplejson.dump(current, f, ignore_nan=True)

def _init_stats_dummy():
    # dummy for statistics dictionary for locations without data
    stats_dummy = {}
    for k in calc_statistics([1], [1]):
        stats_dummy[k] = np.nan
    return stats_dummy

def _check_flatten_latlon_dims(coldata):
    if not 'station_name' in coldata.data.coords:
        coldata.data = coldata.data.stack(station_name=('latitude',
                                                        'longitude'))
    return coldata

def _prepare_regions_json_helper(region_ids):
    regborders, regs = {}, {}
    for regid in region_ids:
        reg = Region(regid)
        name = reg.name
        regs[name] = reg
        regborders[name] = rinfo = {}

        latr = reg.lat_range
        lonr = reg.lon_range
        if any(x is None for x in (latr, lonr)):
            raise ValueError(f'Lat / lon range missing for region {regid}')
        rinfo['minLat'] = latr[0]
        rinfo['maxLat'] = latr[1]
        rinfo['minLon'] = lonr[0]
        rinfo['maxLon'] = lonr[1]

    return (regborders, regs)

def _prepare_default_regions_json():
    return _prepare_regions_json_helper(get_all_default_region_ids())

def _prepare_aerocom_regions_json():
    return _prepare_regions_json_helper(OLD_AEROCOM_REGIONS)

def _prepare_htap_regions_json():
    return _prepare_regions_json_helper(HTAP_REGIONS_DEFAULT)

def _prepare_country_regions(region_ids):
    regs = {}
    for regid in region_ids:
        reg = Region(regid)
        name = reg.name
        regs[name] = reg
    return regs

def init_regions_web(coldata, regions_how):
    regborders, regs = {}, {}
    regborders_default, regs_default = _prepare_default_regions_json()
    if regions_how == 'default':
        regborders, regs = regborders_default, regs_default
    elif regions_how == 'aerocom':
        regborders, regs = _prepare_aerocom_regions_json()
    elif regions_how == 'htap':
        regborders['WORLD'] = regborders_default['WORLD']
        regs['WORLD'] = regs_default['WORLD']
        add_borders, add_regs = _prepare_htap_regions_json()
        regborders.update(add_borders)
        regs.update(add_regs)
    elif regions_how == 'country':
        regborders['WORLD'] = regborders_default['WORLD']
        regs['WORLD'] = regs_default['WORLD']
        coldata.check_set_countries(True)
        regborders.update(coldata.get_country_codes())
        add_regs = _prepare_country_regions(coldata.get_country_codes().keys())
        regs.update(add_regs)
    else:
        raise ValueError('Invalid input for regions_how', regions_how)

    regnames = {}
    for regname, reg in regs.items():
        regnames[reg.region_id] = regname
    return (regborders, regs, regnames)

def update_regions_json(region_defs, regions_json):
    """Check current regions.json for experiment and update if needed

    Parameters
    ----------
    region_defs : dict
        keys are names of region (not IDs!) values define rectangular borders
    regions_json : str
        regions.json file (if it does not exist it will be created).

    Returns
    -------
    dict
        current content of updated regions.json
    """
    if os.path.exists(regions_json):
        current = read_json(regions_json)
    else:
        current = {}

    for region_name, region_info in region_defs.items():
        if not region_name in current:
            current[region_name] = region_info
    save_dict_json(current, regions_json)
    return current

def _init_data_default_frequenciesOLD(coldata, colocation_settings):
    ts_types_order = const.GRID_IO.TS_TYPES
    to_ts_types = ['daily', 'monthly', 'yearly']

    data_arrs = dict.fromkeys(to_ts_types)
    jsdate = dict.fromkeys(to_ts_types)

    ts_type = coldata.meta['ts_type']
    for freq in to_ts_types:
        if ts_types_order.index(freq) < ts_types_order.index(ts_type):
            data_arrs[freq] = None
        elif ts_types_order.index(freq) == ts_types_order.index(ts_type):
            data_arrs[freq] = coldata.data

            js = (coldata.data.time.values.astype('datetime64[s]') -
                  np.datetime64('1970', '[s]')).astype(int) * 1000
            jsdate[freq] = js.tolist()

        else:
            colstp = colocation_settings
            _a = coldata.resample_time(to_ts_type=freq,
                                 apply_constraints=colstp.apply_time_resampling_constraints,
                                 min_num_obs=colstp.min_num_obs,
                                 colocate_time=colstp.colocate_time,
                                 inplace=False).data
            data_arrs[freq] = _a #= resample_time_dataarray(arr, freq=freq)

            js = (_a.time.values.astype('datetime64[s]') -
                  np.datetime64('1970', '[s]')).astype(int) * 1000
            jsdate[freq] = js.tolist()
    return (data_arrs, jsdate)

def _init_meta_glob(coldata, **kwargs):
    meta = coldata.meta

    # create metadata dictionary that is shared among all timeseries files
    meta_glob = {}
    meta_glob['pyaerocom_version'] = meta['pyaerocom']
    #meta_glob['obs_name'] = obs_name
    #meta_glob['model_name'] = model_name
    meta_glob['obs_var'] = meta['var_name'][0]
    meta_glob['obs_unit'] = meta['var_units'][0]
    #meta_glob['vert_code'] = vert_code
    meta_glob['obs_freq_src'] = meta['ts_type_src'][0]
    meta_glob['obs_revision'] = meta['revision_ref']

    meta_glob['mod_var'] = meta['var_name'][1]
    meta_glob['mod_unit'] = meta['var_units'][1]
    meta_glob['mod_freq_src'] = meta['ts_type_src'][1]
    meta_glob.update(kwargs)
    return meta_glob

def _init_ts_data():
    return dict(
        daily_date = [],
        daily_obs = [],
        daily_mod = [],
        monthly_date = [],
        monthly_obs = [],
        monthly_mod = [],
        yearly_date = [],
        yearly_obs = [],
        yearly_mod = []
        )

def _create_diurnal_weekly_data_object(coldata,resolution):
    """
    Private helper functions that creates the data set containing all the
    weekly time series at the specified resolution. Called by
    _process_sites_weekly_ts. The returned xarray.Dataset contains a dummy time
    variable (currently not used) and the weekly time series as xarray.DataArray
    objects.

    Parameters
    ----------
    coldata : ColocatedData
        ColocatedData object colocated on hourly resolution.
    resolution : string
        String specifying the averaging window used to generate representative
        weekly time series with hourly resolution. Valid values are 'yearly'
        and  'seasonal'.

    Raises
    ------
    ValueError
        If an invalid resolution is given raise ValueError and print what
        was given.

    Returns
    -------
    rep_week_full_period : xarray.Dataset
        Contains the weekly time series as the variable 'rep_week'


    """
    import xarray as xr
    data = coldata.data
    if resolution == 'seasonal':
        seasons = ['DJF','MAM','JJA','SON']
    elif resolution == 'yearly':
        seasons = ['year']
    else:
        raise ValueError(f'Invalid resolution. Got {resolution}.')


    for seas in seasons:
        rep_week_ds = xr.Dataset()
        if resolution == 'seasonal':
            mon_slice = data.where(data['time.season']==seas,drop=True)
        elif resolution == 'yearly':
            mon_slice = data

        month_stamp = f'{seas}'

        for day in range(7):
            day_slice = mon_slice.where(mon_slice['time.dayofweek']==day,drop=True)
            rep_day = day_slice.groupby('time.hour').mean(dim='time')
            rep_day['hour'] = rep_day.hour/24+day+1
            if day == 0:
                rep_week = rep_day
            else:
                rep_week = xr.concat([rep_week,rep_day],dim='hour')

        rep_week=rep_week.rename({'hour':'dummy_time'})
        month_stamps = np.zeros(rep_week.dummy_time.shape,dtype='<U5')
        month_stamps[:] = month_stamp
        rep_week_ds['rep_week']=rep_week
        rep_week_ds['month_stamp'] = (('dummy_time'),month_stamps)

        if seas in ['DJF','year']:
            rep_week_full_period = rep_week_ds
        else:
            rep_week_full_period = xr.concat([rep_week_full_period,rep_week_ds],dim='period')
    return rep_week_full_period

def _get_period_keys(resolution):
    if resolution == 'seasonal':
        period_keys = ['DJF','MAM','JJA','SON']
    elif resolution == 'yearly':
        period_keys = ['Annual']
    return period_keys

def _process_one_station_weekly(stat_name, i,repw_res, meta_glob, time):
    """
    Processes one station data set for all supported averaging windows into a
    dict of station time series data and metadata.

    Parameters
    ----------
    stat_name : string
        Name of station to process
    i : int
        Index of the station to process in the xarray.Datasets.
    repw_res : dict
        Dictionary of xarray.Datasets for each supported averaging window for
        the weekly time series
    meta_glob : TYPE
        Dictionary containing global metadata.
    time : list
        Time index.

    Returns
    -------
    ts_data : dict
        Dictinary of time series data and metadata for one station. Contains all
        resolutions/averaging windows.
    has_data : bool
        Set to false if all data is missing for a station.

    """
    has_data = False
    ts_data = {'time' : time,'seasonal' : {'obs' : {},'mod' : {}},'yearly' : {'obs' : {},'mod' : {}} }
    ts_data['station_name'] = stat_name
    ts_data.update(meta_glob)


    for res,repw in repw_res.items():
        obs_vals = repw[:,0, :, i]
        if (np.isnan(obs_vals)).all().values:
            continue
        has_data = True
        mod_vals = repw[:,1, :, i]

        period_keys = _get_period_keys(res)
        for period_num,pk in enumerate(period_keys):
            ts_data[res]['obs'][pk] = obs_vals.sel(period=period_num).values.tolist()
            ts_data[res]['mod'][pk] = mod_vals.sel(period=period_num).values.tolist()
    return ts_data, has_data

def _process_weekly_object_to_station_time_series(repw_res,meta_glob):
    """
    Process the xarray.Datasets objects returned by _create_diurnal_weekly_data_object
    into a dictionary containing station time series data and metadata.

    Parameters
    ----------
    repw_res : dict
        Dictionary of xarray.Datasets for each supported averaging window for
        the weekly time series
    meta_glob : dict
        Dictionary containing global metadata.

    Returns
    -------
    ts_objs : list
        List of dicts containing station time series data and metadata.

    """
    ts_objs = []
    dc = 0
    time = (np.arange(168)/24+1).round(4).tolist()
    for i, stat_name in enumerate(repw_res['seasonal'].station_name.values):
        ts_data, has_data = _process_one_station_weekly(stat_name, i, repw_res,
                                                        meta_glob, time)

        if has_data:
            ts_objs.append(ts_data)
            dc +=1
    return ts_objs

def _process_weekly_object_to_country_time_series(repw_res,meta_glob,
                                                  regions_how,region_ids):
    """
    Process the xarray.Dataset objects returned by _create_diurnal_weekly_data_object
    into a dictionary containing country average time series data and metadata.

    ToDo
    ----
    Implement regions_how for other values than country based

    Parameters
    ----------
    repw_res : dict
        Dictionary of xarray.Datasets for each supported averaging window for
        the weekly time series
    meta_glob : dict
        Dictionary containing global metadata.
    regions_how : string
        String describing how regions are to be processed. Regional time series
        are only calculated if regions_how = country.
    region_ids : dict
        Dict containing mapping of region IDs and names.

    Returns
    -------
    ts_objs_reg : list
        List of dicts containing station time series data and metadata.

    """
    ts_objs_reg = []
    time = (np.arange(168)/24+1).round(4).tolist()

    if regions_how != 'country':
        print('Regional diurnal cycles are only implemented for country regions, skipping...')
        ts_objs_reg = None
    else:
        for regid, regname in region_ids.items():
            ts_data = {
                'time' : time,
                'seasonal' : {'obs' : {},'mod' : {}},
                'yearly' : {'obs' : {},'mod' : {}}
                }
            ts_data['station_name'] = regname
            ts_data.update(meta_glob)

            for res, repw in repw_res.items():
                if regid == 'WORLD':
                    subset = repw
                else:
                    subset = repw.where(repw.country == regid)

                avg = subset.mean(dim='station_name')
                obs_vals = avg[:,0,:]
                mod_vals = avg[:,1,:]

                period_keys = _get_period_keys(res)
                for period_num,pk in enumerate(period_keys):
                    ts_data[res]['obs'][pk] = obs_vals.sel(period=period_num).values.tolist()
                    ts_data[res]['mod'][pk] = mod_vals.sel(period=period_num).values.tolist()

            ts_objs_reg.append(ts_data)
    return ts_objs_reg

def _process_sites_weekly_ts(coldata,regions_how,region_ids,meta_glob):
    """
    Private helper function to process ColocatedData objects into dictionaries
    containing represenative weekly time series with hourly resolution.

    Processing the coloceted data object into a collection of representative
    weekly time series is done in the private function _create_diurnal_weekly_data_object.
    This object (an xarray.Dataset) is then further processed into two dictionaries
    containing station and regional time series respectively.

    Parameters
    ----------
    coldata : ColocatedData
        The colocated data to process.
    regions_how : string
        Srting describing how regions are to be processed. Regional time series
        are only calculated if regions_how = country.
    region_ids : dict
        Dict containing mapping of region IDs and names.
    meta_glob : dict
        Dictionary containing global metadata.

    Returns
    -------
    ts_objs : list
        List of dicts containing station time series data and metadata.
    ts_objs_reg : list
        List of dicts containing country time series data and metadata.

    """

    if isinstance(coldata, ColocatedData):
        _check_flatten_latlon_dims(coldata)
        assert coldata.dims == ('data_source', 'time', 'station_name')

    repw_res = {'seasonal':_create_diurnal_weekly_data_object(coldata, 'seasonal')['rep_week'],
                'yearly':_create_diurnal_weekly_data_object(coldata, 'yearly')['rep_week'].expand_dims('period',axis=0),}

    ts_objs = _process_weekly_object_to_station_time_series(repw_res,meta_glob)
    ts_objs_reg = _process_weekly_object_to_country_time_series(repw_res,
                                                                meta_glob,
                                                                regions_how,
                                                                region_ids)

    return (ts_objs,ts_objs_reg)

def _process_sites(data, jsdate, regions, regions_how, meta_glob):
    ts_objs = []

    map_data = []
    scat_data = {}

    for freq, cd in data.items():
        if isinstance(cd, ColocatedData):
            _check_flatten_latlon_dims(cd)
            assert cd.dims == ('data_source', 'time', 'station_name')

    mon = data['monthly']

    stats_dummy = _init_stats_dummy()

    lats = mon.data.latitude.values.astype(np.float64)
    lons = mon.data.longitude.values.astype(np.float64)

    if 'altitude' in mon.data.coords:
        alts = mon.data.altitude.values.astype(np.float64)
    else:
        alts = [np.nan]*len(lats)

    if regions_how == 'country':
        countries = mon.data.country.values
    dc = 0
    for i, stat_name in enumerate(mon.data.station_name.values):
        has_data = False
        ts_data = _init_ts_data()
        ts_data['station_name'] = stat_name
        ts_data.update(meta_glob)

        stat_lat = lats[i]
        stat_lon = lons[i]
        stat_alt = alts[i]

        if regions_how in ('default', 'htap'):
            region = find_closest_region_coord(stat_lat, stat_lon,
                                               regions=regions)
        elif regions_how == 'country':
            region = countries[i]
        else:
            raise ValueError(
                f'Fatal: invalid value {regions_how} for regions_how'
                )

        # station information for map view
        map_stat = {'site'      : stat_name,
                    'lat'       : stat_lat,
                    'lon'       : stat_lon,
                    'alt'       : stat_alt,
                    'region'    : region}

        for tres, coldata in data.items():

            map_stat['{}_statistics'.format(tres)] = {}
            if coldata is None:
                map_stat['{}_statistics'.format(tres)].update(stats_dummy)
                continue
            arr = coldata.data
            obs_vals = arr.data[0, :, i]
            if all(np.isnan(obs_vals)):
                map_stat['{}_statistics'.format(tres)].update(stats_dummy)
                continue
            has_data = True
            mod_vals = arr.data[1, :, i]
            ts_data['{}_date'.format(tres)] = jsdate[tres]
            ts_data['{}_obs'.format(tres)] = obs_vals.tolist()
            ts_data['{}_mod'.format(tres)] = mod_vals.tolist()

            station_statistics = calc_statistics(mod_vals, obs_vals,
                                                 min_num_valid=1)

            for k, v in station_statistics.items():
                station_statistics[k] = np.float64(v)
            map_stat['{}_statistics'.format(tres)] = station_statistics

        if has_data:
            ts_objs.append(ts_data)
            map_data.append(map_stat)
            scat_data[str(stat_name)] = sc = {}
            sc['obs'] = ts_data['monthly_obs']
            sc['mod'] = ts_data['monthly_mod']
            sc['region'] = region
            dc += 1
    return (map_data, scat_data, ts_objs)

def _process_regional_timeseries(data, jsdate, region_ids,
                                 regions_how, meta_glob):
    ts_objs = []
    check_countries = True if regions_how=='country' else False
    for regid, regname in region_ids.items():
        ts_data = _init_ts_data()
        ts_data['station_name'] = regname
        ts_data.update(meta_glob)

        for freq, cd in data.items():
            if not isinstance(cd, ColocatedData):
                continue
            subset = cd.filter_region(regid,
                                      inplace=False,
                                      check_country_meta=check_countries)
            if subset.has_latlon_dims:
                avg = subset.data.mean(dim=('latitude', 'longitude'))
            else:
                avg = subset.data.mean(dim='station_name')
            obs_vals = avg[0].data.tolist()
            mod_vals = avg[1].data.tolist()
            ts_data['{}_date'.format(freq)] = jsdate[freq]
            ts_data['{}_obs'.format(freq)] = obs_vals
            ts_data['{}_mod'.format(freq)] = mod_vals

        ts_objs.append(ts_data)
    return ts_objs

def _process_heatmap_data(data, region_ids, use_weights, use_country,
                          meta_glob):

    hm_all = dict(zip(('daily', 'monthly'), ({},{})))
    stats_dummy = _init_stats_dummy()
    for freq, hm_data in hm_all.items():
        for regid, regname in region_ids.items():
            if not freq in data or data[freq] == None:
                hm_data[regname] = stats_dummy
            else:
                coldata = data[freq]

                filtered = coldata.filter_region(region_id=regid,
                                                 check_country_meta=use_country)

                stats = filtered.calc_statistics(use_area_weights=use_weights)
                for k, v in stats.items():
                    try:
                        stats[k] = np.float64(v) # for json encoder...
                    except Exception as e:
                        # value is str (e.g. for weighted stats)
                        # 'NOTE': 'Weights were not applied to FGE and kendall and spearman corr (not implemented)'
                        stats[k] = v

                hm_data[regname] = stats
    return hm_all

def _get_jsdate(coldata):
    js = (coldata.data.time.values.astype('datetime64[s]') -
          np.datetime64('1970', '[s]')).astype(int) * 1000
    return js.tolist()

def _resample_time_coldata(coldata, freq, colstp):
    return coldata.resample_time(freq,
                apply_constraints=colstp['apply_time_resampling_constraints'],
                min_num_obs=colstp['min_num_obs'],
                how=colstp['resample_how'],
                colocate_time=colstp['colocate_time'],
                inplace=False)

def _init_data_default_frequencies(coldata, colocation_settings):

    to_ts_types = ['daily',
                   'monthly',
                   'yearly']

    data_arrs = dict.fromkeys(to_ts_types)
    jsdate = dict.fromkeys(to_ts_types)

    tt = TsType(coldata.ts_type)

    if tt < TsType('monthly'):
        raise TemporalResolutionError('Temporal resolution ({}) is too low for '
                                      'web processing, need monthly or higher'
                                      .format(tt))
    elif tt > TsType('daily'):
        # resolution is higher than daily -> convert to daily
        coldata = _resample_time_coldata(coldata, 'daily', colocation_settings)
        tt = TsType('daily')

    for freq in to_ts_types:
        tt_freq = TsType(freq)
        if tt < tt_freq: # skip (coldata is in lower resolution)
            #data_arrs[freq] = None
            continue
        elif tt == tt_freq:
            data_arrs[freq] = coldata.copy()
            jsdate[freq] = _get_jsdate(coldata)

        else:
            cd = _resample_time_coldata(coldata, freq,
                                        colocation_settings)
            data_arrs[freq] = cd
            jsdate[freq] = _get_jsdate(cd)

    return (data_arrs, jsdate)

def compute_json_files_from_colocateddata(coldata, obs_name,
                                          model_name, use_weights,
                                          colocation_settings,
                                          vert_code, out_dirs,
                                          regions_json,
                                          web_iface_name,
                                          diurnal_only,
                                          regions_how=None,
                                          zeros_to_nan=False):

    """Creates all json files for one ColocatedData object

    ToDo
    ----
    Complete docstring
    """
    if vert_code == 'ModelLevel':
        raise NotImplementedError('Coming soon...')

    # this will need to be figured out as soon as there is altitude
    elif 'altitude' in coldata.data.dims:
        raise NotImplementedError('Cannot yet handle profile data')

    elif not isinstance(coldata, ColocatedData):
        raise ValueError('Need ColocatedData object, got {}'
                         .format(type(coldata)))

    elif coldata.has_latlon_dims and regions_how=='country':
        raise NotImplementedError('Cannot yet apply country filtering for '
                                  '4D colocated data instances')
    # init some stuff
    obs_var = coldata.meta['var_name'][0]
    model_var = coldata.meta['var_name'][1]

    const.print_log.info(
        f'Computing json files for {model_name} ({model_var}) vs. '
        f'{obs_name} ({obs_var})'
        )

    meta_glob = _init_meta_glob(coldata,
                                vert_code=vert_code,
                                obs_name=obs_name,
                                model_name=model_name,
                                web_iface_name=web_iface_name)
    if regions_how is None:
        regions_how = 'default'

    # get region IDs
    (regborders, regs, regnames) = init_regions_web(coldata, regions_how)

    update_regions_json(regborders, regions_json)

    use_country = True if regions_how == 'country' else False

    if zeros_to_nan:
        coldata = coldata.set_zeros_nan()

    data, jsdate = _init_data_default_frequencies(coldata,
                                                  colocation_settings)

    if not diurnal_only:
        # FIRST: process data for heatmap json file
        const.print_log.info('Processing heatmap data for all regions')
        hm_all = _process_heatmap_data(data, regnames,
                                       use_weights,
                                       use_country=use_country,
                                       meta_glob=meta_glob)

        for freq, hm_data in hm_all.items():
            if freq == 'daily':
                fname = HEATMAP_FILENAME_EVAL_IFACE_DAILY
            else:
                fname = HEATMAP_FILENAME_EVAL_IFACE_MONTHLY

            hm_file = os.path.join(out_dirs['hm'], fname)

            _add_entry_heatmap_json(hm_file, hm_data, web_iface_name, obs_var,
                                    vert_code, model_name, model_var)

        const.print_log.info('Processing regional timeseries for all regions')
        ts_objs_regional = _process_regional_timeseries(data,
                                                        jsdate,
                                                        regnames,
                                                        regions_how,
                                                        meta_glob)

        for ts_data in ts_objs_regional:
            #writes json file
            _write_stationdata_json(ts_data, out_dirs['ts'])

        const.print_log.info('Processing individual site timeseries data')
        (map_data,
          scat_data,
          ts_objs) = _process_sites(data, jsdate,
                                    regs,
                                    regions_how,
                                    meta_glob=meta_glob)

        dirs = out_dirs

        map_name = get_json_mapname(web_iface_name, obs_var, model_name,
                                    model_var, vert_code)

        outfile_map =  os.path.join(dirs['map'], map_name)
        with open(outfile_map, 'w') as f:
            simplejson.dump(map_data, f, ignore_nan=True)

        outfile_scat =  os.path.join(dirs['scat'], map_name)
        with open(outfile_scat, 'w') as f:
            simplejson.dump(scat_data, f, ignore_nan=True)

        for ts_data in ts_objs:
            #writes json file
            _write_stationdata_json(ts_data, out_dirs['ts'])

    if coldata.ts_type == 'hourly':
        const.print_log.info('Processing diurnal profiles')
        (ts_objs_weekly,
         ts_objs_weekly_reg) = _process_sites_weekly_ts(coldata, regions_how,
                                                        regnames, meta_glob)
        outdir = os.path.join(out_dirs['ts'],'dw')
        for ts_data_weekly in ts_objs_weekly:
            #writes json file
            _write_stationdata_json(ts_data_weekly, outdir)
        if ts_objs_weekly_reg != None:
            for ts_data_weekly_reg in ts_objs_weekly_reg:
                #writes json file
                _write_stationdata_json(ts_data_weekly_reg, outdir)

    const.print_log.info(
        f'Finished computing json files for {model_name} ({model_var}) vs. '
        f'{obs_name} ({obs_var})'
        )

if __name__ == '__main__':
    import pyaerocom as pya
    stp = pya.web.AerocomEvaluation('test', 'test')

    colfile = '/home/jonasg/github/aerocom_evaluation/coldata/PIII-optics2019-P/AEROCOM-MEDIAN_AP3-CTRL/od550aer_REF-AeronetSun_MOD-AEROCOM-MEDIAN_20100101_20101231_monthly_WORLD-noMOUNTAINS.nc'
    #colfile = '/home/jonasg/github/aerocom_evaluation/coldata/PIII-optics2019-P/AEROCOM-MEDIAN_AP3-CTRL/od550aer_REF-AATSR4.3-SU_MOD-AEROCOM-MEDIAN_20100101_20101231_monthly_WORLD-noMOUNTAINS.nc'

    coldata = ColocatedData(colfile)
    out_dirs = stp.out_dirs
    obs, mod = coldata.meta['data_source']

    rgf = stp.regions_file
    compute_json_files_from_colocateddata(coldata, obs,
                                          mod,
                                          use_weights=False,
                                          colocation_settings=stp.colocation_settings,
                                          vert_code='Column',
                                          out_dirs=out_dirs,
                                          regions_how='country',
                                          regions_json=rgf)<|MERGE_RESOLUTION|>--- conflicted
+++ resolved
@@ -495,10 +495,6 @@
     with open(fp, 'w') as f:
         simplejson.dump(current, f, ignore_nan=True)
 
-<<<<<<< HEAD
-def add_entry_heatmap_json(heatmap_file, result, obs_name, obs_var, vert_code,
-                           model_name, model_var):
-=======
 def _write_diurnal_week_stationdata_json(ts_data, out_dirs):
     """
     Minor modification of method _write_stationdata_json to allow a further
@@ -542,7 +538,6 @@
 
 def _add_entry_heatmap_json(heatmap_file, result, obs_name, obs_var, vert_code,
                             model_name, model_var):
->>>>>>> 66a8a92f
     fp = heatmap_file
     if os.path.exists(fp):
         with open(fp, 'r') as f:
