--- conflicted
+++ resolved
@@ -1344,21 +1344,13 @@
             - update and order heatmap file
         """
         self.update_menu(**opts)
-<<<<<<< HEAD
-=======
-        # the following code is skipped when
->>>>>>> e71f9fcf
         try:
             self.make_info_table_web()
             self.update_heatmap_json()
             self.to_json(self.exp_dir)
         except KeyError: # if no data is available for this experiment
             pass
-<<<<<<< HEAD
-=======
-
->>>>>>> e71f9fcf
-
+          
     def update_menu(self, **opts):
         """Updates menu.json based on existing map json files"""
         update_menu_evaluation_iface(self, **opts)
