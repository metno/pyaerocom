#!/usr/bin/env python3
# -*- coding: utf-8 -*-
from fnmatch import fnmatch
import glob
import os
import numpy as np
import simplejson
from traceback import format_exc

# internal pyaerocom imports
from pyaerocom._lowlevel_helpers import (check_dirs_exist, dict_to_str)
from pyaerocom import const
from pyaerocom.colocation_auto import ColocationSetup, Colocator
from pyaerocom.colocateddata import ColocatedData
from pyaerocom.helpers import isnumeric

from pyaerocom.io.helpers import save_dict_json

from pyaerocom.web.helpers import (ObsConfigEval, ModelConfigEval,
                                   read_json, write_json)

from pyaerocom.web.const import (HEATMAP_FILENAME_EVAL_IFACE_DAILY,
                                 HEATMAP_FILENAME_EVAL_IFACE_MONTHLY)
from pyaerocom.web.helpers_evaluation_iface import (
    update_menu_evaluation_iface,
    make_info_table_evaluation_iface,
    compute_json_files_from_colocateddata,
    delete_experiment_data_evaluation_iface,
    make_info_str_eval_setup)

from pyaerocom.web.web_naming_conventions import VAR_MAPPING



class AerocomEvaluation(object):
    """Class for creating json files for Aerocom Evaluation interface

    High level interface for computation of colocated netcdf files and json
    files for `Aerocom Evaluation interface
    <https://aerocom-trends.met.no/evaluation/web/>`__. The processing is
    done *per experiment*. See class attributes for setup options.
    An *experiment* denotes a setup comprising one or more observation
    networks (specified in :attr:`obs_config`) and the specification of one
    or more model runs via :attr:`model_config`. These two configuration
    attributes are dictionaries, where keys correspond to the name of the
    obs / model (as it should appear online) and values specify relevant
    information for importing the data (see also classes
    :class:`ModelConfigEval` and :class:`ObsConfigEval`).

    In addition to :attr:`model_config, obs_config`, there are more setup
    settings and options, some of which NEED to be specified (e.g.
    :attr:`proj_id, exp_id, out_basedir`) and others that may be explicitly
    specified if desired (e.g. :attr:`harmonise_units, remove_outliers,
    clear_existing_json`).

    The analysis (which can be run via :func:`run_evaluation`) can be summarised
    as follows: for each combination of *variable / obs / model* create one
    colocated NetCDF file and based on this colocated (single variable) NetCDF
    file compute all relevant json files for the interface.

    General settings for the colocation (e.g. colocation frequency, start /
    stop time) can be specified in :attr:`colocation_settings` (for details
    see :class:`pyaerocom.ColocationSetup`). The colocation routine uses the
    variables specified in the obs_config entry of the observation network that
    is supposed to be colocated. If these variables are not provided in a
    model run or are named differently, then the corresponding model variable
    that is supposed to be colocated with the observation variable can be
    specified in the corresponding model entry in :attr:`model_config` via
    model_use_vars (mapping). Note that this may lead to unit conversion errors
    if the mapped model variable has a different AeroCom default unit and if
    outlier ranges are not specified explicitely (see info below).

    If :attr:`remove_outliers` is True, then custom outlier ranges for
    individual variables may be specified in corresponding entry of model in
    :attr:`model_config`, or, for observation variables
    in :attr:`obs_config`, respectively.
    NOTE: for each variable that has not specified an outlier range here, the
    AeroCom default is used, which is specified in pyaerocom data file
    variables.ini. In the latter case, a unit check is performed in order to
    make sure the retrieved default outlier ranges are valid. This can cause
    errors in the colocation if, for instance, a model variable name is used
    that has a different AerocCom default unit than the used observation
    variable.

    Attributes
    ----------
    proj_id : str
        ID of project
    exp_id : str
        ID of experiment
    exp_name : :obj:`str`, optional
        name of experiment
    exp_descr : str
        string that explains in more detail what this project is about.
    clear_existing_json : bool
        Boolean specifying whether existing json files should be deleted for
        var / obs / model combination before rerunning
    out_basedir : str
        basic output directory which defines all further output paths for json
        files
    out_dirs : dict
        dictionary that specifies the output paths for the different types of
        json files (e.g. map, ts, etc.). Is filled automatically using
        :attr:`out_basedir, proj_id, exp_id`. Non existing paths are
        automatically created.
    colocation_settings : dict
        dictionary specifying settings and options for the colocation routine
        (cf. :class:`pyaerocom.ColocationSetup` for available options).
        Note: the options that are specified in this dictionary are to be
        understood as global colocation options (for all model / obs
        combinations defining this experiment). They may be refined or
        overwritten as required on an individual basis in the definitions for
        the observations (:attr:`obs_config`) and / or in the model definitions
        (:attr:`model_config`), respectively. The logical order that defines
        the colocation settings for a certain run (that is, a combination of
        `var_name, obs_name, model_name`) is:
        is:

            1. Import `dict` :attr:`colocation_settings` (global)
            2. Update `dict` with settings from :attr:`obs_config` for \
            `obs_name` (defines `var_name`)
            3. Update `dict` with settings from :attr:`model_config` for \
            `model_name`

    add_methods_file : str, optional
        file specifying custom reading methods
    add_methods : dict
        dictionary containing additional reading method
    obs_config : dict
        dictionary containing configuration details for individual observations
        (i.e. instances of :class:`ObsConfigEval` for each observation) used
        for the analysis.
    obs_ignore : list, optional
        list of observations that are supposed to be ignored in analysis
        (keys from :attr:`obs_config`)
    model_config : dict
        dictionary containing configuration details for individual models
        (i.e. instances of :class:`ModelConfigEval` for each model) used
        for the analysis.
    model_ignore : list, optional
        list of models that are supposed to be ignored in analysis
        (keys from :attr:`model_config`)
    var_mapping : dict
        mapping of variable names for menu in interface
    var_order_menu : list, optional
        order of variables in menu

    Parameters
    ----------
    proj_id : str, optional
        ID of project
    exp_id : str, optional
        experiment ID
    config_dir : str, optional
        directory where config json file is located. Needed if the configuration
        is supposed to be load from a configuration file. The name of that file
        is automatically inferred from input `proj_id` and `exp_id`, which need
        to be specified.
    try_load_json : bool
        if True, and if a config json file can be inferred and found from the
        former 3 input args, this configuration is loaded automatically.
        Note also that settings can be provided via arg `**settings` when
        instantiating the class. These are updated *after* the reading of the
        json file, which will overwrite affected attributes defined in the json
        file.
    """
    OUT_DIR_NAMES = ['map', 'ts', 'ts/dw', 'scat', 'hm', 'profiles',
                     'contour']

    #: Vertical layer ranges
    VERT_LAYERS = {'0-2km'  :   [0, 2000],
                   '2-5km'  :   [2000, 5000],
                   '5-10km' :   [5000, 10000]}

    #: Allowed options for vertical codes
    VERT_CODES = ['Surface', 'Column']
    VERT_CODES.extend(VERT_LAYERS)

    #: vertical schemes that may be used for colocation
    VERT_SCHEMES = {'Surface' : 'surface'}

    JSON_SUPPORTED_VERT_SCHEMES = ['Column', 'Surface']
    #: Attributes that are ignored when writing setup to json file
    JSON_CFG_IGNORE = ['add_methods', '_log', 'out_dirs']

    _OPTS_NAMES_OUTPUT = {
            'clear_existing_json' : 'Delete existing json files before reanalysis',
            'reanalyse_existing'  : 'Reanalyse existing colocated NetCDF files',
            'only_colocation'     : 'Run only colocation (no json files computed)',
            'raise_exceptions'    : 'Raise exceptions if they occur'
    }

    EXP_STATUS_VALS = ['public', 'experimental']
    def __init__(self, proj_id=None, exp_id=None, config_dir=None,
                 try_load_json=True, **settings):

        self._log = const.print_log

        self.proj_id = proj_id

        self.exp_id = exp_id

        self.exp_name = None

        self.exp_descr = ''

        self.exp_status = 'experimental'

        self.clear_existing_json = True

        self.only_colocation = False
        self.only_json = False

        self.weighted_stats=False

        #: Base directory for output
        self.out_basedir = None

        #: Directory that contains configuration files
        self.config_dir = config_dir

        #: If True, process also model maps
        self.add_maps = False

        self.maps_res_deg = 5
        self.maps_vmin_vmax = None

        #: If True, process only maps (skip obs evaluation)
        self.only_maps = False

        #: Output directories for different types of json files (will be filled
        #: in :func:`init_dirs`)
        self.out_dirs = {}

        #: Dictionary specifying default settings for colocation
        self.colocation_settings = ColocationSetup()

        self.add_methods_file = None
        self.add_methods = {}

        #: Dictionary containing configurations for observations
        self.obs_config = {}
        self.obs_ignore = []

        #: Dictionary containing configurations for models
        self.model_config = {}
        self.model_ignore = []

        self.var_mapping = {}
        self.var_mapping.update(VAR_MAPPING)
        self.var_order_menu = []

        self.regions_how = 'default'
        self.region_groups = {}
        self.resample_how = None

        self.zeros_to_nan = False

        self.summary_str = ''
        self._valid_obs_vars = {}
        if (len(settings)==0 and try_load_json and isinstance(proj_id, str)
            and isinstance(exp_id, str)):
            try:
                self.load_config(proj_id, exp_id, config_dir)
                const.print_log.info(
                    f'Found and imported config file for project {proj_id}, '
                    f'experiment {exp_id}'
                    )

            except Exception:
                from traceback import format_exc
                const.print_log.warning(
                    f'Failed to import config file for project {proj_id}, '
                    f'experiment {exp_id}. Reason:\n{format_exc()}'
                    )
        self.update(**settings)

    @property
    def proj_dir(self):
        """Project directory"""
        return os.path.join(self.out_basedir, self.proj_id)

    @property
    def exp_dir(self):
        """Experiment directory"""
        return os.path.join(self.proj_dir, self.exp_id)

    @property
    def coldata_dir(self):
        """Base directory for colocated data files"""
        return self.colocation_settings['basedir_coldata']

    @property
    def regions_file(self):
        """json file containing region specifications"""
        return os.path.join(self.exp_dir, 'regions.json')

    @property
    def menu_file(self):
        """json file containing region specifications"""
        return os.path.join(self.proj_dir, 'menu.json')

    @property
    def all_model_names(self):
        """List of all model names"""
        return list(self.model_config)

    @property
    def all_obs_names(self):
        """List of all obs names"""
        return list(self.obs_config)

    @property
    def all_obs_vars(self):
        """List of all obs variables"""
        obs_vars = []
        for oname, ocfg in self.obs_config.items():
            obs_vars.extend(ocfg['obs_vars'])
        return sorted(list(np.unique(obs_vars)))

    @property
    def all_modelmap_vars(self):
        """List of variables to be processed for model map display

        Note
        ----
        For now this is just a wrapper for :attr:`all_obs_vars`
        """
        return self.all_obs_vars

    @property
    def all_map_files(self):
        """List of all existing map files"""
        if not os.path.exists(self.out_dirs['map']):
            raise FileNotFoundError('No data available for this experiment')
        return os.listdir(self.out_dirs['map'])

    @property
    def all_model_map_files(self):
        """List of all jsoncontour and json files associated with model maps"""
        if not os.path.exists(self.out_dirs['contour']):
            raise FileNotFoundError('No data available for this experiment')
        return os.listdir(self.out_dirs['contour'])

    def _update_custom_read_methods(self):
        for mcfg in self.model_config.values():
            if not 'model_read_aux' in mcfg:
                continue
            maux = mcfg['model_read_aux']
            if maux is None:
                continue
            elif not isinstance(maux, dict):
                raise ValueError('Require dict, got {}'.format(maux))
            for varcfg in maux.values():
                err_msg_base = ('Invalid definition of model_read_aux')
                if not isinstance(varcfg, dict):
                    raise ValueError('{}: value needs to be dictionary'
                                     .format(err_msg_base))
                if not all([x in varcfg for x in ['vars_required', 'fun']]):
                    raise ValueError('{}: require specification of keys '
                                     'vars_required and fun'
                                     .format(err_msg_base))
                if not isinstance(varcfg['fun'], str):
                    raise ValueError('Names of custom methods need to be strings')

                name = varcfg['fun']
                fun = self.get_custom_read_method_model(name)
                if not name in self.add_methods:
                    self.add_methods[name] = fun

    def get_custom_read_method_model(self, method_name):
        """Get custom read method for computation of model variables during read

        Parameters
        ----------
        method_name : str
            name of method

        Returns
        -------
        callable
            corresponding python method

        Raises
        ------
        ValueError
            if no method with the input name can be accessed
        """
        if method_name in self.add_methods:
            fun = self.add_methods[method_name]
        else:
            import sys, importlib
            fp = self.add_methods_file

            if fp is None or not os.path.exists(fp):
                raise ValueError('Failed to access custom read method {}'
                                 .format(method_name))
            try:
                moddir = os.path.dirname(fp)
                if not moddir in sys.path:
                    sys.path.append(moddir)
                modname = os.path.basename(fp).split('.')[0]
                if '.' in modname:
                    raise NameError('Invalid name for module: {} (file name must '
                                    'not contain .)'.format(fp))
                mod = importlib.import_module(modname)
            except Exception as e:
                raise ImportError('Failed to import module containing '
                                  'additional custom model read methods '
                                  '.Error: {}'.format(repr(e)))
            if not method_name in mod.FUNS:
                raise ValueError('File {} does not contain custom read '
                                 'method: {}'.format(fp, method_name))
            fun = mod.FUNS[method_name]
        #fun = self.add_methods[name]
        if not callable(fun):
            raise TypeError('{} ({}) is not a callable object'.format(fun,
                            method_name))
        return fun

    def update_summary_str(self):
        """Updates :attr:`summary_str` using :func:`make_info_str_eval_setup`"""
        try:
            self.summary_str = make_info_str_eval_setup(self,
                                                        add_header=False)
        except Exception as e:
            const.print_log.warning(
                'Failed to create automatic summary string of AerocomEvaluation '
                f'setup class. Reason: {e}')

    def update(self, **settings):
        """Update current setup"""
        for k, v in settings.items():
            self[k] = v
        self.check_config()
        self.init_dirs()
        self.update_summary_str()
        #self._update_custom_read_methods()

    def _set_obsconfig(self, val):
        cfg = {}
        for k, v in val.items():
            cfg[k] = ObsConfigEval(**v)

        self.obs_config = cfg

    def _set_modelconfig(self, val):
        cfg = {}
        for k, v in val.items():
            cfg[k] = ModelConfigEval(**v)
        self.model_config = cfg
        self._update_custom_read_methods()

    def __setitem__(self, key, val):
        if key in self.colocation_settings:
            self.colocation_settings[key] = val
        elif key == 'obs_config':
            self._set_obsconfig(val)
        elif key == 'model_config':
            self._set_modelconfig(val)
        elif key == 'colocation_settings':
            self.colocation_settings.update(**val)
        elif key == 'var_mapping':
            self.var_mapping.update(val)
        elif isinstance(key, str) and isinstance(val, dict):
            if 'obs_id' in val:
                self.obs_config[key] = ObsConfigEval(**val)
            elif 'model_id' in val:
                self.model_config[key] = ModelConfigEval(**val)
            else:
                self.__dict__[key] = val
        elif key in self.__dict__:
            self.__dict__[key] = val
        else:
            const.print_log.warning(
                f'Invalid input key {key} for AerocomEvaluation. Will be '
                f'ignored'
            )

    def __getitem__(self, key):
        if key in self.__dict__:
            return self.__dict__[key]
        elif key in self.colocation_settings:
            return self.colocation_settings[key]

    def init_dirs(self, out_basedir=None):
        """Check and create directories"""
        if out_basedir is not None:
            self.out_basedir = out_basedir
        if self.out_basedir is None:
            self.out_basedir = const.OUTPUTDIR
        check_dirs_exist(self.out_basedir, self.proj_dir, self.exp_dir)
        outdirs = {}
        for dname in self.OUT_DIR_NAMES:
            outdirs[dname] = os.path.join(self.exp_dir, dname)
        check_dirs_exist(**outdirs)
        self.out_dirs = outdirs

    def check_config(self):
        if not isinstance(self.proj_id, str):
            raise AttributeError(f'proj_id must be specified, '
                                 f'(current value: {self.proj_id})')

        if not isinstance(self.exp_id, str):
            raise AttributeError(f'exp_id must be specified, '
                                 f'(current value: {self.exp_id})')

        if not isinstance(self.exp_descr, str):
            raise AttributeError(f'exp_descr must be specified, '
                                 f'(current value: {self.exp_descr})')

        elif not len(self.exp_descr.split()) > 10:
            const.print_log.warning(
                'Experiment description (attr. exp_descr) is either missing or '
                'rather short (less than 10 words). Consider providing more '
                'information here! Current: {self.exp_descr}'
                )

        if not isinstance(self.exp_status, str):
            raise AttributeError(f'exp_status must be specified, '
                                 f'(current value: {self.exp_status})')
        elif not self.exp_status in self.EXP_STATUS_VALS:
            raise ValueError(
                f'Invalid input for exp_status ({self.exp_status}). '
                f'Choose from: {self.EXP_STATUS_VALS}.')


        if not isinstance(self.exp_name, str):
            const.print_log.warning('exp_name must be string, got {}. Using '
                                    'exp_id {} for experiment name'
                                    .format(self.exp_name, self.exp_id))
            self.exp_name = self.exp_id


        for k, v in self.model_config.items():
            if '_' in k or ':' in k:
                raise NameError('Model config name must not contain _ (underscore) or colon.')
            elif len(k) > 20:
                print('Long model ID: {}. Consider renaming'.format(k))
            elif len(k) > 25:
                raise ValueError('Too long model ID: {} (max 20 chars)'.format(k))
            elif not 'model_id' in v:
                raise KeyError('Model configuration for {} does not contain '
                               'model_id'.format(k))
        for k, v in self.obs_config.items():
            if '_' in k or ':' in k:
                raise NameError('Obs config name must not contain _ (underscore) or colon')
            elif len(k) > 15:
                print('Long obs ID: {}. Consider renaming'.format(k))
            elif len(k) > 20:
                raise ValueError('Too long obs ID: {} (max 20 chars)'.format(k))
            elif not 'obs_id' in v:
                raise KeyError('Obs configuration for {} does not contain '
                               'obs_id'.format(k))

    def get_model_name(self, model_id):
        """Get model name for input model ID

        Parameters
        ----------
        model_id : str
            AeroCom ID of model

        Returns
        -------
        str
            name of model

        Raises
        ------
        AttributeError
            if no match could be found
        """
        for mname, mcfg in self.model_config.items():
            if mname == model_id or mcfg['model_id'] == model_id:
                return mname
        raise AttributeError('No match could be found for input name {}'
                             .format(model_id))

    def get_model_id(self, model_name):
        """Get AeroCom ID for model name
        """
        for name, info in self.model_config.items():
            if name == model_name:
                return info['model_id']
        raise KeyError('Cannot find setup for ID {}'.format(model_name))

    def get_obs_id(self, obs_name):
        """Get AeroCom ID for obs name
        """
        for name, info in self.obs_config.items():
            if name == obs_name:
                return info['obs_id']
        raise KeyError('Cannot find setup for ID {}'.format(obs_name))

    def find_obs_name(self, obs_id, obs_var):
        """Find web menu name of obs dataset based on obs_id and variable
        """
        matches = []
        for obs_name, info in self.obs_config.items():
            if info['obs_id'] == obs_id and obs_var in info['obs_vars']:
                matches.append(obs_name)
        if len(matches) == 1:
            return matches[0]
        raise ValueError('Could not identify unique obs name')

    def find_model_name(self, model_id):
        """Find web menu name of model dataset based on model_id
        """
        matches = []
        for model_name, info in self.model_config.items():
            if info['model_id'] == model_id:
                matches.append(model_name)
        if len(matches) == 1:
            return matches[0]
        raise ValueError('Could not identify unique model name')

    def get_diurnal_only(self,obs_name,colocated_data):
        """

        Parameters
        ----------
        obs_name : string
            Name of observational subset
        colocated_data : ColocatedData
            A ColocatedData object that will be checked for the presence of
            parameter 'diurnal_only'.

        Raises
        ------
        ValueError
            Raised if colocated_data has 'diurnal_only' set, but it is not a boolean
        NotImplementedError
            Raised if colocated_data has ts_type != 'hourly'

        Returns
        -------
        diurnal_only : bool


        """
        try:
            diurnal_only = self.obs_config[obs_name]['diurnal_only']
        except:
            diurnal_only = False
        if not isinstance(diurnal_only,bool):
            raise ValueError(f'Need Boolean dirunal_only for {obs_name}, got {type(diurnal_only)}')
        ts_type = colocated_data.ts_type
        if diurnal_only and ts_type != 'hourly':
            raise NotImplementedError(f'diurnal processing is only available for ColocatedData with ts_type=hourly. Got diurnal_only={diurnal_only} for {obs_name} with ts_type {ts_type}')
        return diurnal_only

    def compute_json_files_from_colocateddata(self, coldata, obs_name,
                                              model_name):
        """Creates all json files for one ColocatedData object"""
        vert_code = self.get_vert_code(obs_name, coldata.meta['var_name'][0])
        try:
            web_iface_name = self.obs_config[obs_name]['web_interface_name']
        except:
            web_iface_name = obs_name
        diurnal_only = self.get_diurnal_only(obs_name,coldata)
        if len(self.region_groups) > 0:
            raise NotImplementedError('Filtering of grouped regions is not ready yet...')

        col = Colocator()
        col.update(**self.colocation_settings)
        col.update(**self.obs_config[obs_name])
        col.update(**self.get_model_config(model_name))

        return compute_json_files_from_colocateddata(
                coldata=coldata,
                obs_name=obs_name,
                model_name=model_name,
                use_weights=self.weighted_stats,
                vert_code=vert_code,
                colocation_settings=col,
                out_dirs=self.out_dirs,
                regions_json=self.regions_file,
                regions_how=self.regions_how,
                web_iface_name=web_iface_name,
                diurnal_only=diurnal_only,
                zeros_to_nan=self.zeros_to_nan)
                #region_groups=self.region_groups)

    def get_vert_code(self, obs_name, obs_var):
        """Get vertical code name for obs / var combination"""
        info =  self.obs_config[obs_name]['obs_vert_type']
        if isinstance(info, str):
            return info
        return info[obs_var]

    @property
    def _heatmap_files(self):

        return dict(daily=os.path.join(self.out_dirs['hm'], HEATMAP_FILENAME_EVAL_IFACE_DAILY),
                    monthly=os.path.join(self.out_dirs['hm'], HEATMAP_FILENAME_EVAL_IFACE_MONTHLY))

    def update_heatmap_json(self):
        """
        Synchronise content of heatmap json files with content of menu.json

        Missing hea

        Raises
        ------
        ValueError
            if this experiment (:attr:`exp_id`) is not registered in menu.json
        """
        for freq, fp in self._heatmap_files.items():
            if not os.path.exists(fp):
                #raise FileNotFoundError(fp)
                const.print_log.warning('Skipping heatmap file {} (for {} freq). '
                                        'File does not exist'.format(fp, freq))
                continue
            with open(self.menu_file, 'r') as f:
                menu = simplejson.load(f)
            with open(fp, 'r') as f:
                data = simplejson.load(f)
            if not self.exp_id in menu:
                raise ValueError('No entry found in menu.json for experiment {}'
                                 .format(self.exp_id))

            menu = menu[self.exp_id]
            hm = {}
            for var, info in menu.items():
                obs_dict = info['obs']
                if not var in hm:
                    hm[var] = {}
                for obs, vdict in obs_dict.items():
                    if not obs in hm[var]:
                        hm[var][obs] = {}
                    for vc, mdict in vdict.items():
                        if not vc in hm[var][obs]:
                            hm[var][obs][vc] = {}
                        for mod, minfo in mdict.items():
                            if not mod in hm[var][obs][vc]:
                                hm[var][obs][vc][mod] = {}
                            modvar = minfo['var']
                            if not modvar in hm[var][obs][vc][mod]:
                                hm[var][obs][vc][mod][modvar] = {}

                            hm_data = data[var][obs][vc][mod][modvar]
                            hm[var][obs][vc][mod][modvar] = hm_data

            with open(fp, 'w') as f:
                simplejson.dump(hm, f, ignore_nan=True)

    def find_coldata_files(self, model_name, obs_name, var_name=None):
        """Find colocated data files for a certain model/obs/var combination

        Parameters
        ----------
        model_name : str
            name of model
        obs_name : str
            name of observation network
        var_name : str, optional
            name of variable.

        Returns
        -------
        list
            list of file paths of ColocatedData files that match input specs
        """

        files = []
        model_id = self.get_model_id(model_name)
        coldata_dir = os.path.join(self.coldata_dir, model_id)
        if os.path.exists(coldata_dir):
            for fname in os.listdir(coldata_dir):
                try:
                    m = ColocatedData.get_meta_from_filename(fname)
                    match = (m['data_source'][0] == obs_name and
                             m['data_source'][1] == model_name)
                    if var_name is not None:
                        try:
                            var_name = self.model_config[model_name]['model_use_vars'][var_name]
                        except:
                            pass
                        if not m['var_name'] == var_name:
                            match = False
                    if match:
                        files.append(os.path.join(coldata_dir, fname))
                except Exception:
                    const.print_log.warning('Invalid file {} in coldata dir'
                                            .format(fname))

        if len(files) == 0:
            msg = ('Could not find any colocated data files for model {}, '
                   'obs {}'
                   .format(model_name, obs_name))
            if self.colocation_settings['raise_exceptions']:
                raise IOError(msg)
            else:
                self._log.warning(msg)
        return files

    def make_json_files(self, model_name, obs_name, var_name=None,
                        colocator=None):
        """Convert colocated data file(s) in model data directory into json

        Parameters
        ----------
        model_name : str
            name of model run
        obs_name : str
            name of observation network
        var_name : str, optional
            name of variable supposed to be analysed. If None, then all
            variables available for observation network are used (defined in
            :attr:`obs_config` for each entry). Defaults to None.
        colocator : Colocator, optional
            instance of colocator class containing information about which
            files to process (e.g. created in :func:`run_evaluation`). If None,
            than all colocated data files are processed that are located in the
            corresponding colocation data directory and that match the input
            specs.

        Returns
        -------
        list
            list of colocated data files that were converted
        """
        converted = []

        files = self.find_coldata_files(model_name, obs_name, var_name)


        if colocator is not None:
            files = self._check_process_colfiles(files, colocator)

        if len(files) == 0:
            const.print_log.info('Nothing to do...')
            return converted
        for file in files:
            const.print_log.info('Processing file {}'.format(file))
            d = ColocatedData(file)
            self.compute_json_files_from_colocateddata(d, obs_name, model_name)
            converted.append(file)
        return converted

    def _check_process_colfiles(self, files, colocator):
        remaining = []
        for file in files:
            fname = os.path.basename(file)
            if not fname in colocator.file_status:
                const.print_log.info('Skipping computation of json files from '
                                     'colocated data file {}. This file is not '
                                     'part of this experiment (obs config)'
                                     .format(fname))
                continue
            if colocator.file_status[fname] == 'skipped':
                const.print_log.info('Recomputing json files for existing '
                                     'colocated data file')
            elif not colocator.file_status[fname] == 'saved':
                const.print_log.info('Skipping computation of json files from '
                                     'colocated data file {}. Colocator object '
                                     'has marked this file as {} (need either '
                                     'status skipped or saved)'
                                     .format(fname, colocator.file_status[fname]))
                continue
            remaining.append(file)
        return remaining

    def delete_all_colocateddata_files(self, model_name, obs_name):
        #model_id = self.get_model_id(model_name)
        #obs_id = self.get_obs_id(obs_name)
        obs_vars = self.obs_config[obs_name]['obs_vars']

        for obs_var in obs_vars:
            files = glob.glob('{}/{}/{}*REF-{}*.nc'
                              .format(self.coldata_dir, model_name, obs_var,
                                      obs_name))
            for file in files:
                const.print_log.info('DELETING FILE: {}'.format(file))
                os.remove(file)

    def run_colocation(self, model_name, obs_name, var_name=None):
        """Run colocation for model / obs combination

        Parameters
        ----------
        model_name : str or list, optional
            Name or pattern specifying model that is supposed to be analysed.
            Can also be a list of names or patterns to specify multiple models.
            If None (default), then all models are run that are part of this
            experiment.
        obs_name : :obj:`str`, or :obj:`list`, optional
            Like :attr:`model_name`, but for specification(s) of observations
            that are supposed to be used. If None (default) all observations
            are used.
        var_name : str, optional
            name of variable supposed to be analysed. If None, then all
            variables available for observation network are used (defined in
            :attr:`obs_config` for each entry). Defaults to None.

        Returns
        -------
        Colocator
            instance of colocation class
        """
        if self.colocation_settings['reanalyse_existing']:
            self.delete_all_colocateddata_files(model_name, obs_name)

        col = Colocator()
        col.update(**self.colocation_settings)

        if not model_name in self.model_config:
            raise KeyError('No such model name in configuration: {}. Available '
                           'names: {}'.format(model_name,
                                              self.all_model_names))
        elif not obs_name in self.obs_config:
            raise KeyError('No such obs name in configuration: {}. Available '
                           'names: {}'.format(obs_name, self.all_obs_names))

        obs_cfg = self.obs_config[obs_name]
        if obs_cfg['obs_vert_type'] in self.VERT_SCHEMES and not 'vert_scheme' in obs_cfg:
            obs_cfg['vert_scheme'] = self.VERT_SCHEMES[obs_cfg['obs_vert_type']]

        col.update(**obs_cfg)
        col.update(**self.get_model_config(model_name))

        const.print_log.info('Running colocation of {} against {}'
                             .format(model_name, obs_name))
        # for specifying the model and obs names in the colocated data file
        col.model_name = model_name
        col.obs_name = obs_name

        # run colocation
        col.run(var_name)

        return col

    def get_model_config(self, model_name):
        """Get model configuration

        Since the configuration files for experiments are in json format, they
        do not allow the storage of executable custom methods for model data
        reading. Instead, these can be specified in a python module that may
        be specified via :attr:`add_methods_file` and that contains a
        dictionary `FUNS` that maps the method names with the callable methods.

        As a result, this means that, by default, custom read methods for
        individual models in :attr:`model_config` do not contain the
        callable methods but only the names. This method will take care of
        handling this and will return a dictionary where potential custom
        method strings have been converted to the corresponding callable
        methods.

        Parameters
        ----------
        model_name : str
            name of model run

        Returns
        -------
        dict
            Dictionary that specifies the model setup ready for the analysis
        """
        mcfg = self.model_config[model_name]
        outcfg = {}
        if not 'model_id' in mcfg:
            raise ValueError('Model configuration for {} is missing '
                             'specification of model_id '.format(model_name))
        for key, val in mcfg.items():

            if key != 'model_read_aux':
                outcfg[key] = val
            else:
                outcfg[key] = d = {}
                for var, rcfg in val.items():
                    d[var] = {}
                    d[var]['vars_required'] = rcfg['vars_required']
                    fun_str = rcfg['fun']
                    if not isinstance(fun_str, str):
                        raise Exception('Unexpected error. Custom method defs. '
                                        'need to be strings, got {}'.format(fun_str))
                    d[var]['fun'] = self.get_custom_read_method_model(fun_str)
        return outcfg

    def find_model_matches(self, name_or_pattern):
        """Find model names that match input search pattern(s)

        Parameters
        ----------
        name_or_pattern : :obj:`str`, or :obj:`list`
            Name or pattern specifying model search string. Can also be a list
            of names or patterns to search for multiple models.

        Returns
        -------
        list
            list of model names (i.e. keys of :attr:`model_config`) that match
            the input search string(s) or pattern(s)

        Raises
        ------
        KeyError
            if no matches can be found
        """

        if isinstance(name_or_pattern, str):
            name_or_pattern = [name_or_pattern]
        from fnmatch import fnmatch
        matches = []
        for search_pattern in name_or_pattern:
            for mname in self.model_config:
                if fnmatch(mname, search_pattern) and not mname in matches:
                    matches.append(mname)
        if len(matches) == 0:
            raise KeyError('No models could be found that match input {}'
                           .format(name_or_pattern))
        return matches

    def find_obs_matches(self, name_or_pattern):
        """Find model names that match input search pattern(s)

        Parameters
        ----------
        name_or_pattern : :obj:`str`, or :obj:`list`
            Name or pattern specifying obs search string. Can also be a list
            of names or patterns to search for multiple obs networks.

        Returns
        -------
        list
            list of model names (i.e. keys of :attr:`obs_config`) that match
            the input search string(s) or pattern(s)

        Raises
        ------
        KeyError
            if no matches can be found
        """

        if isinstance(name_or_pattern, str):
            name_or_pattern = [name_or_pattern]
        matches = []
        for search_pattern in name_or_pattern:
            for mname in self.obs_config:
                if fnmatch(mname, search_pattern) and not mname in matches:
                    matches.append(mname)
        if len(matches) == 0:
            raise KeyError('No observations could be found that match input {}.\n'
                           'Choose from\n{}'
                           .format(name_or_pattern, list(self.obs_config.keys())))
        return matches

    def _check_and_get_iface_names(self):
        obs_list = list(self.obs_config)
        iface_names = []
        for obs_name in obs_list:
            try:
                if self.obs_config[obs_name]['web_interface_name'] == None:
                    self.obs_config[obs_name]['web_interface_name'] = obs_name
                else:
                    pass
            except KeyError:
                self.obs_config[obs_name]['web_interface_name'] = obs_name
            if not isinstance(self.obs_config[obs_name]['web_interface_name'],str):
                raise ValueError('Invalid value for web_iface_name in {}. Need str type'.format(obs_name))
            iface_names.append(self.obs_config[obs_name]['web_interface_name'])
        iface_names = list(set(iface_names))
        return iface_names

    @property
    def iface_names(self):
        """
        List of observation dataset names used in web interface
        """
        return self._check_and_get_iface_names()

    def _process_map_var(self, model_name, var, reanalyse_existing):
        """
        Process model data to create map json files

        Parameters
        ----------
        model_name : str
            name of model
        var : str
            name of variable
        reanalyse_existing : bool
            if True, already existing json files will be reprocessed

        Raises
        ------
        ValueError
            If vertical code of data is invalid or not set
        AttributeError
            If the data has the incorrect number of dimensions or misses either
            of time, latitude or longitude dimension.
        """
        from pyaerocom.web.web_maps_helpers import (calc_contour_json,
                                                    griddeddata_to_jsondict)

        data = self.read_model_data(model_name, var)

        vc = data.vert_code
        if not isinstance(vc, str) or vc=='':
            raise ValueError(f'Invalid vert_code {vc} in GriddedData')
        elif vc == 'ModelLevel':
            if not data.ndim == 4:
                raise ValueError('Invalid ModelLevel file, needs to have '
                                 '4 dimensions (time, lat, lon, lev)')
            data = data.extract_surface_level()
            vc = 'Surface'
        elif not vc in self.JSON_SUPPORTED_VERT_SCHEMES:
            raise ValueError(f'Cannot process {vc} files. Supported vertical '
                             f'codes are {self.JSON_SUPPORTED_VERT_SCHEMES}')
        if not data.has_time_dim:
            raise AttributeError('Data needs to have time dimension...')
        elif not data.has_latlon_dims:
            raise AttributeError('Data needs to have lat and lon dimensions')
        elif not data.ndim == 3:
            raise AttributeError('Data needs to be 3-dimensional')

        outdir = self.out_dirs['contour']
        outname = f'{var}_{vc}_{model_name}'

        fp_json = os.path.join(outdir, f'{outname}.json')
        fp_geojson = os.path.join(outdir, f'{outname}.geojson')

        if not reanalyse_existing:
            if os.path.exists(fp_json) and os.path.exists(fp_geojson):
                const.print_log.info(
                    f'Skipping processing of {outname}: data already exists.'
                    )
                return


        if not data.ts_type == 'monthly':
            data = data.resample_time('monthly')

        data.check_unit()

        vminmax = self.maps_vmin_vmax
        if isinstance(vminmax, dict) and var in vminmax:
            vmin, vmax = vminmax[var]
        else:
            vmin, vmax = None, None

        # first calcualate and save geojson with contour levels
        contourjson = calc_contour_json(data, vmin=vmin, vmax=vmax)

        # now calculate pixel data json file (basically a json file
        # containing monthly mean timeseries at each grid point at
        # a lower resolution)
        if isnumeric(self.maps_res_deg):
            lat_res = self.maps_res_deg
            lon_res = self.maps_res_deg
        else:
            lat_res = self.maps_res_deg['lat_res_deg']
            lon_res = self.maps_res_deg['lon_res_deg']


        datajson = griddeddata_to_jsondict(data,
                                           lat_res_deg=lat_res,
                                           lon_res_deg=lon_res)

        save_dict_json(contourjson, fp_geojson)
        save_dict_json(datajson, fp_json)

    def run_map_eval(self, model_name, var_name, reanalyse_existing,
                     raise_exceptions):
        """Run evaluation of map processing

        Create json files for model-maps display. This analysis does not
        require any observation data but processes model output at all model
        grid points, which is then displayed on the website in the maps
        section.

        Parameters
        ----------
        model_name : str
            name of model to be processed
        var_name : str, optional
            name of variable to be processed. If None, all available
            observation variables are used.
        reanalyse_existing : bool
            if True, existing json files will be reprocessed
        raise_exceptions : bool
            if True, any exceptions that may occur will be raised
        """
        if var_name is None:
            all_vars = self.all_modelmap_vars
        else:
            all_vars = [var_name]

        model_cfg = self.get_model_config(model_name)
        settings = {}
        settings.update(self.colocation_settings)
        settings.update(model_cfg)

        for var in all_vars:
            const.print_log.info(f'Processing model maps for '
                                 f'{model_name} ({var})')

            try:
                self._process_map_var(model_name, var,
                                      reanalyse_existing)

            except Exception:
                if raise_exceptions:
                    raise
                const.print_log.warning(
                    f'Failed to process maps for {model_name} {var} data. '
                    f'Reason: {format_exc()}')

    def run_evaluation(self, model_name=None, obs_name=None, var_name=None,
                       update_interface=True,
                       reanalyse_existing=None, raise_exceptions=None,
                       clear_existing_json=None, only_colocation=None,
                       only_json=None, only_maps=None):
        """Create colocated data and json files for model / obs combination

        Parameters
        ----------
        model_name : str or list, optional
            Name or pattern specifying model that is supposed to be analysed.
            Can also be a list of names or patterns to specify multiple models.
            If None (default), then all models are run that are part of this
            experiment.
        obs_name : :obj:`str`, or :obj:`list`, optional
            Like :attr:`model_name`, but for specification(s) of observations
            that are supposed to be used. If None (default) all observations
            are used.
        var_name : str, optional
            name of variable supposed to be analysed. If None, then all
            variables available for observation network are used (defined in
            :attr:`obs_config` for each entry). Defaults to None.
        update_interface : bool
            if true, relevant json files that determine what is displayed
            online are updated after the run, including the the menu.json file
            and also, the model info table (minfo.json) file is created and
            saved in :attr:`exp_dir`.
        reanalyse_existing : Bool, optional
            if True, existing colocated data files are ignored. If None, the
            class default will be used (defined in config file)
        raise_exceptions : bool, optional
            if True, exceptions during colocation will be raised if they occur
            (for debugging). If None, the class default will be used (defined
            in config file)
        clear_existing_json : bool, optional
            if True, existing json files for model / obs combination will be
            deleted before rerun. If None, the
            class default will be used (defined in config file)
        only_colocation : bool, optional
            if True, only colocation will be performed and no json files will
            be created. If None, the class default will be used (defined in
            config file)
        only_json : bool, optional
            if True, no colocation will be performed and only existing
            colocated data files will be re-processed.

        Returns
        -------
        list
            list containing all colocated data objects that have been converted
            to json files.
        """
        res = None
        if reanalyse_existing is not None:
            self.colocation_settings['reanalyse_existing'] = reanalyse_existing
        if raise_exceptions is not None:
            self.colocation_settings['raise_exceptions'] = raise_exceptions
        if clear_existing_json is not None:
            self.clear_existing_json = clear_existing_json
        if only_colocation is not None:
            self.only_colocation = only_colocation
        if only_json is not None:
            self.only_json = only_json
        if only_maps is not None:
            self.only_maps = only_maps

        #self.iface_names = self._check_and_get_iface_names()
        if self.clear_existing_json:
            self.clean_json_files()

        if model_name is None:
            model_list = list(self.model_config)
        else:
            model_list = self.find_model_matches(model_name)

        if obs_name is None:
            obs_list = list(self.obs_config)
        else:
            obs_list = self.find_obs_matches(obs_name)

        self._log.info(self.info_string_evalrun(obs_list, model_list))

        self._update_custom_read_methods()


        if self.add_maps:
            for model_name in model_list:
                self.run_map_eval(model_name, var_name,
                                  reanalyse_existing=reanalyse_existing,
                                  raise_exceptions=raise_exceptions)

        if not self.only_maps:
            for obs_name in obs_list:
                if obs_name in self.obs_ignore:
                    self._log.info('Skipping observation {}'.format(obs_name))
                    continue
                for model_name in model_list:
                    if model_name == obs_name:
                        msg = ('Cannot run same dataset against each other'
                               '({} vs. {})'.format(model_name, model_name))
                        self._log.info(msg)
                        const.print_log.info(msg)
                        continue

                    if model_name in self.model_ignore:
                        self._log.info('Skipping model {}'.format(model_name))
                        continue

                    if not self.only_json:
                        col = self.run_colocation(model_name, obs_name, var_name)
                    else:
                        col = None
                    if only_colocation:
                        self._log.info('Skipping computation of json files for {}'
                                       '/{}'.format(obs_name, model_name))
                        continue
                    res = self.make_json_files(model_name, obs_name, var_name,
                                               colocator=col)

        if update_interface:
            #self.clean_json_files()
            self.update_interface()

        return res

    def info_string_evalrun(self, obs_list, model_list):
        """Short information string that summarises settings for evaluation run

        Parameters
        ----------
        obs_list
            list of observation names supposed to be processed
        model_list : list
            list of model names supposed to be processed

        Returns
        -------
        str
            info string
        """
        s = ('\nRunning analysis:\n'
             'Obs. names: {}\n'
             'Model names: {}\n'
             'Remove outliers: {}\n'
             'Harmonise units: {}'
             .format(obs_list, model_list, self['remove_outliers'],
                     self['harmonise_units']))
        for k, i in self._OPTS_NAMES_OUTPUT.items():
            s += '\n{}: {}'.format(i, self[k])
        s += '\n'
        return s

    def check_read_model(self, model_name, var_name,  **kwargs):
        const.print_log.warning(DeprecationWarning('Deprecated name of method '
                                                   'read_model_data. Please '
                                                   'use new name'))

        return self.read_model_data(model_name, var_name,  **kwargs)

    def read_model_data(self, model_name, var_name,
                        **kwargs):
        """Read model variable data

        """
        if not model_name in self.model_config:
            raise ValueError('No such model available {}'.format(model_name))
        #mcfg = self.get_model_config(model_name)

        col = Colocator()
        col.update(**self.colocation_settings)
        col.update(**self.get_model_config(model_name))
        #col.update(**kwargs)

        data = col.read_model_data(var_name, **kwargs)

        return data

    def read_ungridded_obsdata(self, obs_name, vars_to_read=None):
        """Read observation network"""

        col = Colocator()
        col.update(**self.colocation_settings)
        col.update(**self.obs_config[obs_name])

        data = col.read_ungridded(vars_to_read)
        return data

    @staticmethod
    def _info_from_map_file(filename):
        f = filename
        obs_info = f.split('OBS-')[1].split('_MOD')[0].split('_')
        obs_name, obs_var = obs_info[0].split(':')
        vert_code = obs_info[1]
        mod_name, mod_var =  f.split('MOD-')[1].split('.json')[0].split(':')
        return (obs_name, obs_var, vert_code, mod_name, mod_var)

    def get_web_overview_table(self):
        """Computes overview table based on existing map files"""
        iface_names = self.iface_names
        tab = []
        from pandas import DataFrame
        for f in self.all_map_files:
            if f.endswith('.json') and f.startswith('OBS'):
                (obs_name, obs_var,
                 vert_code,
                 mod_name, mod_var) = self._info_from_map_file(f)
                if mod_name in self.model_ignore:
                    continue
                elif not mod_name in self.model_config:
                    const.print_log.warning('Found outdated json map file: {}'
                                            'Will be ignored'.format(f))
                    continue
                elif not obs_name in iface_names:
                    const.print_log.warning('Found outdated json map file: {}'
                                            'Will be ignored'.format(f))
                    continue
                mcfg = self.model_config[mod_name]
                if 'model_use_vars' in mcfg and obs_var in mcfg['model_use_vars']:
                    if mcfg['model_use_vars'][obs_var] != mod_var:
                        const.print_log.warning('Ignoring map file {}'
                                                .format(f))
                        continue
                tab.append([obs_var, obs_name, vert_code, mod_name, mod_var])
        if len(tab) == 0:
            raise FileNotFoundError('No json files could be found')
        return DataFrame(tab, columns=['Var' , 'Obs', 'vert',
                                       'Model', 'Model var'])

    def get_obsvar_name_and_type(self, obs_var):
        """Get menu name and type of observation variable

        Parameters
        ----------
        obs_var : str
            Name of observation variable

        Returns
        -------
        str
            menu name of this variable
        str
            menu category of this variable
        """

        try:
            name, tp, cat = self.var_mapping[obs_var]
        except Exception:
            name, tp, cat = obs_var, 'UNDEFINED', 'UNDEFINED'
            self._log.warning('Missing menu name definition for var {}. '
                              'Using variable name'.format(obs_var))
        return (name, tp, cat)

    def update_interface(self, **opts):
        """Update web interface

        Things done here:

            - Update menu file
            - Make web info table json (tab informations in interface)
            - update and order heatmap file
        """
        self.update_menu(**opts)
        try:
            self.make_info_table_web()
            self.update_heatmap_json()
            self.to_json(self.exp_dir)
        except KeyError: # if no data is available for this experiment
            pass

    def update_menu(self, **opts):
        """Updates menu.json based on existing map json files"""
        update_menu_evaluation_iface(self, **opts)

    def make_info_table_web(self):
        """Make and safe table with detailed infos about processed data files

        The table is stored in as file minfo.json in directory :attr:`exp_dir`.
        """
        table = make_info_table_evaluation_iface(self)
        outname = os.path.join(self.exp_dir, 'minfo.json')
        with open(outname, 'w+') as f:
            f.write(simplejson.dumps(table, indent=2))
        return table

    def _obs_config_asdict(self):
        output = {}
        for k, cfg in self.obs_config.items():
            as_dict = {}
            as_dict.update(**cfg)
            output[k] = as_dict
        return output

    def _model_config_asdict(self):
        output = {}
        for k, cfg in self.model_config.items():
            as_dict = {}
            as_dict.update(**cfg)
            output[k] = as_dict
        return output

    def delete_experiment_data(self, base_dir=None, proj_id=None, exp_id=None):
        """Delete all data associated with a certain experiment

        Parameters
        ----------
        base_dir : str, optional
            basic output direcory (containing subdirs of all projects)
        proj_name : str, optional
            name of project, if None, then this project is used
        exp_name : str, optional
            name experiment, if None, then this project is used
        """
        if proj_id is None:
            proj_id = self.proj_id
        if exp_id is None:
            exp_id = self.exp_id
        if base_dir is None:
            base_dir = self.out_basedir
        try:
            delete_experiment_data_evaluation_iface(base_dir, proj_id, exp_id)
        except NameError:
            pass
        self.update_menu()

    def _clean_modelmap_files(self):
        all_vars = self.all_modelmap_vars
        all_mods = self.all_model_names
        out_dir = self.out_dirs['contour']

        for file in os.listdir(out_dir):
            spl = file.replace('.', '_').split('_')
            if not len(spl) == 4:
                raise ValueError(f'Invalid json map filename {file}')
            var, vc, mod_name = spl[:3]
            rm = (not var in all_vars or
                  not mod_name in all_mods or
                  not vc in self.JSON_SUPPORTED_VERT_SCHEMES)
            if rm:
                const.print_log.info(
                    f'Removing invalid model maps file {file}'
                    )
                os.remove(os.path.join(out_dir, file))

    def clean_json_files(self, update_interface=False):
        """Checks all existing json files and removes outdated data

        This may be relevant when updating a model name or similar.
        """
        self._clean_modelmap_files()

        for file in self.all_map_files:
            (obs_name, obs_var, vc,
             mod_name, mod_var) = self._info_from_map_file(file)

            remove=False
            if not (obs_name in self.iface_names and
                    mod_name in self.model_config):
                remove = True
            elif not obs_var in self._get_valid_obs_vars(obs_name):
                remove = True
            elif not vc in self.JSON_SUPPORTED_VERT_SCHEMES:
                remove = True
            else:
                mcfg = self.model_config[mod_name]
                if 'model_use_vars' in mcfg and obs_var in mcfg['model_use_vars']:
                    if not mod_var == mcfg['model_use_vars'][obs_var]:
                        remove=True

            if remove:
                const.print_log.info(f'Removing outdated map file: {file}')
                os.remove(os.path.join(self.out_dirs['map'], file))

        for fp in glob.glob('{}/*.json'.format(self.out_dirs['ts'])):
            self._check_clean_ts_file(fp)

        if update_interface:
            self.update_interface()

    def _get_valid_obs_vars(self, obs_name):
        if obs_name in self._valid_obs_vars:
            return self._valid_obs_vars[obs_name]

        obs_vars = self.obs_config[obs_name]['obs_vars']
        add = []
        for mname, mcfg in self.model_config.items():
            if 'model_add_vars' in mcfg:
                for ovar, mvar in mcfg['model_add_vars'].items():
                    if ovar in obs_vars and not mvar in add:
                        add.append(mvar)
        obs_vars.extend(add)
        self._valid_obs_vars[obs_name]  = obs_vars
        return obs_vars

    def _check_clean_ts_file(self, fp):
        spl = os.path.basename(fp).split('OBS-')[-1].split(':')
        obs_name = spl[0]
        obs_var, vc, _ = spl[1].replace('.', '_').split('_')
        rm = (not vc in self.JSON_SUPPORTED_VERT_SCHEMES or
              not obs_name in self.obs_config or
              not obs_var in self._get_valid_obs_vars(obs_name))
        if rm:
            const.print_log.info('Removing outdated ts file: {}'.format(fp))
            os.remove(fp)
            return
        try:
            data = read_json(fp)
        except Exception:
            const.print_log.exception('FATAL: detected corrupt json file: {}. '
                                      'Removing file...'.format(fp))
            os.remove(fp)
            return
        if all([x in self.model_config for x in list(data.keys())]):
            return
        data_new = {}
        for mod_name in data.keys():
            if not mod_name in self.model_config:
                const.print_log.info('Removing model {} from {}'
                                .format(mod_name, os.path.basename(fp)))
                continue

            data_new[mod_name] = data[mod_name]

        write_json(data_new, fp)

    def to_dict(self):
        """Convert configuration to dictionary"""
        d = {}
        for key, val in self.__dict__.items():
            if key in self.JSON_CFG_IGNORE:
                continue
            elif isinstance(val, dict):
                if key == 'model_config':
                    sub = self._model_config_asdict()
                elif key == 'obs_config':
                    sub = self._obs_config_asdict()
                else:
                    sub = {}
                    for k, v in val.items():
                        if v is not None:
                            sub[k] = v
                d[key] = sub
            else:
                d[key] = val
        return d

    @property
    def name_config_file(self):
        """
        File name of config file (without file ending specification)

        Returns
        -------
        str
            name of config file
        """
        return 'cfg_{}_{}'.format(self.proj_id, self.exp_id)

    @property
    def name_config_file_json(self):
        """
        File name of config file (with json ending)

        Returns
        -------
        str
            name of config file
        """
        return '{}.json'.format(self.name_config_file)

    def to_json(self, output_dir, ignore_nan=True, indent=3):
        """Convert analysis configuration to json file and save

        Parameters
        ----------
        output_dir : str
            directory where the config json file is supposed to be stored
        ignore_nan : bool
            set NaNs to Null when writing
<<<<<<< HEAD


        """
        self.update_summary_str()
        d = self.to_dict()
        out_name = self.name_config_file_json

        save_dict_json(d, os.path.join(output_dir, out_name),
                       ignore_nan=ignore_nan,
                       indent=indent)
=======

>>>>>>> 964567ea

        """
        asdict = self.to_dict()
        outpath = os.path.join(output_dir, self.name_config_file_json)
        save_dict_json(asdict, outpath,
                       ignore_nan=ignore_nan,
                       indent=indent)

    def load_config(self, proj_id, exp_id, config_dir=None):
        """Load configuration json file"""
        if config_dir is None:
            if self.config_dir is not None:
                config_dir = self.config_dir
            else:
                config_dir = '.'
        files = glob.glob('{}/cfg_{}_{}.json'.format(config_dir, proj_id,
                          exp_id))
        if len(files) == 0:
            raise ValueError('No config file could be found in {} for '
                             'project {} and experiment {}'.format(config_dir,
                              proj_id, exp_id))
        self.from_json(files[0])

    def from_json(self, config_file):
        """Load configuration from json config file"""
        with open(config_file, 'r') as f:
            current = simplejson.load(f)
        self.update(**current)

    def __str__(self):
        self.update_summary_str()
        indent = 2
        _indent_str = indent*' '
        head = "Pyaerocom {}".format(type(self).__name__)
        s = "\n{}\n{}".format(head, len(head)*"-")
        s += ('\nProject ID: {}'
              '\nEperiment ID: {}'
              '\nExperiment name: {}'
              .format(self.proj_id, self.exp_id, self.exp_name))
        s += '\ncolocation_settings: (will be updated for each run from model_config and obs_config entry)'
        for k, v in self.colocation_settings.items():
            s += '\n{}{}: {}'.format(_indent_str, k, v)
        s += '\n\nobs_config:'
        for k, v in self.obs_config.items():
            s += '\n\n{}{}:'.format(_indent_str, k)
            s = dict_to_str(v, s, indent=indent+2)
        s += '\n\nmodel_config:'
        for k, v in self.model_config.items():
            s += '\n\n{}{}:'.format(_indent_str,  k)
            s = dict_to_str(v, s, indent=indent+2)

        return s

if __name__ == '__main__':
    import pyaerocom as pya

    config_dir = pya.const.OUTPUTDIR

    stp = AerocomEvaluation(config_dir=config_dir)
    name = 'A useless experiment called blub, in the bla project.'
    descr = 'This experiment is indeed, completely useless!'
    stp = AerocomEvaluation('bla', 'blub', exp_name=name,
                            exp_descr=descr, exp_status='experimental')

<|MERGE_RESOLUTION|>--- conflicted
+++ resolved
@@ -1685,25 +1685,14 @@
             directory where the config json file is supposed to be stored
         ignore_nan : bool
             set NaNs to Null when writing
-<<<<<<< HEAD
 
 
         """
         self.update_summary_str()
-        d = self.to_dict()
+        asdict = self.to_dict()
         out_name = self.name_config_file_json
 
-        save_dict_json(d, os.path.join(output_dir, out_name),
-                       ignore_nan=ignore_nan,
-                       indent=indent)
-=======
-
->>>>>>> 964567ea
-
-        """
-        asdict = self.to_dict()
-        outpath = os.path.join(output_dir, self.name_config_file_json)
-        save_dict_json(asdict, outpath,
+        save_dict_json(asdict, os.path.join(output_dir, out_name),
                        ignore_nan=ignore_nan,
                        indent=indent)
 
