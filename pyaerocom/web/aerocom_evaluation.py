--- conflicted
+++ resolved
@@ -539,7 +539,7 @@
         Returns
         -------
         diurnal_only : bool
-            
+
 
         """
         try:
@@ -1283,22 +1283,11 @@
         """
 
         for file in self.all_map_files:
-            (obs_name, obs_var,
-             vert_code,
-             mod_name, mod_var) = self._info_from_map_file(file)
+            (obs_name, obs_var, vert_code,
+            mod_name, mod_var) = self._info_from_map_file(file)
             remove=False
-
-<<<<<<< HEAD
-            if not obs_name in self.obs_config:
-                # Obs dataset was removed
-                remove = True
-            elif not mod_name in self.model_config:
-                # Model dataset was removed
-=======
             if not (obs_name in self.iface_names and
-                    mod_name in self.model_config and
-                    obs_var in obs_vars):
->>>>>>> 0815cf52
+                    mod_name in self.model_config):
                 remove = True
             elif not obs_var in self._get_valid_obs_vars(obs_name):
                 remove = True
