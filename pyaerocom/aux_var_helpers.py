import cf_units
import numpy as np

from pyaerocom import const
from pyaerocom.variable_helpers import get_variable


def calc_ang4487aer(data):
    """Compute Angstrom coefficient (440-870nm) from 440 and 870 nm AODs

    Parameters
    ----------
    data : dict-like
        data object containing imported results

    Note
    ----
    Requires the following two variables to be available in provided data
    object:

        1. od440aer
        2. od870aer

    Raises
    ------
    AttributError
        if either 'od440aer' or 'od870aer' are not available in data object

    Returns
    -------
    ndarray
        array containing computed angstrom coefficients


    """
    if not all([x in data for x in ["od440aer", "od870aer"]]):
        raise AttributeError(
            "Either of the two (or both) required variables "
            "(od440aer, od870aer) are not available in data"
        )
    od440aer, od870aer = data["od440aer"], data["od870aer"]
    return compute_angstrom_coeff(od440aer, od870aer, 0.44, 0.87)


def calc_od550aer(data):
    """Compute AOD at 550 nm using Angstrom coefficient and 500 nm AOD

    Parameters
    ----------
    data : dict-like
        data object containing imported results

    Returns
    -------
    :obj:`float` or :obj:`ndarray`
        AOD(s) at shifted wavelength
    """
    return _calc_od_helper(
        data=data,
        var_name="od550aer",
        to_lambda=0.55,
        od_ref="od500aer",
        lambda_ref=0.50,
        od_ref_alt="od440aer",
        lambda_ref_alt=0.44,
        use_angstrom_coeff="ang4487aer",
    )


def calc_abs550aer(data):
    """Compute AOD at 550 nm using Angstrom coefficient and 500 nm AOD

    Parameters
    ----------
    data : dict-like
        data object containing imported results

    Returns
    -------
    :obj:`float` or :obj:`ndarray`
        AOD(s) at shifted wavelength
    """
    return _calc_od_helper(
        data=data,
        var_name="abs550aer",
        to_lambda=0.55,
        od_ref="abs500aer",
        lambda_ref=0.50,
        od_ref_alt="abs440aer",
        lambda_ref_alt=0.44,
        use_angstrom_coeff="angabs4487aer",
    )


def calc_od550gt1aer(data):
    """Compute coarse mode AOD at 550 nm using Angstrom coeff. and 500 nm AOD

    Parameters
    ----------
    data : dict-like
        data object containing imported results

    Returns
    -------
    float or ndarray
        AOD(s) at shifted wavelength
    """
    return _calc_od_helper(
        data=data,
        var_name="od550gt1aer",
        to_lambda=0.55,
        od_ref="od500gt1aer",
        lambda_ref=0.50,
        use_angstrom_coeff="ang4487aer",
    )


def calc_od550lt1aer(data):
    """Compute fine mode AOD at 550 nm using Angstrom coeff. and 500 nm AOD

    Parameters
    ----------
    data : dict-like
        data object containing imported results

    Returns
    -------
    :obj:`float` or :obj:`ndarray`
        AOD(s) at shifted wavelength
    """
    return _calc_od_helper(
        data=data,
        var_name="od550lt1aer",
        to_lambda=0.55,
        od_ref="od500lt1aer",
        lambda_ref=0.50,
        use_angstrom_coeff="ang4487aer",
    )


def calc_od550lt1ang(data):
    """Compute AOD at 550 nm using Angstrom coeff. and 500 nm AOD,
        that is filtered for angstrom coeff < 1 to get AOD representative
        of coarse particles.

    Parameters
    ----------
    data : dict-like
        data object containing imported results

    Returns
    -------
    :obj:`float` or :obj:`ndarray`
        AOD(s) at shifted wavelength
    """

    return _calc_od_helper(
        data=data,
        var_name="od550lt1ang",
        to_lambda=0.55,
        od_ref="od500aer",
        lambda_ref=0.50,
        od_ref_alt="od440aer",
        lambda_ref_alt=0.44,
        use_angstrom_coeff="ang4487aer",
        treshold_angstrom=1.0,
    )


def compute_angstrom_coeff(od1, od2, lambda1, lambda2):
    """Compute Angstrom coefficient based on 2 optical densities

    Parameters
    ----------
    od1 : :obj:`float` or :obj:`ndarray`
        AOD at wavelength 1
    od2 : :obj:`float` or :obj:`ndarray`
        AOD at wavelength 2
    lambda1 : :obj:`float` or :obj:`ndarray`
        wavelength 1
    lambda 2 : :obj:`float` or :obj:`ndarray`
        wavelength 2

    Returns
    -------
    :obj:`float` or :obj:`ndarray`
        Angstrom exponent(s)
    """
    return -np.log(od1 / od2) / np.log(lambda1 / lambda2)


def compute_od_from_angstromexp(to_lambda, od_ref, lambda_ref, angstrom_coeff):
    """Compute AOD at specified wavelength

    Uses Angstrom coefficient and reference AOD to compute the
    corresponding wavelength shifted AOD

    Parameters
    ----------
    to_lambda : :obj:`float` or :obj:`ndarray`
        wavelength for which AOD is calculated
    od_ref : :obj:`float` or :obj:`ndarray`
        reference AOD
    lambda_ref : :obj:`float` or :obj:`ndarray`
        wavelength corresponding to reference AOD
    angstrom_coeff : :obj:`float` or :obj:`ndarray`
        Angstrom coefficient

    Returns
    -------
    :obj:`float` or :obj:`ndarray`
        AOD(s) at shifted wavelength

    """
    return od_ref * (lambda_ref / to_lambda) ** angstrom_coeff


def _calc_od_helper(
    data,
    var_name,
    to_lambda,
    od_ref,
    lambda_ref,
    od_ref_alt=None,
    lambda_ref_alt=None,
    use_angstrom_coeff="ang4487aer",
    treshold_angstrom=None,
):
    """Helper method for computing ODs

    Parameters
    ----------
    data : dict-like
        data object containing loaded results used to compute the ODs at a new
        wavelength
    var_name : str
        name of variable that is supposed to be computed (is used in order to
        see whether a global lower threshold is defined for this variable and
        if this is the case, all computed values that are below this threshold
        are replaced with NaNs)
    to_lambda : float
        wavelength of computed AOD
    od_ref : str
        name of reference AOD in data
    lambda_ref : :obj:`float` or :obj:`ndarray`
        wavelength corresponding to reference AOD
    od_ref_alt : str
        alternative reference AOD (is used for datapoints where former is
        invalid)
    lambda_ref_alt : :obj:`float` or :obj:`ndarray`, optional
        wavelength corresponding to alternative reference AOD
    use_angstrom_coeff : str
        name of Angstrom coefficient in data, that is used for computation
    threshold_angstrom : float
        filter out observations that have angstrom exponent larger than a set
        threshold.

    Returns
    -------
    :obj:`float` or :obj:`ndarray`
        AOD(s) at shifted wavelength

    Raises
    ------
    AttributeError
        if neither ``od_ref`` nor ``od_ref_alt`` are available in data, or if
        ``use_angstrom_coeff`` is missing
    """
    if not od_ref in data:
        if od_ref_alt is None and not od_ref_alt in data:
            raise AttributeError(f"No alternative OD found for computation of {var_name}")
        return compute_od_from_angstromexp(
            to_lambda=to_lambda,
            od_ref=data[od_ref_alt],
            lambda_ref=lambda_ref_alt,
            angstrom_coeff=data[use_angstrom_coeff],
        )
    elif not use_angstrom_coeff in data:
        raise AttributeError("Angstrom coefficient (440-870 nm) is not available in provided data")
    result = compute_od_from_angstromexp(
        to_lambda=to_lambda,
        od_ref=data[od_ref],
        lambda_ref=lambda_ref,
        angstrom_coeff=data[use_angstrom_coeff],
    )

    # optional if available
    if od_ref_alt in data:
        # fill up time steps that are nans with values calculated from the
        # alternative wavelength to minimise gaps in the time series
        mask = np.argwhere(np.isnan(result))

        if len(mask) > 0:  # there are nans
            ods_alt = data[od_ref_alt][mask]
            ang = data[use_angstrom_coeff][mask]
            replace = compute_od_from_angstromexp(
                to_lambda=to_lambda, od_ref=ods_alt, lambda_ref=lambda_ref_alt, angstrom_coeff=ang
            )
            result[mask] = replace
    if treshold_angstrom:
        result = np.where(data[use_angstrom_coeff] < treshold_angstrom, result, np.nan)

    return result


def compute_ang4470dryaer_from_dry_scat(data):
    """Compute angstrom exponent between 440 and 700 nm

    Parameters
    ----------
    StationData or dict
        data containing dry scattering coefficients at 440 and 700 nm
        (i.e. keys sc440dryaer and sc700dryaer)

    Returns
    -------
    StationData or dict
        extended data object containing angstrom exponent
    """
    return compute_angstrom_coeff(data["sc440dryaer"], data["sc700dryaer"], 440, 700)


def compute_sc550dryaer(data):
    """Compute dry scattering coefficent applying RH threshold

    Cf. :func:`_compute_dry_helper`

    Parameters
    ----------
    dict
        data object containing scattering and RH data

    Returns
    -------
    dict
        modified data object containing new column sc550dryaer

    """
    rh_max = get_variable("sc550dryaer").dry_rh_max
    vals, rh_mean = _compute_dry_helper(
        data, data_colname="sc550aer", rh_colname="scrh", rh_max_percent=rh_max
    )
    if not "sc550dryaer" in data.var_info:
        data.var_info["sc550dryaer"] = {}
    data.var_info["sc550dryaer"]["rh_mean"] = rh_mean

    return vals


def compute_sc440dryaer(data):
    """Compute dry scattering coefficent applying RH threshold

    Cf. :func:`_compute_dry_helper`

    Parameters
    ----------
    dict
        data object containing scattering and RH data

    Returns
    -------
    dict
        modified data object containing new column sc550dryaer

    """
    rh_max = get_variable("sc440dryaer").dry_rh_max
    return _compute_dry_helper(
        data, data_colname="sc440aer", rh_colname="scrh", rh_max_percent=rh_max
    )[0]


def compute_sc700dryaer(data):
    """Compute dry scattering coefficent applying RH threshold

    Cf. :func:`_compute_dry_helper`

    Parameters
    ----------
    dict
        data object containing scattering and RH data

    Returns
    -------
    dict
        modified data object containing new column sc550dryaer

    """
    rh_max = get_variable("sc700dryaer").dry_rh_max
    return _compute_dry_helper(
        data, data_colname="sc700aer", rh_colname="scrh", rh_max_percent=rh_max
    )[0]


def compute_ac550dryaer(data):
    """Compute aerosol dry absorption coefficent applying RH threshold

    Cf. :func:`_compute_dry_helper`

    Parameters
    ----------
    dict
        data object containing scattering and RH data

    Returns
    -------
    dict
        modified data object containing new column sc550dryaer

    """
    rh_max = get_variable("ac550dryaer").dry_rh_max
    return _compute_dry_helper(
        data, data_colname="ac550aer", rh_colname="acrh", rh_max_percent=rh_max
    )[0]


def _compute_dry_helper(data, data_colname, rh_colname, rh_max_percent=None):
    """Compute new column that contains data where RH is smaller than ...

    All values in original data columns are set to NaN, where RH exceeds a
    certain threshold or where RH is NaN.

    Parameters
    ----------
    data : dict-like
        dictionary-like object that contains data
    data_colname : str
        column name of variable data that is supposed to be filtered
    rh_colname : str
        column name of RH data
    rh_max_percent : int
        maximum relative humidity

    Returns
    -------
    dict
        modified data dictionary with new dry data column
    """
    if rh_max_percent is None:
        rh_max_percent = const.RH_MAX_PERCENT_DRY

    vals = np.array(data[data_colname], copy=True)

    rh = data[rh_colname]

    high_rh = rh > rh_max_percent
    rhnan = np.isnan(rh)
    vals[high_rh] = np.nan
    vals[rhnan] = np.nan

    rh = rh[~rhnan]
    lowrh = rh[~high_rh[~rhnan]]
    if len(lowrh) > 0:
        rh_mean = np.nanmean(lowrh)
    else:
        rh_mean = np.nan

    return vals, rh_mean


def _compute_wdep_from_concprcp_helper(data, wdep_var, concprcp_var, pr_var):
    """
    Helper to compute wed deposition from concentration in precipitation

    Note
    ----
    In addition to the returned numpy array, the input instance of
    :class:`StationData` is modified by additional metadata and flags for
    the new variable.

    Parameters
    ----------
    data : StationData
        input data containing concentration in precipitation variable and
        precipitation variable. Both are needed to be sampled at the same
        time and both arrays must have the same lengths.
    wdep_var : str
        name of output wet deposition variable
    concprcp_var : str
        name of concenration in precipitation variable
    pr_var : str
        precipitation variable (needs to be implicit, i.e. in units of mm or
        similar and not in units of mm d-1.

    Returns
    -------
    numpy.ndarray
        array with wet deposition values
    """

    vars_needed = (concprcp_var, pr_var)

    if not all(x in data.data_flagged for x in vars_needed):
        raise ValueError(f"Need flags for {vars_needed} to compute wet deposition")
    from pyaerocom import TsType
    from pyaerocom.units_helpers import RATES_FREQ_DEFAULT, get_unit_conversion_fac

    tst = TsType(data.get_var_ts_type(concprcp_var))

    ival = tst.to_si()

    conc_unit = data.get_unit(concprcp_var)
    conc_data = data[concprcp_var]
    if not conc_unit.endswith("m-3"):
        raise NotImplementedError("Can only handle concprcp unit ending with m-3")
    concprcp_flags = data.data_flagged[concprcp_var]

    pr_unit = data.get_unit(pr_var)
    if not pr_unit == "m":
        data.convert_unit(pr_var, "m")
    pr_data = data[pr_var]
    pr_flags = data.data_flagged[pr_var]
    # check where precip data is zero (it did not rain!) and for each of
    # these timestamps, set concprcp to 0 (it should be 0 if there is no
    # rain...) and set flags in concprcp to False (these data are to be used
    # later)
    pr_zero = pr_data == 0
    if pr_zero.sum() > 0:
        conc_data[pr_zero] = 0
        concprcp_flags[pr_zero] = False
        pr_flags[pr_zero] = False
    wdep = conc_data * pr_data
    wdep_units = conc_unit.replace("m-3", "m-2")

    if not ival == RATES_FREQ_DEFAULT:
        fac = get_unit_conversion_fac(ival, RATES_FREQ_DEFAULT)
        wdep /= fac
    # in units of ts_type, that is, e.g. kg m-2 d
    freq_str = f" {RATES_FREQ_DEFAULT}-1"
    wdep_units += freq_str
    if not wdep_var in data.var_info:
        data.var_info[wdep_var] = {}
    data.var_info[wdep_var]["units"] = wdep_units

    # set flags for wetso4
    wdep_flags = np.zeros(len(wdep)).astype(bool)
    wdep_flags[concprcp_flags] = True
    wdep_flags[pr_flags] = True
    data.data_flagged[wdep_var] = wdep_flags

    return wdep


def compute_wetoxs_from_concprcpoxs(data):
    """Compute wdep from conc in precip and precip data

    Note
    ----
    In addition to the returned numpy array, the input instance of
    :class:`StationData` is modified by additional metadata and flags for
    the new variable. See also :func:`_compute_wdep_from_concprcp_helper`.

    Parameters
    ----------
    StationData
        data object containing concprcp and precip data

    Returns
    -------
    numpy.ndarray
        array with wet deposition values

    """
    return _compute_wdep_from_concprcp_helper(data, "wetoxs", "concprcpoxs", "pr")


def compute_wetoxs_from_concprcpoxst(data):
    """Compute wdep from conc in precip and precip data

    Note
    ----
    In addition to the returned numpy array, the input instance of
    :class:`StationData` is modified by additional metadata and flags for
    the new variable. See also :func:`_compute_wdep_from_concprcp_helper`.

    Parameters
    ----------
    StationData
        data object containing concprcp and precip data

    Returns
    -------
    numpy.ndarray
        array with wet deposition values

    """
    return _compute_wdep_from_concprcp_helper(data, "wetoxs", "concprcpoxst", "pr")


def compute_wetoxs_from_concprcpoxsc(data):
    """Compute wdep from conc in precip and precip data

    Note
    ----
    In addition to the returned numpy array, the input instance of
    :class:`StationData` is modified by additional metadata and flags for
    the new variable. See also :func:`_compute_wdep_from_concprcp_helper`.

    Parameters
    ----------
    StationData
        data object containing concprcp and precip data

    Returns
    -------
    numpy.ndarray
        array with wet deposition values

    """
    return _compute_wdep_from_concprcp_helper(data, "wetoxs", "concprcpoxsc", "pr")


def compute_wetoxn_from_concprcpoxn(data):
    """Compute wdep from conc in precip and precip data

    Note
    ----
    In addition to the returned numpy array, the input instance of
    :class:`StationData` is modified by additional metadata and flags for
    the new variable. See also :func:`_compute_wdep_from_concprcp_helper`.

    Parameters
    ----------
    StationData
        data object containing concprcp and precip data

    Returns
    -------
    numpy.ndarray
        array with wet deposition values

    """
    return _compute_wdep_from_concprcp_helper(data, "wetoxn", "concprcpoxn", "pr")


def compute_wetrdn_from_concprcprdn(data):
    """Compute wdep from conc in precip and precip data

    Note
    ----
    In addition to the returned numpy array, the input instance of
    :class:`StationData` is modified by additional metadata and flags for
    the new variable. See also :func:`_compute_wdep_from_concprcp_helper`.

    Parameters
    ----------
    StationData
        data object containing concprcp and precip data

    Returns
    -------
    numpy.ndarray
        array with wet deposition values

    """
    return _compute_wdep_from_concprcp_helper(data, "wetrdn", "concprcprdn", "pr")


def compute_wetnh4_from_concprcpnh4(data):
    return _compute_wdep_from_concprcp_helper(data, "wetnh4", "concprcpnh4", "pr")


def compute_wetno3_from_concprcpno3(data):
    return _compute_wdep_from_concprcp_helper(data, "wetno3", "concprcpno3", "pr")


def compute_wetso4_from_concprcpso4(data):
    return _compute_wdep_from_concprcp_helper(data, "wetso4", "concprcpso4", "pr")


def compute_wetna_from_concprcpna(data):
    return _compute_wdep_from_concprcp_helper(data, "wetna", "concprcpna", "pr")


def vmrx_to_concx(data, p_pascal, T_kelvin, vmr_unit, mmol_var, mmol_air=None, to_unit=None):
    """
    Convert volume mixing ratio (vmr) to mass concentration

    Parameters
    ----------
    data : float or ndarray
        array containing vmr values
    p_pascal : float
        pressure in Pa of input data
    T_kelvin : float
        temperature in K of input data
    vmr_unit : str
        unit of input data
    mmol_var : float
        molar mass of variable represented by input data
    mmol_air : float, optional
        Molar mass of air. Uses average density of dry air if None.
        The default is None.
    to_unit : str, optional
        Unit to which output data is converted. If None, output unit is
        kg m-3. The default is None.

    Returns
    -------
    float or ndarray
        input data converted to mass concentration

    """
    if mmol_air is None:
        from pyaerocom.molmasses import get_molmass

        mmol_air = get_molmass("air_dry")

    Rspecific = 287.058  # J kg-1 K-1

    conversion_fac = 1 / cf_units.Unit("mol mol-1").convert(1, vmr_unit)

    airdensity = p_pascal / (Rspecific * T_kelvin)  # kg m-3
    mulfac = mmol_var / mmol_air * airdensity  # kg m-3
    conc = data * mulfac  # kg m-3
    if to_unit is not None:
        conversion_fac *= cf_units.Unit("kg m-3").convert(1, to_unit)
    if not np.isclose(conversion_fac, 1, rtol=1e-7):
        conc *= conversion_fac
    return conc


def concx_to_vmrx(data, p_pascal, T_kelvin, conc_unit, mmol_var, mmol_air=None, to_unit=None):
    """
    Convert mass concentration to volume mixing ratio (vmr)

    Parameters
    ----------
    data : float or ndarray
        array containing vmr values
    p_pascal : float
        pressure in Pa of input data
    T_kelvin : float
        temperature in K of input data
    vmr_unit : str
        unit of input data
    mmol_var : float
        molar mass of variable represented by input data
    mmol_air : float, optional
        Molar mass of air. Uses average density of dry air if None.
        The default is None.
    to_unit : str, optional
        Unit to which output data is converted. If None, output unit is
        kg m-3. The default is None.

    Returns
    -------
    float or ndarray
        input data converted to volume mixing ratio

    """
    if mmol_air is None:
        from pyaerocom.molmasses import get_molmass

        mmol_air = get_molmass("air_dry")

    Rspecific = 287.058  # J kg-1 K-1

    conversion_fac = 1 / cf_units.Unit("kg m-3").convert(1, conc_unit)

    airdensity = p_pascal / (Rspecific * T_kelvin)  # kg m-3
    mulfac = mmol_var / mmol_air * airdensity  # kg m-3
    vmr = data / mulfac  # unitless
    if to_unit is not None:
        conversion_fac *= cf_units.Unit("mole mole-1").convert(1, to_unit)
    if not np.isclose(conversion_fac, 1, rtol=1e-7):
        vmr *= conversion_fac
    return vmr


def calc_vmro3max(data):
    var_name = "vmro3"
    new_var_name = "vmro3max"

    flags = data.data_flagged[var_name]

    o3max = data[var_name]

    units = data.var_info[var_name]["units"]

    if not new_var_name in data.var_info:
        data.var_info[new_var_name] = {}

    data.var_info[new_var_name] = data.var_info[var_name]

    data.data_flagged[new_var_name] = flags
<<<<<<< HEAD

    return o3max
=======
    # print(data.var_info)
    # exit()
    return o3max


def identity(data):
    return data


def make_proxy_drydep_from_O3(data):
    # sort of prototype to add a compted variable
    # one has to extend the data structures of the station data object
    # 'right', but has to return just the data array
    # That concept is a bit confusing (why not do everything in data here?)
    var_name = "vmro3"
    new_var_name = "proxydryo3"

    flags = data.data_flagged[var_name]
    new_var_data = data[var_name]
    units = data.var_info[var_name]["units"]
    # data.var_info[new_var_name]["units"] = units

    if not new_var_name in data.var_info:
        data.var_info[new_var_name] = {}
    data.var_info[new_var_name] = data.var_info[var_name]
    data.var_info[new_var_name]["units"] = "mg m-2 d-1"

    data.data_flagged[new_var_name] = flags
    return new_var_data


def make_proxy_wetdep_from_O3(data):
    # sort of prototype to add a compted variable
    # one has to extend the data structures of the station data object
    # 'right', but has to return just the data array
    # That concept is a bit confusing (why not do everything in data here?)
    var_name = "vmro3"
    new_var_name = "proxyweto3"

    flags = data.data_flagged[var_name]
    new_var_data = data[var_name]
    units = data.var_info[var_name]["units"]
    # data.var_info[new_var_name]["units"] = units

    if not new_var_name in data.var_info:
        data.var_info[new_var_name] = {}
    data.var_info[new_var_name] = data.var_info[var_name]
    data.var_info[new_var_name]["units"] = "mg m-2 d-1"

    data.data_flagged[new_var_name] = flags
    return new_var_data
>>>>>>> 16a0d2b0
<|MERGE_RESOLUTION|>--- conflicted
+++ resolved
@@ -783,12 +783,7 @@
     data.var_info[new_var_name] = data.var_info[var_name]
 
     data.data_flagged[new_var_name] = flags
-<<<<<<< HEAD
-
-    return o3max
-=======
-    # print(data.var_info)
-    # exit()
+
     return o3max
 
 
@@ -837,5 +832,4 @@
     data.var_info[new_var_name]["units"] = "mg m-2 d-1"
 
     data.data_flagged[new_var_name] = flags
-    return new_var_data
->>>>>>> 16a0d2b0
+    return new_var_data