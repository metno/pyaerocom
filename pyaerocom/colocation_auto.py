#!/usr/bin/env python3
# -*- coding: utf-8 -*-
"""
High level module containing analysis classes and methods to perform
colocation.

NOTE
----

This module will be deprecated soon but most of the code will be refactored
into colocation.py module.
"""

import os
import traceback
from datetime import datetime
import numpy as np

from pyaerocom._lowlevel_helpers import BrowseDict, chk_make_subdir
from pyaerocom import const, print_log
from pyaerocom.helpers import (to_pandas_timestamp, to_datestring_YYYYMMDD,
                               get_lowest_resolution, start_stop)
from pyaerocom.io.helpers import get_all_supported_ids_ungridded
from pyaerocom.colocation import (colocate_gridded_gridded,
                                  colocate_gridded_ungridded,
                                  correct_model_stp_coldata)
from pyaerocom.colocateddata import ColocatedData

from pyaerocom.filter import Filter
from pyaerocom.io import ReadUngridded, ReadGridded, ReadMscwCtm
from pyaerocom.tstype import TsType
from pyaerocom.exceptions import (DataCoverageError,
                                  VariableDefinitionError)

class ColocationSetup(BrowseDict):
    """Setup class for model / obs intercomparison

    An instance of this setup class can be used to run a colocation analysis
    between a model and an observation network and will create a number of
    :class:`pya.ColocatedData` instances and save them as netCDF file.

    Note
    ----
    This is a very first draft and will likely undergo significant changes

    Attributes
    ----------
    model_id : str
        ID of model to be used
    obs_id : str
        ID of observation network to be used
    obs_vars : :obj:`str` or :obj:`list`, optional
        variables to be analysed. If any of the provided variables to be
        analysed in the model data is not available in obsdata, the obsdata
        will be checked against potential alternative variables which are
        specified in :attr:`model_use_vars` and which can be specified in form of a
        dictionary for each . If None, all
        variables are analysed that are available both in model and obsdata.
    ts_type
        string specifying colocation frequency
    start
        start time. Input can be anything that can be converted into
        :class:`pandas.Timestamp` using
        :func:`pyaerocom.helpers.to_pandas_timestamp`. If None, than the first
        available date in the model data is used.
    stop
        stop time. Anything that can be converted into
        :class:`pandas.Timestamp` using
        :func:`pyaerocom.helpers.to_pandas_timestamp` or None. If None and if
        ``start`` is on resolution of year (e.g. ``start=2010``) then ``stop``
        will be automatically set to the end of that year. Else, it will be
        set to the last available timestamp in the model data.
    filter_name : str
        name of filter to be applied. If None, AeroCom default is used
        (i.e. `pyaerocom.const.DEFAULT_REG_FILTER`)
    regrid_res_deg : :obj:`int`, optional
        resolution in degrees for regridding of model grid (done before
        colocation)
    remove_outliers : bool
        if True, outliers are removed from model and obs data before colocation,
        else not.
    vert_scheme : :obj:`str`, optional
        vertical scheme used for colocation
    harmonise_units : bool
        if True, units are attempted to be harmonised (note: raises Exception
        if True and units cannot be harmonised).
    model_use_vars : :obj:`dict`, optional
        dictionary that specifies mapping of model variables. Keys are
        observation variables, values are the corresponding model variables
        (e.g. model_use_vars=dict(od550aer='od550csaer')). Example: your
        observation has var *od550aer* but your model model uses a different
        variable name for that variable, say *od550*. Then, you can specify
        this via `model_use_vars = {'od550aer' : 'od550'}. NOTE: in this case,
        a model variable *od550aer* will be ignored, even if it exists
        (cf :attr:`model_add_vars`).
    model_read_aux : :obj:`dict`, optional
        may be used to specify additional computation methods of variables from
        models. Keys are obs variables, values are dictionaries with keys
        `vars_required` (list of required variables for computation of var
        and `fun` (method that takes list of read data objects and computes
        and returns var)
    read_opts_ungridded : :obj:`dict`, optional
        dictionary that specifies reading constraints for ungridded reading
        (c.g. :class:`pyaerocom.io.ReadUngridded`).
    obs_vert_type : str or dict, optional
        Aerocom vertical code encoded in the model filenames (only AeroCom 3
        and later). Specifies which model file should be read in case there are
        multiple options (e.g. surface level data can be read from a
        *Surface*.nc file as well as from a *ModelLevel*.nc file). If input is
        string (e.g. 'Surface'), then the corresponding vertical type code is
        used for reading of all variables that are colocated (i.e. that are
        specified in :attr:`obs_vars`). Else (if input is dictionary, e.g.
        `obs_vert_type=dict(od550aer='Column', ec550aer='ModelLevel')`),
        information is extracted variable specific, for those who are defined
        in the dictionary, for all others, `None` is used.
    model_vert_type_alt : str or dict, optional
        like :attr:`obs_vert_type` but is used in case of exception cases, i.e.
        where the `obs_vert_type` is not available in the models.
    var_outlier_ranges : :obj:`dict`, optional
        dictionary specifying outlier ranges for individual variables.
        (e.g. dict(od550aer = [-0.05, 10], ang4487aer=[0,4]))
    model_ts_type_read : :obj:`str` or :obj:`dict`, optional
        may be specified to explicitly define the reading frequency of the
        model data. Not to be confused with :attr:`ts_type`, which specifies
        the frequency used for colocation. Can be specified variable specific
        by providing a dictionary.
    obs_ts_type_read : :obj:`str` or :obj:`dict`, optional
        may be specified to explicitly define the reading frequency of the
        observation data (so far, this does only apply to gridded obsdata such
        as satellites). For ungridded reading, the frequency may be specified
        via :attr:`obs_id`, where applicable (e.g. AeronetSunV3Lev2.daily).
        Not to be confused with :attr:`ts_type`, which specifies the
        frequency used for colocation. Can be specified variable specific in
        form of dictionary.
    flex_ts_type_gridded : bool
        boolean specifying whether reading frequency of gridded data is
        allowed to be flexible. This includes all gridded data, whether it is
        model or gridded observation (e.g. satellites). Defaults to True.
    apply_time_resampling_constraints : bool, optional
        if True, then time resampling constraints are applied as provided via
        :attr:`min_num_obs` or if that one is unspecified, as defined in
        :attr:`pyaerocom.const.OBS_MIN_NUM_RESAMPLE`. If None, than
        :attr:`pyaerocom.const.OBS_APPLY_TIME_RESAMPLE_CONSTRAINTS` is used
        (which defaults to True !!).
    min_num_obs : dict or int, optional
        time resampling constraints applied if input arg
        `apply_time_resampling_constraints` is True - or None, in which case
        :attr:`pyaerocom.const.OBS_APPLY_TIME_RESAMPLE_CONSTRAINTS` is used.
    resample_how : str or dict
        string specifying how data should be aggregated when resampling in time.
        Default is "mean". Can also be a nested dictionary, e.g.
        resample_how={'conco3': 'daily': {'hourly' : 'max'}}} would use the
        maximum value to aggregate from hourly to daily for variable conco3,
        rather than the mean.
    model_keep_outliers : bool
        if True, no outliers are removed from model data
    obs_keep_outliers : bool
        if True, no outliers are removed from obs / reference data
    obs_use_climatology : bool
        BETA if True, pyaerocom default climatology is computed from observation
        stations (so far only possible for unrgidded / gridded colocation)
    colocate_time : bool
        if True and if obs and model sampling frequency (e.g. daily) are higher
        than input colocation frequency (e.g. monthly), then the datasets are
        first colocated in time (e.g. on a daily basis), before the monthly
        averages are calculated. Default is False.
    basedir_coldata : str
        base directory for storing of colocated data files
    obs_name : str, optional
        if provided, this string will be used in colocated data filename to
        specify obsnetwork, else obs_id will be used
    model_name : str, optional
        if provided, this string will be used in colocated data filename to
        specify model, else obs_id will be used
    save_coldata : bool
        if True, colocated data objects are saved as NetCDF file.
    """
    #: Dictionary specifying alternative vertical types that may be used to
    #: read model data. E.g. consider the variable is  ec550aer,
    #: obs_vert_type='Surface' and obs_vert_type_alt=dict(Surface='ModelLevel').
    #: Now, if a model that is used for the analysis does not contain a data
    #: file for ec550aer at the surface ('*ec550aer*Surface*.nc'), then, the
    #: colocation routine will look for '*ec550aer*ModelLevel*.nc' and if this
    #: exists, it will load it and extract the surface level.
    OBS_VERT_TYPES_ALT = {'Surface'    :   'ModelLevel'}

    def __init__(self, model_id=None, obs_id=None, obs_vars=None,
                 ts_type=None, start=None, stop=None,
                 filter_name=None,
                 regrid_res_deg=None, remove_outliers=True,
                 vert_scheme=None, harmonise_units=False,
                 model_use_vars=None, model_add_vars=None,
                 model_read_aux=None, read_opts_ungridded=None,
                 obs_vert_type=None, model_vert_type_alt=None,
                 var_outlier_ranges=None, var_ref_outlier_ranges=None,
                 model_ts_type_read=None,
                 obs_ts_type_read=None, flex_ts_type_gridded=True,
                 apply_time_resampling_constraints=None, min_num_obs=None,
                 model_keep_outliers=True,
                 obs_keep_outliers=False,
                 obs_use_climatology=False,
                 colocate_time=False, basedir_coldata=None,
                 obs_name=None, model_name=None,
                 save_coldata=True,
                 **kwargs):

        if isinstance(obs_vars, str):
            obs_vars = [obs_vars]
        try:
            Filter(filter_name)
        except Exception:
            raise ValueError('Invalid input for filter_name {}'.format(filter_name))
        self.save_coldata = save_coldata
        if save_coldata:
            if basedir_coldata is None:
                basedir_coldata = const.COLOCATEDDATADIR
            if not os.path.exists(basedir_coldata):
                const.print_log.info('Creating directory: {}'.format(basedir_coldata))
                os.mkdir(basedir_coldata)

        self._obs_cache_only = False
        self.obs_vars = obs_vars
        self.obs_vert_type = obs_vert_type
        self.model_vert_type_alt = model_vert_type_alt
        self.read_opts_ungridded = read_opts_ungridded
        self.obs_ts_type_read = obs_ts_type_read
        self.model_use_vars = model_use_vars
        self.model_add_vars = model_add_vars
        self.model_keep_outliers = model_keep_outliers
        self.model_to_stp = False

        self.model_id = model_id
        self.model_name = model_name
        self.model_data_dir = None

        self.obs_id = obs_id
        self.obs_name = obs_name
        self.obs_data_dir = None
        self.obs_keep_outliers = obs_keep_outliers
        self.obs_use_climatology = obs_use_climatology
        self.obs_add_meta = []

        self.gridded_reader_id = {
         'model' : 'ReadGridded',
         'obs' : 'ReadGridded'}

        self.start = start
        self.stop = stop

        self.ts_type = ts_type

        self.filter_name = filter_name

        self.remove_outliers = remove_outliers

        # OPtions related to time resampling
        self.apply_time_resampling_constraints=apply_time_resampling_constraints
        self.min_num_obs=min_num_obs
        self.resample_how=None

        self.var_outlier_ranges = var_outlier_ranges
        self.var_ref_outlier_ranges = var_ref_outlier_ranges

        self.harmonise_units = harmonise_units
        self.vert_scheme = vert_scheme
        self.regrid_res_deg = regrid_res_deg
        self.ignore_station_names = None

        self.basedir_coldata = basedir_coldata

        self.model_ts_type_read = model_ts_type_read
        self.model_read_aux = model_read_aux
        self.model_use_climatology = False

        self.colocate_time = colocate_time
        self.flex_ts_type_gridded = True
        #: If True, existing colocated data files will be re-computed and overwritten
        self.reanalyse_existing = False
        #: If True, the colocation routine will raise any Exception that may occur,
        #: else (False), expected expcetions will be ignored and logged.
        self.raise_exceptions = False

        self.update(**kwargs)

    @property
    def basedir_logfiles(self):
        """Base directory for storing logfiles"""
        p = chk_make_subdir(self.basedir_coldata, 'logfiles')
        return p

    @property
    def UNGRIDDED_IDS(self):
        """ID's of all supported ungridded datasets"""
        return get_all_supported_ids_ungridded()

    def __dir__(self):
        return self.keys()

    def update(self, **kwargs):
        for key, val in kwargs.items():
            if key in self and isinstance(self[key], dict):
                if not isinstance(val, dict):
                    raise ValueError('Cannot update dict {} with non-dict input {}'
                                     .format(key, val))
                self[key].update(val)
            else:
                self[key] = val
        sd = self.basedir_coldata
        if isinstance(sd, str) and not os.path.exists(sd):
            os.mkdir(sd)

class Colocator(ColocationSetup):
    """High level class for running colocation

    Note
    ----
    This object inherits from :class:`ColocationSetup` and is also instantiated
    as such. For attributes, please see base class.
    """


    SUPPORTED_GRIDDED_READERS = {
        'ReadGridded' : ReadGridded,
        'ReadMscwCtm' : ReadMscwCtm
    }


    def __init__(self, **kwargs):
        super(Colocator, self).__init__(**kwargs)

        self._log = None
        self.logging = True
        self.data = {}

        self.file_status = {}

    def _write_log(self, msg):
        if self.logging:
            try:
                self._log.write(msg)
            except Exception as e:
                const.print_log.warning('Deactivating logging in Colocator. Reason: {}'
                                        .format(repr(e)))

    def run(self, var_name=None, **opts):
        """Perform colocation for current setup

        The current setup comprises at least

        Parameters
        ----------
        **opts
            keyword args that may be specified to change the current setup
            before colocation

        """
        self.update(**opts)
        # ToDo: setting the defaults for time resampling here should be
        # unnecessary since this is done in TimeResampler. Ensure that and
        # remove here
        if self.apply_time_resampling_constraints is None:
            self.apply_time_resampling_constraints = const.OBS_APPLY_TIME_RESAMPLE_CONSTRAINTS

        if self.apply_time_resampling_constraints is True and self.min_num_obs is None:
            self.min_num_obs = const.OBS_MIN_NUM_RESAMPLE

        try:
            self._init_log()
        except Exception as e:
            const.print_log.warning('Deactivating logging in Colocator. Reason: {}'
                                    .format(repr(e)))
            self.logging = False

        self._write_log('\n\nModel: {}\n'.format(self.model_id))
        try:
            if self.obs_id in self.UNGRIDDED_IDS:
                self.data[self.model_id] = self._run_gridded_ungridded(var_name)
            else:
                self.data[self.model_id] = self._run_gridded_gridded(var_name)
        except Exception:
            msg = ('Failed to perform analysis: {}\n'
                   .format(traceback.format_exc()))
            const.print_log.warning(msg)
            self._write_log(msg)
            if self.raise_exceptions:
                self._close_log()
                raise Exception(traceback.format_exc())
        finally:
            self._close_log()

    def instantiate_gridded_reader(self, what):
        """
        Create reader for model or observational gridded data.

        Parameters
        ----------
        what : str
            Type of reader. ("model" or "obs")

        Returns
        -------
        Instance of reader class defined in self.SUPPORTED_GRIDDED_READERS
        """
        if what == 'model':
            data_id = self.model_id
            data_dir = self.model_data_dir
        else:
            data_id = self.obs_id
            data_dir = self.obs_data_dir
        reader_class = self._get_gridded_reader_class(what=what)
        reader = reader_class(data_id=data_id, data_dir=data_dir)
        if hasattr(reader, 'filepath') and hasattr(self, 'filepath'):
            reader.filepath = self.filepath
        return reader

    def _get_gridded_reader_class(self, what):
        """Returns the class of the reader for gridded data."""
        try:
            reader = self.SUPPORTED_GRIDDED_READERS[self.gridded_reader_id[what]]
        except KeyError as e:
            raise NotImplementedError('Reader {} is not supported: {}'.
                                      format(self.gridded_reader_id[what], e))
        return reader

    @staticmethod
    def get_lowest_resolution(ts_type, *ts_types):
        """Get the lowest resolution ts_type of input ts_types"""
        return get_lowest_resolution(ts_type, *ts_types)

    def _check_add_model_read_aux(self, model_var, model_reader):
        if not isinstance(self.model_read_aux, dict):
            return False
        if not model_var in self.model_read_aux:
            return False
        info = self.model_read_aux[model_var]
        if not isinstance(info, dict):
            raise ValueError('Invalid value for model_read_aux of variable '
                             '{}. Need dictionary, got {}'
                             .format(model_var, info))
        elif not all([x in info for x in ['vars_required', 'fun']]):
            raise ValueError('Invalid value for model_read_aux dict of variable '
                             '{}. Require keys vars_required and fun in dict, '
                             'got {}'.format(model_var, info))
        try:
            model_reader.add_aux_compute(var_name=model_var, **info)
        except DataCoverageError:
            return False
        return True

    def _check_model_add_var(self, var_name, model_reader, var_matches):
        if isinstance(self.model_add_vars, dict) and var_name in self.model_add_vars: #observation variable
            add_var = self.model_add_vars[var_name]
            self._check_add_model_read_aux(add_var, model_reader)
            if model_reader.has_var(add_var):
                var_matches[add_var] = var_name
        return var_matches

    def _find_var_matches(self, obs_vars, model_reader, var_name=None):
        """Find variable matches in model data for input obs variables"""
        if isinstance(obs_vars, str):
            obs_vars = [obs_vars]

        # dictionary that will map model variables (keys) with observation variables (values)
        var_matches = {}

        muv = self.model_use_vars if isinstance(self.model_use_vars, dict) else {}

        for obs_var in obs_vars:
            if obs_var in muv:
                model_var = muv[obs_var]
            else:
                model_var = obs_var

            try:
                self._check_add_model_read_aux(model_var, model_reader)


                if model_reader.has_var(model_var):
                    var_matches[model_var] = obs_var

                var_matches = self._check_model_add_var(obs_var, model_reader,
                                                        var_matches)
            except VariableDefinitionError:
                continue

        if var_name is not None:
            _var_matches = {}
            for mvar, ovar in var_matches.items():
                if mvar in var_name or ovar in var_name:
                    _var_matches[mvar] = ovar
            var_matches = _var_matches

        if len(var_matches) == 0:

            raise DataCoverageError('No variable matches between '
                                    '{} and {} for input vars: {}'
                                    .format(self.model_id,
                                            self.obs_id,
                                            obs_vars))
        return var_matches

    def read_model_data(self, var_name, **kwargs):
        """Read model variable data based on colocation setup

        Parameters
        ----------
        var_name : str
            variable to be read

        Returns
        -------
        GriddedData
            variable data
        """
        use_input_var = False
        if 'use_input_var' in kwargs:
            use_input_var = kwargs.pop('use_input_var')

        reader = self.instantiate_gridded_reader(what='model')
        if use_input_var:
            var = var_name
        else:
            try:
                var_matches = self._find_var_matches(var_name, reader)
            except DataCoverageError:
                raise DataCoverageError('No match could be found in {} for '
                                        'variable {}'
                                        .format(self.model_id, var_name))
            var = list(var_matches.keys())[0]
        return self._read_gridded(reader, var,
                                  is_model=True,
                                  **kwargs)

    def read_ungridded(self, vars_to_read=None):
        """Helper to read UngriddedData

        Note
        ----
        Currently not used in main processing method
        :func:`_run_gridded_ungridded`. But should be.

        Parameters
        ----------
        vars_to_read : str or list, optional
            variables that should be read from obs-network (:attr:`obs_id`)

        Returns
        -------
        UngriddedData
            loaded data object

        """
        if isinstance(vars_to_read, str):
            vars_to_read = [vars_to_read]

        obs_reader = ReadUngridded(self.obs_id, data_dir=self.obs_data_dir)
        if vars_to_read is None:
            vars_to_read = self.obs_vars
        obs_vars = []
        for var in vars_to_read:
            if var in obs_reader.get_reader(self.obs_id).PROVIDES_VARIABLES:
                obs_vars.append(var)
            else:
                const.print_log.warning('Variable {} is not supported by {} '
                                     'and will be skipped'
                                     .format(var, self.obs_id))
        if len(obs_vars) == 0:
            raise DataCoverageError('No observation variable matches found for '
                                    '{}'.format(self.obs_id))

        if self.read_opts_ungridded is not None:
            ropts = self.read_opts_ungridded
        else:
            ropts = {}
        obs_data = obs_reader.read(datasets_to_read=self.obs_id,
                                   vars_to_retrieve=obs_vars,
                                   **ropts)
        if 'obs_filters' in self:
            remaining_filters = self._eval_obs_filters()
            obs_data = obs_data.apply_filters(**remaining_filters)

        if self.remove_outliers:
            #self._update_var_outlier_ranges(obs_vars=obs_vars)
            for var in obs_vars:
                low, high=None, None
                try:
                    low, high = self.var_ref_outlier_ranges[var]
                except Exception:
                    pass

                obs_data.remove_outliers(var, inplace=True,
                                         low=low, high=high)
        return obs_data
    # ToDo: cumbersome (together with _find_var_matches, review whole handling
    # of vertical codes for variable mappings...)
    def _read_gridded(self, reader, var_name, is_model=True, **kwargs):
        try:
            start = kwargs.pop('start')
        except KeyError:
            start = self.start

        try:
            stop = kwargs.pop('stop')
        except KeyError:
            stop = self.stop
        if is_model:
            vert_which = self.obs_vert_type
            ts_type_read = self.model_ts_type_read
            if self.model_use_climatology:
                start = 9999
                stop = None
        else:
            vert_which = None
            ts_type_read = self.obs_ts_type_read

        try:
            # set defaults if input was not specified explicitely
            if not self.flex_ts_type_gridded:
                ts_type_read = self.ts_type
            if not 'vert_which' in kwargs:
                kwargs['vert_which'] = vert_which
            if not 'ts_type' in kwargs:
                kwargs['ts_type'] = ts_type_read

            return reader.read_var(var_name,
                                   start=start,
                                   stop=stop,
                                   flex_ts_type=self.flex_ts_type_gridded,
                                   **kwargs)
        except DataCoverageError:
            vt=None
            if is_model:
                if self.obs_vert_type in self.OBS_VERT_TYPES_ALT:
                    vt = self.OBS_VERT_TYPES_ALT[self.obs_vert_type]
                elif self.model_vert_type_alt is not None:
                    mva = self.model_vert_type_alt
                    if isinstance(mva, str):
                        vt = mva
                    elif isinstance(mva, dict) and var_name in mva:
                        vt = mva[var_name]

            if vt is None:
                raise DataCoverageError(('No data files available for dataset '
                                         '{} ({})'
                                         .format(reader.data_id, var_name)))

            return reader.read_var(var_name,
                                   start=start,
                                   stop=stop,
                                   ts_type=ts_type_read,
                                   flex_ts_type=self.flex_ts_type_gridded,
                                   vert_which=vt)

    def _eval_obs_filters(self):
        obs_filters = self['obs_filters']
        remaining = {}
        if not isinstance(obs_filters, dict):
            raise AttributeError('Detected obs_filters attribute in '
                                 'Colocator class, which is not a '
                                 'dictionary: {}'.format(obs_filters))
        for key, val in obs_filters.items():
            if key in self: # can be handled
                if isinstance(self[key], dict) and isinstance(val, dict):
                    self[key].update(val)
                else:
                    self[key] = val
            else:
                remaining[key] = val
        return remaining

    def _save_coldata(self, coldata, savename, out_dir, model_var, model_data,
                      obs_var):
        """Helper for saving colocateddata"""
        if model_var != model_data.var_name:
            coldata.rename_variable(model_data.var_name,
                                    model_var,
                                    model_data.data_id)
        if (isinstance(self.model_add_vars, dict) and
            obs_var in self.model_add_vars and
            self.model_add_vars[obs_var] == model_var):

            coldata.rename_variable(obs_var,
                                    model_var,
                                    self.obs_id)

        coldata.to_netcdf(out_dir, savename=savename)
        self.file_status[savename] = 'saved'
        if self._log:
            msg = 'WRITE: {}\n'.format(savename)
            self._write_log(msg)
            print_log.info(msg)

    def _eval_resample_how(self, model_var, obs_var):
        rshow = self.resample_how
        if not isinstance(rshow, dict):
            return rshow

        if obs_var in rshow:
            return rshow[obs_var]
        elif model_var in rshow:
            return rshow[model_var]
        else:
            return None

    def _infer_start_stop(self, reader):
        """
        Infer start / stop for colocation from gridded reader

        Parameters
        ----------
        reader : ReadGridded (or similar WE NEED A BASE CLASS)
            Re

        Raises
        ------
        AttributeError
            if input reader does not have start / stop specified.

        Returns
        -------
        None.

        """
        try:
            yrs_avail = reader.years_avail
        except AttributeError:
            raise AttributeError('Input reader {} does not have attr. '
                                 'years_avail')

        first, last = yrs_avail[0], yrs_avail[-1]
        self.start = first
        if last > first:
            self.stop=last
        elif self.stop is not None:
            self.stop = None

    def _run_gridded_ungridded(self, var_name=None):
        """Analysis method for gridded vs. ungridded data"""
        print_log.info('PREPARING colocation of {} vs. {}'
                       .format(self.model_id, self.obs_id))

<<<<<<< HEAD
        model_reader = self.instantiate_gridded_reader(what='model')
        obs_reader = ReadUngridded(self.obs_id, data_dir=self.obs_data_dir)
=======
        model_reader = ReadGridded(self.model_id,
                                   data_dir=self.model_data_dir)

        obs_reader = ReadUngridded(datasets_to_read=self.obs_id,
                                   data_dir=self.obs_data_dir)
>>>>>>> 6c7fff15

        obs_vars = obs_reader.get_vars_supported(self.obs_id,
                                                 self.obs_vars)

        if len(obs_vars) == 0:
            raise DataCoverageError('No observation variable matches found for '
                                    '{}'.format(self.obs_id))

        var_matches = self._find_var_matches(obs_vars, model_reader,
                                             var_name)

        print_log.info('The following variable combinations will be colocated\n'
                       'MODEL-VAR\tOBS-VAR')
        for key, val in var_matches.items():
            print_log.info('{}\t{}'.format(key, val))

        # get list of unique observation variables
        obs_vars = np.unique(list(var_matches.values())).tolist()

        if self.remove_outliers:
            self._update_var_outlier_ranges(var_matches)

        if self.read_opts_ungridded is not None:
            ropts = self.read_opts_ungridded
        else:
            ropts = {}

        data_objs = {}
        if self.start is None:
            self._infer_start_stop(model_reader)

        start, stop = start_stop(self.start, self.stop)

        for model_var, obs_var in var_matches.items():

            # ToDo: consider removing outliers already here.
            #if 'obs_filters' in self:
            ts_type = self.ts_type
            print_log.info('Running {} / {} ({}, {})'.format(self.model_id,
                                                             self.obs_id,
                                                             model_var,
                                                             obs_var))

            try:
                model_data = self._read_gridded(reader=model_reader,
                                                var_name=model_var,
                                                start=start,
                                                stop=stop,
                                                is_model=True)
            except Exception as e:

                msg = ('Failed to load gridded data: {} / {}. Reason {}'
                       .format(self.model_id, model_var, repr(e)))
                const.print_log.warning(msg)
                self._write_log(msg + '\n')

                if self.raise_exceptions:
                    self._close_log()
                    raise Exception(msg)
                else:
                    continue
            ts_type_src = model_data.ts_type
            rshow = self._eval_resample_how(model_var, obs_var)
            if ts_type is None:
                # if colocation frequency is not specified
                ts_type = ts_type_src

            ignore_stats = None
            if self.ignore_station_names is not None:
                ignore_stats = self.ignore_station_names
                if isinstance(ignore_stats, dict):
                    if obs_var in ignore_stats:
                        ignore_stats = ignore_stats[obs_var]
                    else:
                        ignore_stats = None

            #ts_type_src = model_data.ts_type
            if TsType(ts_type_src) < TsType(ts_type):# < all_ts_types.index(ts_type_src):
                print_log.info('Updating ts_type from {} to {} (highest '
                               'available in model {})'.format(ts_type,
                                                               ts_type_src,
                                                               self.model_id))
                ts_type = ts_type_src

            really_do_reanalysis = True
            if self.save_coldata:
                really_do_reanalysis = False
                savename = self._coldata_savename(model_data, start, stop,
                                                  ts_type, var_name=model_var)

                file_exists = self._check_coldata_exists(model_data.data_id,
                                                         savename)

                out_dir = chk_make_subdir(self.basedir_coldata, self.model_id)
                if file_exists:
                    if not self.reanalyse_existing:
                        if self._log:
                            self._write_log('SKIP: {}\n'
                                            .format(savename))
                            print_log.info('Skip {} (file already '
                                           'exists)'.format(savename))
                            self.file_status[savename] = 'skipped'
                        continue
                    else:
                        really_do_reanalysis = True
                        print_log.info('Deleting and recomputing existing '
                               'colocated data file {}'.format(savename))
                        print_log.info('REMOVE: {}\n'.format(savename))
                        os.remove(os.path.join(out_dir, savename))
                else:
                    really_do_reanalysis = True

            if really_do_reanalysis:
                #Reading obs data only if the co-located data file does
                #not already exist.
                #This part of the method has been changed by @hansbrenna to work better with
                #large observational data sets. Only one variable is loaded into
                # the UngriddedData object at a time. Currently the variable is
                #re-read a lot of times, which is a weakness.
                obs_data = obs_reader.read(
                    vars_to_retrieve=obs_var,
                    only_cached=self._obs_cache_only,
                    **ropts)

                        # ToDo: consider removing outliers already here.
                if 'obs_filters' in self:
                    remaining_filters = self._eval_obs_filters()
                    obs_data = obs_data.apply_filters(**remaining_filters)

            try:
                try:
                    by=self.update_baseyear_gridded
                    stop=None
                except AttributeError:
                    by=None
                if self.model_use_climatology:
                    by=start.year
                coldata = colocate_gridded_ungridded(

                        gridded_data=model_data,
                        ungridded_data=obs_data,
                        ts_type=ts_type,
                        start=start, stop=stop,
                        var_ref=obs_var,
                        filter_name=self.filter_name,
                        regrid_res_deg=self.regrid_res_deg,
                        remove_outliers=self.remove_outliers,
                        vert_scheme=self.vert_scheme,
                        harmonise_units=self.harmonise_units,
                        var_outlier_ranges=self.var_outlier_ranges,
                        var_ref_outlier_ranges=self.var_ref_outlier_ranges,
                        update_baseyear_gridded=by,
                        ignore_station_names=ignore_stats,
                        apply_time_resampling_constraints=self.apply_time_resampling_constraints,
                        min_num_obs=self.min_num_obs,
                        colocate_time=self.colocate_time,
                        var_keep_outliers=self.model_keep_outliers,
                        var_ref_keep_outliers=self.obs_keep_outliers,
                        use_climatology_ref=self.obs_use_climatology,
                        resample_how=rshow)

                if self.model_to_stp:
                    coldata = correct_model_stp_coldata(coldata)
                if self.save_coldata:
                    self._save_coldata(coldata, savename, out_dir, model_var,
                                       model_data, obs_var)
                data_objs[model_var] = coldata
            except Exception:
                msg = ('Colocation between model {} / {} and obs {} / {} '
                       'failed.\nTraceback:\n{}'.format(self.model_id,
                                                  model_var,
                                                  self.obs_id,
                                                  obs_var,
                                                  traceback.format_exc()))
                const.print_log.warning(msg)
                self._write_log(msg + '\n')
                if self.raise_exceptions:
                    self._close_log()
                    raise Exception(msg)

        return data_objs

    def _run_gridded_gridded(self, var_name=None):

        model_reader = ReadGridded(self.model_id,
                                   data_dir=self.model_data_dir)

        if self.start is None:
            self._infer_start_stop(model_reader)

        start, stop = start_stop(self.start, self.stop)
        model_reader = self.instantiate_gridded_reader(what='model')
        obs_reader = self.instantiate_gridded_reader(what='obs')

        if 'obs_filters' in self:
            obs_filters = self._eval_obs_filters()
        else:
            obs_filters = {}

        obs_vars = self.obs_vars

        var_matches = self._find_var_matches(obs_vars, model_reader, var_name)

        if self.remove_outliers:
            self._update_var_outlier_ranges(var_matches)

        #all_ts_types = const.GRID_IO.TS_TYPES

        ts_type = self.ts_type

        data_objs = {}

        for model_var, obs_var in var_matches.items():
            obs_filters_var = obs_filters[obs_var] if obs_var in obs_filters else {}
            print_log.info('Running {} / {} ({}, {})'.format(self.model_id,
                                                             self.obs_id,
                                                             model_var,
                                                             obs_var))
            try:
                model_data = self._read_gridded(reader=model_reader,
                                                var_name=model_var,
                                                start=start,
                                                stop=stop,
                                                is_model=True)
            except Exception as e:

                msg = ('Failed to load gridded data: {} / {}. Reason {}'
                       .format(self.model_id, model_var, repr(e)))
                const.print_log.warning(msg)
                self._write_log(msg + '\n')

                if self.raise_exceptions:
                    self._close_log()
                    raise Exception(msg)
                else:
                    continue

# =============================================================================
#             if not model_data.ts_type in all_ts_types:
#                 raise TemporalResolutionError('Invalid temporal resolution {} '
#                                               'in model {}'
#                                               .format(model_data.ts_type,
#                                                       self.model_id))
# =============================================================================

            if ts_type is None:
                ts_type = model_data.ts_type
            try:
                obs_data  = self._read_gridded(reader=obs_reader,
                                               var_name=obs_var,
                                               start=start,
                                               stop=stop,
                                               is_model=False,
                                               **obs_filters_var)
            except Exception as e:

                msg = ('Failed to load gridded data: {} / {}. Reason {}'
                       .format(self.model_id, model_var, repr(e)))
                const.print_log.warning(msg)
                self._write_log(msg + '\n')

                if self.raise_exceptions:
                    self._close_log()
                    raise Exception(msg)
                else:
                    continue

# =============================================================================
#             if not obs_data.ts_type in all_ts_types:
#                 raise TemporalResolutionError('Invalid temporal resolution {} '
#                                               'in obs {}'.format(obs_data.ts_type,
#                                                                  self.model_id))
# =============================================================================

            # update colocation ts_type, based on the available resolution in
            # model and obs.
            lowest = self.get_lowest_resolution(ts_type, model_data.ts_type,
                                                obs_data.ts_type)
            rshow = self._eval_resample_how(model_var, obs_var)
            if lowest != ts_type:
                print_log.info('Updating ts_type from {} to {} (highest '
                               'available in {} / {} combination)'
                               .format(ts_type, lowest, self.model_id,
                                       self.obs_id))
                ts_type = lowest

            if self.save_coldata:
                out_dir = chk_make_subdir(self.basedir_coldata,
                                          self.model_id)

                savename = self._coldata_savename(model_data,
                                                  start,
                                                  stop,
                                                  ts_type,
                                                  var_name=model_var)

                file_exists = self._check_coldata_exists(self.model_id,
                                                          savename)
                if file_exists:
                    if not self.reanalyse_existing:
                        if self._log:
                            self._write_log('SKIP: {}\n'.format(savename))
                            print_log.info('Skip {} (file already '
                                           'exists)'.format(savename))
                        continue
                    else:
                        os.remove(os.path.join(out_dir, savename))
            try:
                by=None
                if self.model_use_climatology:
                    by=to_pandas_timestamp(start).year
                coldata = colocate_gridded_gridded(
                        gridded_data=model_data,
                        gridded_data_ref=obs_data,
                        ts_type=ts_type,
                        start=start, stop=stop,
                        filter_name=self.filter_name,
                        regrid_res_deg=self.regrid_res_deg,
                        remove_outliers=self.remove_outliers,
                        vert_scheme=self.vert_scheme,
                        harmonise_units=self.harmonise_units,
                        var_outlier_ranges=self.var_outlier_ranges,
                        var_ref_outlier_ranges=self.var_ref_outlier_ranges,
                        update_baseyear_gridded=by,
                        apply_time_resampling_constraints=\
                            self.apply_time_resampling_constraints,
                        min_num_obs=self.min_num_obs,
                        colocate_time=self.colocate_time,
                        var_keep_outliers=self.model_keep_outliers,
                        var_ref_keep_outliers=self.obs_keep_outliers,
                        resample_how=rshow)
                if self.save_coldata:
                    self._save_coldata(coldata, savename, out_dir, model_var,
                                       model_data, obs_var)
                    #coldata.to_netcdf(out_dir, savename=savename)
                if self._log:
                    self._write_log('WRITE: {}\n'.format(savename))
                    print_log.info('Writing file {}'.format(savename))
                data_objs[model_var] = coldata
            except Exception as e:
                msg = ('Colocation between model {} / {} and obs {} / {} '
                       'failed: Reason {}'.format(self.model_id,
                                                  model_var,
                                                  self.obs_id,
                                                  obs_var,
                                                  repr(e)))
                const.print_log.warning(msg)
                self._write_log(msg)
                if self.raise_exceptions:
                    self._close_log()
                    raise Exception(msg)
        return data_objs

    def _init_log(self):
        logdir = chk_make_subdir(self.basedir_logfiles,
                                 self.model_id)

        fname = ('{}_{}.log'.format(self.obs_id, datetime.today().strftime('%Y%m%d')))
        self._log = log = open(os.path.join(logdir, fname), 'a+')
        log.write('\n------------------ NEW ----------------\n')
        log.write('Timestamp: {}\n\n'.format(datetime.today().strftime('%d-%m-%Y %H:%M')))
        log.write('Analysis configuration\n')
        for k, v in self.items():
            log.write('{}: {}\n'.format(k, v))

    def _close_log(self):
        if self._log is not None:
            self._log.close()
            self._log = None

    def _coldata_savename(self, model_data, start=None, stop=None,
                           ts_type=None, var_name=None):
        """Based on current setup, get savename of colocated data file
        """
        if start is None:
            start = model_data.start
        else:
            start = to_pandas_timestamp(start)
        if stop is None:
            stop = model_data.stop
        else:
            stop = to_pandas_timestamp(stop)
        if ts_type is None:
            ts_type = model_data.ts_type

        if var_name is None:
            var_name = model_data.var_name
        start_str = to_datestring_YYYYMMDD(start)
        stop_str = to_datestring_YYYYMMDD(stop)

        if isinstance(self.obs_name, str):
            obs_id = self.obs_name
        else:
            obs_id = self.obs_id

        if isinstance(self.model_name, str):
            model_id = self.model_name
        else:
            model_id = model_data.data_id

        col_data_name = ColocatedData._aerocom_savename(var_name=var_name,
                                                        obs_id=obs_id,
                                                        model_id=model_id,
                                                        start_str=start_str,
                                                        stop_str=stop_str,
                                                        ts_type=ts_type,
                                                        filter_name=self.filter_name)
        return col_data_name + '.nc'

    def _check_coldata_exists(self, model_id, coldata_savename):
        """Check if colocated data file exists"""
        folder = os.path.join(self.basedir_coldata,
                              model_id)
        if not os.path.exists(folder):
            return False
        files = os.listdir(folder)
        if coldata_savename in files:
            self.file_status[coldata_savename] = 'exists'
            return True
        self.file_status[coldata_savename] = 'exists_not'
        return False

    def _update_var_outlier_ranges(self, var_matches=None, obs_vars=None,
                                   mod_vars=None):
        if isinstance(var_matches, dict):
            obs_vars = list(var_matches.values())
            mod_vars = list(var_matches.keys())

        oor = self.var_ref_outlier_ranges
        mor = self.var_outlier_ranges

        if isinstance(mor, dict) and isinstance(mod_vars, list):
            for mvar in mod_vars:
                mname = const.VARS[mvar].var_name
                if mname != mvar and mvar in mor and not mname in mor:
                    self.var_outlier_ranges[mname] = mor[mvar]

        if isinstance(oor, dict) and isinstance(obs_vars, list):
            for ovar in obs_vars:
                oname = const.VARS[ovar].var_name
                if (oname != ovar and ovar in oor and not oname in oor):
                    self.var_ref_outlier_ranges[oname] = oor[ovar]


    def __call__(self, **kwargs):
        raise NotImplementedError
        self.update(**kwargs)
        self.run()

if __name__ == '__main__':
    import matplotlib.pyplot as plt
    plt.close('all')

    obs_dir = '/home/jonasg/MyPyaerocom/testdata-minimal/modeldata/TM5-met2010_CTRL-TEST/renamed'
    MODEL_ID =  'CAM5.3-Oslo_AP3-CTRL2016-PD'
    col = Colocator(model_id = MODEL_ID,
                    obs_data_dir=obs_dir,
                    obs_id='TM5-met2010_CTRL-TEST',
                    obs_vars=['od550aer'],
                    start=2010)

    col.run(reanalyse_existing=True)

    data = col.data[MODEL_ID]['od550aer']
    data.plot_scatter(loglog=True)<|MERGE_RESOLUTION|>--- conflicted
+++ resolved
@@ -10,16 +10,16 @@
 This module will be deprecated soon but most of the code will be refactored
 into colocation.py module.
 """
-
+from datetime import datetime
+import numpy as np
 import os
 import traceback
-from datetime import datetime
-import numpy as np
 
 from pyaerocom._lowlevel_helpers import BrowseDict, chk_make_subdir
 from pyaerocom import const, print_log
 from pyaerocom.helpers import (to_pandas_timestamp, to_datestring_YYYYMMDD,
-                               get_lowest_resolution, start_stop)
+                               get_lowest_resolution, start_stop,
+                               varlist_aerocom)
 from pyaerocom.io.helpers import get_all_supported_ids_ungridded
 from pyaerocom.colocation import (colocate_gridded_gridded,
                                   colocate_gridded_ungridded,
@@ -30,6 +30,7 @@
 from pyaerocom.io import ReadUngridded, ReadGridded, ReadMscwCtm
 from pyaerocom.tstype import TsType
 from pyaerocom.exceptions import (DataCoverageError,
+                                  TemporalResolutionError,
                                   VariableDefinitionError)
 
 class ColocationSetup(BrowseDict):
@@ -201,8 +202,7 @@
                  obs_use_climatology=False,
                  colocate_time=False, basedir_coldata=None,
                  obs_name=None, model_name=None,
-                 save_coldata=True,
-                 **kwargs):
+                 save_coldata=True, **kwargs):
 
         if isinstance(obs_vars, str):
             obs_vars = [obs_vars]
@@ -224,6 +224,7 @@
         self.model_vert_type_alt = model_vert_type_alt
         self.read_opts_ungridded = read_opts_ungridded
         self.obs_ts_type_read = obs_ts_type_read
+
         self.model_use_vars = model_use_vars
         self.model_add_vars = model_add_vars
         self.model_keep_outliers = model_keep_outliers
@@ -615,7 +616,7 @@
 
         try:
             # set defaults if input was not specified explicitely
-            if not self.flex_ts_type_gridded:
+            if ts_type_read is None and not self.flex_ts_type_gridded:
                 ts_type_read = self.ts_type
             if not 'vert_which' in kwargs:
                 kwargs['vert_which'] = vert_which
@@ -724,7 +725,7 @@
         try:
             yrs_avail = reader.years_avail
         except AttributeError:
-            raise AttributeError('Input reader {} does not have attr. '
+            raise AttributeError(f'Input reader {reader} does not have attr. '
                                  'years_avail')
 
         first, last = yrs_avail[0], yrs_avail[-1]
@@ -739,16 +740,8 @@
         print_log.info('PREPARING colocation of {} vs. {}'
                        .format(self.model_id, self.obs_id))
 
-<<<<<<< HEAD
         model_reader = self.instantiate_gridded_reader(what='model')
         obs_reader = ReadUngridded(self.obs_id, data_dir=self.obs_data_dir)
-=======
-        model_reader = ReadGridded(self.model_id,
-                                   data_dir=self.model_data_dir)
-
-        obs_reader = ReadUngridded(datasets_to_read=self.obs_id,
-                                   data_dir=self.obs_data_dir)
->>>>>>> 6c7fff15
 
         obs_vars = obs_reader.get_vars_supported(self.obs_id,
                                                  self.obs_vars)
@@ -985,14 +978,6 @@
                     raise Exception(msg)
                 else:
                     continue
-
-# =============================================================================
-#             if not model_data.ts_type in all_ts_types:
-#                 raise TemporalResolutionError('Invalid temporal resolution {} '
-#                                               'in model {}'
-#                                               .format(model_data.ts_type,
-#                                                       self.model_id))
-# =============================================================================
 
             if ts_type is None:
                 ts_type = model_data.ts_type
