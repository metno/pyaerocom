"""
Classes and methods to perform high-level colocation.
"""
import glob
import logging
import os
import sys
import traceback
from datetime import datetime
from pathlib import Path

from cf_units import Unit

if sys.version_info >= (3, 10):  # pragma: no cover
    from importlib import metadata
else:  # pragma: no cover
    import importlib_metadata as metadata

import pandas as pd

from pyaerocom import const
from pyaerocom._lowlevel_helpers import BrowseDict, ListOfStrings, StrWithDefault, chk_make_subdir
from pyaerocom.colocateddata import ColocatedData
from pyaerocom.colocation import (
    colocate_gridded_gridded,
    colocate_gridded_ungridded,
    correct_model_stp_coldata,
)
from pyaerocom.colocation_3d import ColocatedDataLists, colocate_vertical_profile_gridded
from pyaerocom.config import ALL_REGION_NAME
from pyaerocom.exceptions import ColocationError, ColocationSetupError, DataCoverageError
from pyaerocom.helpers import (
    get_lowest_resolution,
    start_stop,
    to_datestring_YYYYMMDD,
    to_pandas_timestamp,
)
<<<<<<< HEAD
from pyaerocom.io import ReadCAMS2_83, ReadGridded, ReadMscwCtm, ReadUngridded
from pyaerocom.io.cams2_83.models import ModelName
=======
from pyaerocom.io import ReadGridded, ReadUngridded
>>>>>>> 53d93871
from pyaerocom.io.helpers import get_all_supported_ids_ungridded

logger = logging.getLogger(__name__)


class ColocationSetup(BrowseDict):
    """
    Setup class for high-level model / obs co-location.

    An instance of this setup class can be used to run a colocation analysis
    between a model and an observation network and will create a number of
    :class:`pya.ColocatedData` instances, which can be saved automatically
    as NetCDF files.

    Apart from co-location, this class also handles reading of the input data
    for co-location. Supported co-location options are:

    1. gridded vs. ungridded data
    For instance 3D model data (instance of :class:`GriddedData`) with lat,
    lon and time dimension that is co-located with station based observations
    which are represented in pyaerocom through :class:`UngriddedData` objects.
    The co-location function used is
    :func:`pyaerocom.colocation.colocated_gridded_ungridded`. For this type of
    co-location, the output co-located data object will be 3-dimensional,
    with dimensions `data_source` (index 0: obs, index 1: model), `time` and
    `station_name`.

    2. gridded vs. gridded data
    For instance 3D model data that is co-located with 3D satellite data
    (both instances of :class:`GriddedData`), both objects with lat,
    lon and time dimensions. The co-location function used
    is :func:`pyaerocom.colocation.colocated_gridded_gridded`.
    For this type of co-location, the output co-located data object will be
    4-dimensional,  with dimensions `data_source` (index 0: obs, index 1:
    model), `time` and `latitude` and `longitude`.



    Attributes
    ----------
    model_id : str
        ID of model to be used.
    obs_id : str
        ID of observation network to be used.
    obs_vars : list
        Variables to be analysed (need to be available in input obs dataset).
        Variables that are not available in the model data output will be
        skipped. Alternatively, model variables to be used for a given obs
        variable can also be specified via attributes :attr:`model_use_vars`
        and :attr:`model_add_vars`.
    ts_type : str
        String specifying colocation output frequency.
    start
        Start time of colocation. Input can be integer denoting the year or
        anything that can be converted  into :class:`pandas.Timestamp` using
        :func:`pyaerocom.helpers.to_pandas_timestamp`. If None, than the first
        available date in the model data is used.
    stop
        stop time of colocation. int or anything that can be converted into
        :class:`pandas.Timestamp` using
        :func:`pyaerocom.helpers.to_pandas_timestamp` or None. If None and if
        ``start`` is on resolution of year (e.g. ``start=2010``) then ``stop``
        will be automatically set to the end of that year. Else, it will be
        set to the last available timestamp in the model data.
    filter_name : str
        name of filter to be applied. If None, no filter is used
        (to be precise, if None, then
         :attr:`pyaerocom.const.DEFAULT_REG_FILTER` is used which should
         default to `ALL-wMOUNTAINS`, that is, no filtering).
    basedir_coldata : str
        Base directory for storing of colocated data files.
    save_coldata : bool
        if True, colocated data objects are saved as NetCDF file.
    obs_name : str, optional
        if provided, this string will be used in colocated data filename to
        specify obsnetwork, else obs_id will be used.
    obs_data_dir : str, optional
        location of obs data. If None, attempt to infer obs location based on
        obs ID.
    obs_use_climatology : bool
        BETA if True, pyaerocom default climatology is computed from observation
        stations (so far only possible for unrgidded / gridded colocation).
    obs_vert_type : str
        AeroCom vertical code encoded in the model filenames (only AeroCom 3
        and later). Specifies which model file should be read in case there are
        multiple options (e.g. surface level data can be read from a
        *Surface*.nc file as well as from a *ModelLevel*.nc file). If input is
        string (e.g. 'Surface'), then the corresponding vertical type code is
        used for reading of all variables that are colocated (i.e. that are
        specified in :attr:`obs_vars`).
    obs_ts_type_read : str or dict, optional
        may be specified to explicitly define the reading frequency of the
        observation data (so far, this does only apply to gridded obsdata such
        as satellites), either as str (same for all obs variables) or variable
        specific as dict. For ungridded reading, the frequency may be specified
        via :attr:`obs_id`, where applicable (e.g. AeronetSunV3Lev2.daily).
        Not to be confused with :attr:`ts_type`, which specifies the
        frequency used for colocation. Can be specified variable specific in
        form of dictionary.
    obs_filters : dict
        filters applied to the observational dataset before co-location.
        In case of gridded / gridded, these are filters that can be passed to
        :func:`pyaerocom.io.ReadGridded.read_var`, for instance, `flex_ts_type`,
        or `constraints`. In case the obsdata is ungridded (gridded / ungridded
        co-locations) these are filters that are handled through keyword
        `filter_post` in :func:`pyaerocom.io.ReadUngridded.read`. These filters
        are applied to the :class:`UngriddedData` objects after reading and
        caching the data, so changing them, will not invalidate the latest
        cache of the :class:`UngriddedData`.
    read_opts_ungridded : dict, optional
        dictionary that specifies reading constraints for ungridded reading,
        and are passed as `**kwargs` to :func:`pyaerocom.io.ReadUngridded.read`.
        Note that - other than for `obs_filters` these filters are applied
        during the reading of the :class:`UngriddedData` objects and specifying
        them will deactivate caching.
    model_name : str, optional
        if provided, this string will be used in colocated data filename to
        specify model, else obs_id will be used.
    model_data_dir : str, optional
        Location of model data. If None, attempt to infer model location based
        on model ID.
    model_read_opts : dict, optional
        options for model reading (passed as keyword args to
        :func:`pyaerocom.io.ReadUngridded.read`).
    model_use_vars : dict, optional
        dictionary that specifies mapping of model variables. Keys are
        observation variables, values are the corresponding model variables
        (e.g. model_use_vars=dict(od550aer='od550csaer')). Example: your
        observation has var *od550aer* but your model model uses a different
        variable name for that variable, say *od550*. Then, you can specify
        this via `model_use_vars = {'od550aer' : 'od550'}`. NOTE: in this case,
        a model variable *od550aer* will be ignored, even if it exists
        (cf :attr:`model_add_vars`).
    model_rename_vars : dict, optional
        rename certain model variables **after** co-location, before storing
        the associated :class:`ColocatedData` object on disk. Keys are model
        variables, values are new names
        (e.g. `model_rename_vars={'od550aer':'MyAOD'}`).
        Note: this does not impact which variables are read from the model.
    model_add_vars : dict, optional
        additional model variables to be processed for one obs variable. E.g.
        `model_add_vars={'od550aer': ['od550so4', 'od550gt1aer']}` would
        co-locate both model SO4 AOD (od550so4) and model coarse mode AOD
        (od550gt1aer) with total AOD (od550aer) from obs (in addition to
        od550aer vs od550aer if applicable).
    model_to_stp : bool
        ALPHA (please do not use): convert model data values to STP conditions
        after co-location. Note: this only works for very particular settings
        at the moment and needs revision, as it relies on access to
        meteorological data.
    model_ts_type_read : str or dict, optional
        may be specified to explicitly define the reading frequency of the
        model data, either as str (same for all obs variables) or variable
        specific as dict. Not to be confused with :attr:`ts_type`, which
        specifies the output frequency of the co-located data.
    model_read_aux : dict, optional
        may be used to specify additional computation methods of variables from
        models. Keys are variables to be computed, values are dictionaries with
        keys `vars_required` (list of required variables for computation of var
        and `fun` (method that takes list of read data objects and computes
        and returns var).
    model_use_climatology : bool
        if True, attempt to use climatological model data field. Note: this
        only works if model data is in AeroCom conventions (climatological
        fields are indicated with 9999 as year in the filename) and if this is
        active, only single year analysis are supported (i.e. provide int to
        :attr:`start` to specify the year and leave :attr:`stop` empty).
    gridded_reader_id : dict
        BETA: dictionary specifying which gridded reader is supposed to be used
        for model (and gridded obs) reading. Note: this is a workaround
        solution and will likely be removed in the future when the gridded
        reading API is more harmonised
        (see https://github.com/metno/pyaerocom/issues/174).
    flex_ts_type : bool
        Bboolean specifying whether reading frequency of gridded data is
        allowed to be flexible. This includes all gridded data, whether it is
        model or gridded observation (e.g. satellites). Defaults to True.
    min_num_obs : dict or int, optional
        time resampling constraints applied, defaults to None, in which case
        no constraints are applied. For instance, say your input is in daily
        resolution and you want output in monthly and you want to make sure to
        have roughly 50% daily coverage for the monthly averages. Then you may
        specify `min_num_obs=15` which will ensure that at least 15 daily
        averages are available to compute a monthly average. However, you may
        also define a hierarchical scheme that first goes from daily to
        weekly and then from weekly to monthly, via a dict. E.g.
        `min_num_obs=dict(monthly=dict(weekly=4), weekly=dict(daily=3))` would
        ensure that each week has at least 3 daily values, as well as that each
        month has at least 4 weekly values.
    resample_how : str or dict, optional
        string specifying how data should be aggregated when resampling in time.
        Default is "mean". Can also be a nested dictionary, e.g.
        `resample_how={'conco3': 'daily': {'hourly' : 'max'}}` would use the
        maximum value to aggregate from hourly to daily for variable conco3,
        rather than the mean.
    obs_remove_outliers : bool
        if True, outliers are removed from obs data before colocation,
        else not. Default is False.
        Custom outlier ranges for each variable can be specified via
        :attr:`obs_outlier_ranges`, and for all other variables, the pyaerocom
        default outlier ranges are used. The latter are specified in
        `variables.ini` file via `minimum` and `maximum` attributes and can
        also be accessed through :attr:`pyaerocom.variable.Variable.minimum`
        and :attr:`pyaerocom.variable.Variable.maximum`, respectively.
    model_remove_outliers : bool
        if True, outliers are removed from model data (normally this should be
        set to False, as the models are supposed to be assessed, including
        outlier cases). Default is False.
        Custom outlier ranges for each variable can be specified via
        :attr:`model_outlier_ranges`, and for all other variables, the pyaerocom
        default outlier ranges are used. The latter are specified in
        `variables.ini` file via `minimum` and `maximum` attributes and can
        also be accessed through :attr:`pyaerocom.variable.Variable.minimum`
        and :attr:`pyaerocom.variable.Variable.maximum`, respectively.
    obs_outlier_ranges : dict, optional
        dictionary specifying outlier ranges for individual obs variables.
        (e.g. dict(od550aer = [-0.05, 10], ang4487aer=[0,4])). Only relevant
        if :attr:`obs_remove_outliers` is True.
    model_outlier_ranges : dict, optional
        like :attr:`obs_outlier_ranges` but for model variables. Only relevant
        if :attr:`model_remove_outliers` is True.
    zeros_to_nan : bool
        If True, zero's in output co-located data object will be converted to
        NaN. Default is False.
    harmonise_units : bool
        if True, units are attempted to be harmonised during co-location
        (note: raises Exception if True and in case units cannot be harmonised).
    regrid_res_deg : int, optional
        resolution in degrees for regridding of model grid (done before
        co-location). Default is None.
    colocate_time : bool
        if True and if obs and model sampling frequency (e.g. daily) are higher
        than output colocation frequency (e.g. monthly), then the datasets are
        first colocated in time (e.g. on a daily basis), before the monthly
        averages are calculated. Default is False.
    reanalyse_existing : bool
        if True, always redo co-location, even if there is already an existing
        co-located NetCDF file (under the output location specified by
        :attr:`basedir_coldata` ) for the given variable combination to be
        co-located. If False and output already exists, then co-location is
        skipped for the associated variable. Default is True.
    raise_exceptions : bool
        if True, Exceptions that may occur for individual variables to be
        processed, are raised, else the analysis is skipped for such cases.
    keep_data : bool
        if True, then all colocated data objects computed when running
        :func:`run` will be stored in :attr:`data`. Defaults to True.
    add_meta : dict
        additional metadata that is supposed to be added to each output
        :class:`ColocatedData` object.
    """

    #: Dictionary specifying alternative vertical types that may be used to
    #: read model data. E.g. consider the variable is  ec550aer,
    #: obs_vert_type='Surface' and obs_vert_type_alt=dict(Surface='ModelLevel').
    #: Now, if a model that is used for the analysis does not contain a data
    #: file for ec550aer at the surface ('*ec550aer*Surface*.nc'), then, the
    #: colocation routine will look for '*ec550aer*ModelLevel*.nc' and if this
    #: exists, it will load it and extract the surface level.
    OBS_VERT_TYPES_ALT = {"Surface": "ModelLevel"}

    #: do not raise Exception if invalid item is attempted to be assigned
    #: (Overwritten from base class)
    CRASH_ON_INVALID = False

    FORBIDDEN_KEYS = [
        "var_outlier_ranges",  # deprecated since v0.12.0
        "var_ref_outlier_ranges",  # deprecated since v0.12.0
        "remove_outliers",  # deprecated since v0.12.0
    ]

    ts_type = StrWithDefault("monthly")
    obs_vars = ListOfStrings()

    def __init__(
        self,
        model_id=None,
        obs_id=None,
        obs_vars=None,
        ts_type=None,
        start=None,
        stop=None,
        basedir_coldata=None,
        save_coldata=False,
        **kwargs,
    ):
        self.model_id = model_id
        self.obs_id = obs_id
        self.obs_vars = obs_vars

        self.ts_type = ts_type
        self.start = start
        self.stop = stop

        # crashes if input filter name is invalid
        self.filter_name = f"{ALL_REGION_NAME}-wMOUNTAINS"

        if basedir_coldata is not None:
            basedir_coldata = self._check_input_basedir_coldata(basedir_coldata)
        else:
            basedir_coldata = const.COLOCATEDDATADIR
        self.basedir_coldata = basedir_coldata
        self.save_coldata = save_coldata

        # END OF ASSIGNMENT OF MOST COMMON PARAMETERS - BELOW ARE FURTHER
        # CONFIG ATTRIBUTES, THAT ARE OPTIONAL AND LESS FREQUENTLY USED

        # Options related to obs reading and processing
        self.obs_name = None
        self.obs_data_dir = None
        self.obs_use_climatology = False

        self._obs_cache_only = False  # only relevant if obs is ungridded
        self.obs_vert_type = None
        self.obs_ts_type_read = None
        self.obs_filters = {}
        self._obs_is_vertical_profile = False
        self.colocation_layer_limits = None
        self.profile_layer_limits = None

        self.read_opts_ungridded = {}

        # Attributes related to model data
        self.model_name = None
        self.model_data_dir = None

        self.model_read_opts = {}

        self.model_use_vars = {}
        self.model_rename_vars = {}
        self.model_add_vars = {}
        self.model_to_stp = False

        self.model_ts_type_read = None
        self.model_read_aux = {}
        self.model_use_climatology = False

        self.model_kwargs = {}

        self.gridded_reader_id = {"model": "ReadGridded", "obs": "ReadGridded"}

        self.flex_ts_type = True

        # Options related to time resampling
        self.min_num_obs = None
        self.resample_how = "mean"

        # Options related to outlier removal
        self.obs_remove_outliers = False
        self.model_remove_outliers = False

        # Custom outlier ranges for model and obs
        self.obs_outlier_ranges = {}
        self.model_outlier_ranges = {}

        self.zeros_to_nan = False
        self.harmonise_units = False
        self.regrid_res_deg = None
        self.colocate_time = False

        self.reanalyse_existing = True
        self.raise_exceptions = False
        self.keep_data = True

        self.add_meta = {}
        self.update(**kwargs)

    def _check_input_basedir_coldata(self, basedir_coldata):
        """
        Make sure input basedir_coldata is str and exists

        Parameters
        ----------
        basedir_coldata : str or Path
            basic output directory for colocated data

        Raises
        ------
        ValueError
            If input is invalid.

        Returns
        -------
        str
            valid output directory

        """
        if isinstance(basedir_coldata, Path):
            basedir_coldata = str(basedir_coldata)
        if isinstance(basedir_coldata, str):
            if not os.path.exists(basedir_coldata):
                os.mkdir(basedir_coldata)
            return basedir_coldata
        raise ValueError(f"Invalid input for basedir_coldata: {basedir_coldata}")

    def _check_basedir_coldata(self):
        """
        Make sure output directory for colocated data files exists

        Raises
        ------
        FileNotFoundError
            If :attr:`basedir_coldata` does not exist and cannot be created.

        Returns
        -------
        str
            current value of :attr:`basedir_coldata`

        """
        basedir_coldata = self.basedir_coldata
        if basedir_coldata is None:
            basedir_coldata = const.COLOCATEDDATADIR
            if not os.path.exists(basedir_coldata):
                logger.info(f"Creating directory: {basedir_coldata}")
                os.mkdir(basedir_coldata)
        elif isinstance(basedir_coldata, Path):
            basedir_coldata = str(basedir_coldata)
        if isinstance(basedir_coldata, str) and not os.path.exists(basedir_coldata):
            os.mkdir(basedir_coldata)
        if not os.path.exists(basedir_coldata):
            raise FileNotFoundError(
                f"Output directory for colocated data files {basedir_coldata} does not exist"
            )
        self.basedir_coldata = basedir_coldata
        return basedir_coldata

    @property
    def basedir_logfiles(self):
        """Base directory for storing logfiles"""
        p = chk_make_subdir(self.basedir_coldata, "logfiles")
        return p

    def add_glob_meta(self, **kwargs):
        """
        Add global metadata to :attr:`add_meta`

        Parameters
        ----------
        kwargs
            metadata to be added

        Returns
        -------
        None

        """
        self.add_meta.update(**kwargs)

    def __setitem__(self, key, val):
        if key == "basedir_coldata":
            val = self._check_input_basedir_coldata(val)
        super().__setitem__(key, val)

    def _period_from_start_stop(self) -> str:
        start, stop = start_stop(self.start, self.stop, stop_sub_sec=False)
        y0, y1 = start.year, stop.year
        assert y0 <= y1
        if y0 == y1:
            return str(y0)
        else:
            return f"{y0}-{y1}"


class Colocator(ColocationSetup):
    """High level class for running co-location

    Note
    ----
    This object inherits from :class:`ColocationSetup` and is also instantiated
    as such. For setup attributes, please see base class.
    """

<<<<<<< HEAD
    SUPPORTED_GRIDDED_READERS = {
        "ReadGridded": ReadGridded,
        "ReadMscwCtm": ReadMscwCtm,
        "ReadCAMS2_83": ReadCAMS2_83,
    }
=======
    SUPPORTED_GRIDDED_READERS = {"ReadGridded": ReadGridded}
    SUPPORTED_GRIDDED_READERS.update(
        {ep.name: ep.load() for ep in metadata.entry_points(group="pyaerocom.gridded")}
    )
>>>>>>> 53d93871

    STATUS_CODES = {
        1: "SUCCESS",
        2: "NOT OK: Missing/invalid model variable",
        3: "NOT OK: Missing/invalid obs variable",
        4: "NOT OK: Failed to read model variable",
        5: "NOT OK: Colocation failed",
    }

    def __init__(self, **kwargs):
        super().__init__(**kwargs)

        self._log = None
        self.logging = True
        self._loaded_model_data = {}
        self.data = {}

        self._processing_status = []
        self.files_written = []

        self._model_reader = None
        self._obs_reader = None

    @property
    def model_vars(self):
        """
        List of all model variables specified in config

        Note
        ----
        This method does not check if the variables are valid or available.

        Returns
        -------
        list
            list of all model variables specified in this setup.

        """
        ovars = self.obs_vars
        model_vars = []
        for ovar in ovars:
            if ovar in self.model_use_vars:
                model_vars.append(self.model_use_vars[ovar])
            else:
                model_vars.append(ovar)

        for ovar, mvars in self.model_add_vars.items():
            if not ovar in ovars:
                logger.warning(
                    f"Found entry in model_add_vars for obsvar {ovar} which "
                    f"is not specified in attr obs_vars, and will thus be "
                    f"ignored"
                )
            model_vars += mvars
        return model_vars

    @property
    def obs_is_ungridded(self):
        """
        bool: True if obs_id refers to an ungridded observation, else False
        """
        return True if self.obs_id in get_all_supported_ids_ungridded() else False

    @property
    def obs_is_vertical_profile(self):
        """
        bool: True if obs_id refers to a VerticalProfile, else False
        """
        return self._obs_is_vertical_profile

    @obs_is_vertical_profile.setter
    def obs_is_vertical_profile(self, value):
        self._obs_is_vertical_profile = value

    @property
    def model_reader(self):
        """
        Model data reader
        """
        if self._model_reader is not None:
            if self._model_reader.data_id == self.model_id:
                return self._model_reader
            logger.info(
                f"Reloading outdated model reader. ID of current reader: "
                f"{self._model_reader.data_id}. New ID: {self.model_id}"
            )
        self._model_reader = self._instantiate_gridded_reader(what="model")
        self._loaded_model_data = {}
        return self._model_reader

    def _check_data_id_obs_reader(self):
        """
        Check if obs_reader is instantiated with correct obs ID.

        Returns
        -------
        bool
            True if current obs reader can be used for obs reading, else False.
        """
        reader = self._obs_reader
        if reader is None:
            return False
        elif self.obs_is_ungridded and self.obs_id in reader.data_ids:
            return True
        elif self.obs_id == reader.data_id:
            return True

    @property
    def obs_reader(self):
        """
        Observation data reader
        """
        if not self._check_data_id_obs_reader():
            if self.obs_is_ungridded:
                self._obs_reader = ReadUngridded(
                    data_ids=[self.obs_id], data_dirs=self.obs_data_dir
                )
            else:
                self._obs_reader = self._instantiate_gridded_reader(what="obs")
        return self._obs_reader

    @property
    def output_dir(self):
        """
        str: Output directory for colocated data NetCDF files
        """
        self._check_basedir_coldata()
        loc = os.path.join(self.basedir_coldata, self.get_model_name())
        if not os.path.exists(loc):
            logger.info(f"Creating dir {loc}")
            os.mkdir(loc)
        return loc

    @property
    def processing_status(self):
        head = ["Model Var", "Obs Var", "Status"]
        tab = []
        for mvar, ovar, key in self._processing_status:
            tab.append([mvar, ovar, self.STATUS_CODES[key]])
        return pd.DataFrame(tab, columns=head)

    def get_model_name(self):
        """
        Get name of model

        Note
        ----
        Not to be confused with :attr:`model_id` which is always the database
        ID of the model, while model_name can differ from that and is used for
        output files, etc.

        Raises
        ------
        AttributeError
            If neither model_id or model_name are set

        Returns
        -------
        str
            preferably :attr:`model_name`, else :attr:`model_id`

        """
        if self.model_name is None:
            if self.model_id is None:
                raise AttributeError("Neither model_name nor model_id are set")
            return self.model_id
        return self.model_name

    def get_obs_name(self):
        """
        Get name of obsdata source

        Note
        ----
        Not to be confused with :attr:`obs_id` which is always the database
        ID of the observation dataset, while obs_name can differ from that
        and is used for output files, etc.

        Raises
        ------
        AttributeError
            If neither obs_id or obs_name are set

        Returns
        -------
        str
            preferably :attr:`obs_name`, else :attr:`obs_id`

        """
        if self.obs_name is None:
            if self.obs_id is None:
                raise AttributeError("Neither obs_name nor obs_id are set")
            return self.obs_id
        return self.obs_name

    def get_model_data(self, model_var):
        if model_var in self._loaded_model_data:
            mdata = self._loaded_model_data[model_var]
            if mdata.data_id == self.model_id:
                return mdata
        self._check_add_model_read_aux(model_var)
        mdata = self._read_gridded(var_name=model_var, is_model=True)
        self._loaded_model_data[model_var] = mdata
        return mdata

    def get_obs_data(self, obs_var):
        if self.obs_is_ungridded:
            return self._read_ungridded(obs_var)
        else:
            return self._read_gridded(obs_var, is_model=False)

    def get_start_str(self):
        if self.start is None:
            raise AttributeError("start time is not set")
        return to_datestring_YYYYMMDD(to_pandas_timestamp(self.start))

    def get_stop_str(self):
        if self.stop is None:
            raise AttributeError("stop time is not set")
        return to_datestring_YYYYMMDD(to_pandas_timestamp(self.stop))

    def prepare_run(self, var_list: list = None) -> dict:
        """
        Prepare colocation run for current setup.

        Parameters
        ----------
        var_name : str, optional
            Variable name that is supposed to be analysed. The default is None,
            in which case all defined variables are attempted to be colocated.

        Raises
        ------
        AttributeError
            If no observation variables are defined (:attr:`obs_vars` empty).

        Returns
        -------
        vars_to_process : dict
            Mapping of variables to be processed, keys are model vars, values
            are obs vars.

        """
        try:
            self._init_log()
        except Exception:
            logger.warning("Deactivating logging in Colocator")
            self.logging = False

        if isinstance(self.obs_vars, str):
            self.obs_vars = [self.obs_vars]
        elif not isinstance(self.obs_vars, list):
            raise AttributeError("obs_vars not defined or invalid, need list with strings...")
        self._check_obs_vars_available()
        self._check_obs_filters()
        self._check_model_add_vars()
        self._check_set_start_stop()

        vars_to_process = self._find_var_matches()
        if var_list is not None:
            vars_to_process = self._filter_var_matches_varlist(vars_to_process, var_list)

        (vars_to_process, ts_types) = self._check_load_model_data(vars_to_process)

        if self.save_coldata and not self.reanalyse_existing:
            vars_to_process = self._filter_var_matches_files_not_exist(vars_to_process, ts_types)
        return vars_to_process

    def run(self, var_list: list = None, **opts):
        """Perform colocation for current setup

        See also :func:`prepare_run`.

        Parameters
        ----------
        var_list : list, optional
            list of variables supposed to be analysed. The default is None,
            in which case all defined variables are attempted to be colocated.
        **opts
            keyword args that may be specified to change the current setup
            before colocation

        Returns
        -------
        dict
            nested dictionary, where keys are model variables, values are
            dictionaries comprising key / value pairs of obs variables and
            associated instances of :class:`ColocatedData`.
        """
        self.update(**opts)
        data_out = {}
        # ToDo: see if the following could be solved via custom context manager
        try:
            vars_to_process = self.prepare_run(var_list)
        except Exception:
            if self.raise_exceptions:
                self._print_processing_status()
                self._write_log("ABORTED: raise_exceptions is True\n")
                self._close_log()
                raise
            vars_to_process = {}
        self._print_coloc_info(vars_to_process)
        for mod_var, obs_var in vars_to_process.items():
            try:
                coldata = self._run_helper(
                    mod_var, obs_var
                )  # note this can be ColocatedData or ColocatedDataLists
                if not mod_var in data_out:
                    data_out[mod_var] = {}
                data_out[mod_var][obs_var] = coldata
                self._processing_status.append([mod_var, obs_var, 1])
            except Exception:
                msg = f"Failed to perform analysis: {traceback.format_exc()}\n"
                logger.warning(msg)
                self._processing_status.append([mod_var, obs_var, 5])
                self._write_log(msg)
                if self.raise_exceptions:
                    self._print_processing_status()
                    self._write_log("ABORTED: raise_exceptions is True\n")
                    self._close_log()
                    raise ColocationError(traceback.format_exc())
        self._write_log("Colocation finished")
        self._close_log()
        self._print_processing_status()
        if self.keep_data:
            self.data = data_out
        return data_out

    def get_nc_files_in_coldatadir(self):
        """
        Get list of NetCDF files in colocated data directory

        Returns
        -------
        list
            list of NetCDF file paths found

        """
        mask = f"{self.output_dir}/*.nc"
        return glob.glob(mask)

    def get_available_coldata_files(self, var_list: list = None) -> list:
        self._check_set_start_stop()

        def check_meta_match(meta, **kwargs):
            for key, val in kwargs.items():
                if not meta[key] == val:
                    return False
            return True

        mname = self.get_model_name()
        oname = self.get_obs_name()
        model_vars = self.model_vars
        obs_vars = self.obs_vars
        start, stop = self.get_start_str(), self.get_stop_str()
        valid = []
        all_files = self.get_nc_files_in_coldatadir()
        for file in all_files:
            try:
                meta = ColocatedData.get_meta_from_filename(file)
            except Exception:
                continue
            candidate = check_meta_match(
                meta, model_name=mname, obs_name=oname, start=start, stop=stop
            )
            if candidate and meta["model_var"] in model_vars and meta["obs_var"] in obs_vars:
                if var_list is None:
                    ok = True
                else:
                    ok = False
                    for var in var_list:
                        if meta["model_var"] == var or meta["obs_var"] == var:
                            ok = True
                            break
                if ok:
                    valid.append(file)

        return valid

    def _filter_var_matches_varlist(self, vars_to_process, var_list) -> dict:
        _vars_to_process = {}
        if isinstance(var_list, str):
            var_list = [var_list]
        for var_name in var_list:
            _subset = self._filter_var_matches_var_name(vars_to_process, var_name)
            _vars_to_process.update(**_subset)
        return _vars_to_process

    def _read_ungridded(self, var_name):
        """Helper to read UngriddedData

        Note
        ----
        reading is restricted to single variable UngriddedData objects here,
        due to multiple possibilities for variable specific obs filter
        definitions and because the colocation is done sequentially for each
        variable.

        Parameters
        ----------
        vars_to_read : str or list, optional
            variables that should be read from obs-network (:attr:`obs_id`)

        Returns
        -------
        UngriddedData
            loaded data object

        """
        obs_reader = self.obs_reader
        obs_filters_post = self._eval_obs_filters(var_name)

        obs_data = obs_reader.read(
            data_ids=[self.obs_id],
            vars_to_retrieve=var_name,
            only_cached=self._obs_cache_only,
            filter_post=obs_filters_post,
            **self.read_opts_ungridded,
        )

        if self.obs_remove_outliers:
            oor = self.obs_outlier_ranges
            if var_name in oor:
                low, high = oor[var_name]
            else:
                var_info = const.VARS[var_name]
                low, high = var_info.minimum, var_info.maximum
            obs_data.remove_outliers(
                var_name, low=low, high=high, inplace=True, move_to_trash=False
            )
        return obs_data

    def _check_obs_filters(self):
        obs_vars = self.obs_vars
        if any([x in self.obs_filters for x in obs_vars]):
            # variable specific obs_filters
            for ovar in obs_vars:
                if not ovar in self.obs_filters:
                    self.obs_filters[ovar] = {}

    def _check_load_model_data(self, var_matches):
        """
        Try to preload modeldata for input variable matches

        Note
        ----
        This will load all model fields for each obs variable in lazy mode, so
        should not require much storage. T

        Parameters
        ----------
        var_matches : dict
            dictionary specifying model / obs var pairs for colocation.

        Raises
        ------
        ColocationError
            If :attr:`raise_exceptions` is True and if one of the input
            model variables cannot be loaded.

        Returns
        -------
        filtered : dict
            `var_matches` filtered by entries for which model data could be
            successfully read.
        ts_types : dict
            data frequencies for each model variable that could be read. Those
            depend also on settings for :attr:`flex_ts_type`

        """
        filtered, ts_types = {}, {}
        for mvar, ovar in var_matches.items():
            try:
                mdata = self.get_model_data(mvar)
                filtered[mvar] = ovar
                ts_types[mvar] = mdata.ts_type
            except Exception as e:
                msg = f"Failed to load model data: {self.model_id} ({mvar}). Reason {e}"
                logger.warning(msg)
                self._write_log(msg + "\n")
                self._processing_status.append([mvar, ovar, 4])
                if self.raise_exceptions:
                    raise ColocationError(msg)
        return filtered, ts_types

    def _filter_var_matches_files_not_exist(self, var_matches, ts_types):
        filtered = {}
        for mvar, ovar in var_matches.items():
            ts_type = ts_types[mvar]
            fname = self._coldata_savename(ovar, mvar, ts_type)
            fp = os.path.join(self.output_dir, fname)
            if not os.path.exists(fp):
                filtered[mvar] = ovar
        return filtered

    def _check_model_add_vars(self):
        for ovar, mvars in self.model_add_vars.items():
            if not isinstance(mvars, list):
                raise ValueError("Values of model_add_vars need to be list")
            elif not all([isinstance(x, str) for x in mvars]):
                raise ValueError("Values of model_add_vars need to be list of strings")

    def _instantiate_gridded_reader(self, what):
        """
        Create reader for model or observational gridded data.

        Parameters
        ----------
        what : str
            Type of reader. ("model" or "obs")

        Returns
        -------
        Instance of reader class defined in self.SUPPORTED_GRIDDED_READERS
        """
        if what == "model":
            data_id = self.model_id
            data_dir = self.model_data_dir
        else:
            data_id = self.obs_id
            data_dir = self.obs_data_dir
        reader_class = self._get_gridded_reader_class(what=what)
        reader = reader_class(data_id=data_id, data_dir=data_dir)
        return reader

    def _get_gridded_reader_class(self, what):
        """Returns the class of the reader for gridded data."""
        try:
            reader = self.SUPPORTED_GRIDDED_READERS[self.gridded_reader_id[what]]
        except KeyError as e:
            raise NotImplementedError(
                f"Reader {self.gridded_reader_id[what]} is not supported: {e}"
            )
        return reader

    def _check_add_model_read_aux(self, model_var):
        if not model_var in self.model_read_aux:
            return False
        info = self.model_read_aux[model_var]
        if not isinstance(info, dict):
            raise ValueError(
                f"Invalid value for model_read_aux of variable {model_var}. "
                f"Need dictionary, got {info}"
            )
        elif not all([x in info for x in ["vars_required", "fun"]]):
            raise ValueError(
                f"Invalid value for model_read_aux dict of variable {model_var}. "
                f"Require keys vars_required and fun in dict, got {info}"
            )
        try:
            self.model_reader.add_aux_compute(var_name=model_var, **info)
        except DataCoverageError:
            return False
        return True

    def _check_obs_vars_available(self):
        if self.obs_vars == []:
            raise ColocationSetupError("no observation variables specified...")
        oreader = self.obs_reader
        if self.obs_is_ungridded:
            avail = oreader.get_vars_supported(self.obs_id, self.obs_vars)
        else:
            avail = []
            for ovar in self.obs_vars:
                if oreader.has_var(ovar):
                    avail.append(ovar)

        if len(self.obs_vars) > len(avail):
            for ovar in self.obs_vars:
                if not ovar in avail:
                    logger.warning(
                        f"Obs variable {ovar} is not available in {self.obs_id} "
                        f"and will be ignored"
                    )
                    self._processing_status.append([None, ovar, 3])

            if self.raise_exceptions:
                invalid = [var for var in self.obs_vars if not var in avail]
                invalid = "; ".join(invalid)
                raise DataCoverageError(f"Invalid obs var(s) for {self.obs_id}: {invalid}")

            self.obs_vars = avail

    def _print_processing_status(self):
        mname = self.get_model_name()
        oname = self.get_obs_name()
        logger.info(f"Colocation processing status for {mname} vs. {oname}")
        logger.info(self.processing_status)

    def _filter_var_matches_var_name(self, var_matches, var_name):
        filtered = {}
        for mvar, ovar in var_matches.items():
            if mvar in var_name or ovar in var_name:
                filtered[mvar] = ovar
        if len(filtered) == 0:
            raise DataCoverageError(var_name)
        return filtered

    def _find_var_matches(self):
        """Find variable matches in model data for input obs variables"""

        # dictionary that will map model variables (keys) with observation
        # variables (values)
        var_matches = {}

        all_ok = True
        muv = self.model_use_vars
        modreader = self.model_reader
        for ovar in self.obs_vars:
            if ovar in muv:
                mvar = muv[ovar]
            else:
                mvar = ovar
            self._check_add_model_read_aux(mvar)
            if modreader.has_var(mvar):
                var_matches[mvar] = ovar
            else:
                self._processing_status.append([mvar, ovar, 2])
                all_ok = False

            if ovar in self.model_add_vars:  # observation variable
                addvars = self.model_add_vars[ovar]
                for addvar in addvars:
                    self._check_add_model_read_aux(addvar)
                    if modreader.has_var(addvar):
                        var_matches[addvar] = ovar
                    else:
                        self._processing_status.append([addvar, ovar, 2])
                        all_ok = False

        if not all_ok and self.raise_exceptions:
            raise DataCoverageError("Some model variables are not available")

        return var_matches

    def _get_ts_type_read(self, var_name, is_model):
        """
        Get *desired* reading frequency for gridded reading

        Parameters
        ----------
        var_name : str
            Name of variable to be read.
        is_model : bool
            True if reading refers to model reading, else False (e.g. gridded
            satellite obs).

        Raises
        ------
        ValueError


        Returns
        -------
        str or None
            frequency to be read.

        """
        tst = self.ts_type  # default
        if is_model and self.model_ts_type_read is not None:
            tst = self.model_ts_type_read
            if tst == "":
                tst = self.ts_type
        elif not is_model and self.obs_ts_type_read is not None:
            tst = self.obs_ts_type_read
        if isinstance(tst, dict):
            if var_name in tst:
                tst = tst[var_name]
            else:
                tst = self.ts_type
        return tst

    def _read_gridded(self, var_name, is_model):
        start, stop = self.start, self.stop
        ts_type_read = self._get_ts_type_read(var_name, is_model)
        kwargs = {}
        if is_model:
            reader = self.model_reader
            vert_which = self.obs_vert_type

            kwargs.update(**self.model_kwargs)
            if self.model_use_climatology:
                # overwrite start and stop to read climatology file for model
                start, stop = 9999, None
            if var_name in self.model_read_opts:
                kwargs.update(self.model_read_opts[var_name])
        else:
            reader = self.obs_reader
            vert_which = None
            ts_type_read = self.obs_ts_type_read
            kwargs.update(self._eval_obs_filters(var_name))

        try:
            data = reader.read_var(
                var_name,
                start=start,
                stop=stop,
                ts_type=ts_type_read,
                vert_which=vert_which,
                flex_ts_type=self.flex_ts_type,
                **kwargs,
            )
        except DataCoverageError:
            vert_which_alt = self._try_get_vert_which_alt(is_model, var_name)
            data = reader.read_var(
                var_name,
                start=start,
                stop=stop,
                ts_type=ts_type_read,
                flex_ts_type=self.flex_ts_type,
                vert_which=vert_which_alt,
            )

        data = self._check_remove_outliers_gridded(data, var_name, is_model)
        return data

    def _try_get_vert_which_alt(self, is_model, var_name):
        if is_model:
            if self.obs_vert_type in self.OBS_VERT_TYPES_ALT:
                return self.OBS_VERT_TYPES_ALT[self.obs_vert_type]
        raise DataCoverageError(f"No alternative vert type found for {var_name}")

    def _check_remove_outliers_gridded(self, data, var_name, is_model):
        if is_model:
            rm_outliers = self.model_remove_outliers
            outlier_ranges = self.model_outlier_ranges
        else:
            rm_outliers = self.obs_remove_outliers
            outlier_ranges = self.obs_outlier_ranges

        if len(outlier_ranges) > 0 and not rm_outliers:
            logger.warning(
                f"WARNING: Found definition of outlier ranges for {var_name} "
                f"({data.data_id}) but outlier removal is deactivated. Consider "
                f"checking your setup (note: model or obs outlier removal can be "
                f"activated via attrs. model_remove_outliers and remove_outliers, "
                f"respectively"
            )

        if rm_outliers:
            if var_name in outlier_ranges:
                low, high = outlier_ranges[var_name]
            else:
                var_info = const.VARS[var_name]
                low, high = var_info.minimum, var_info.maximum
            data.check_unit()
            data.remove_outliers(low, high, inplace=True)
        return data

    def _eval_obs_filters(self, var_name):
        obs_filters = self["obs_filters"]
        if var_name in obs_filters:
            obs_filters = obs_filters[var_name]
        remaining = {}
        if not isinstance(obs_filters, dict):
            raise AttributeError(
                f"Detected obs_filters attribute in Colocator class, "
                f"which is not a dictionary: {obs_filters}"
            )
        for key, val in obs_filters.items():
            # keep ts_type filter in remaining (added on 17.2.21, 0.10.0 -> 0.10.1)
            if key in self and not key == "ts_type":  # can be handled
                if isinstance(self[key], dict) and isinstance(val, dict):
                    self[key].update(val)
                else:
                    self[key] = val
            else:
                remaining[key] = val
        return remaining

    def _save_coldata(self, coldata):
        """Helper for saving colocateddata"""
        obs_var, mod_var = coldata.metadata["var_name_input"]
        if mod_var in self.model_rename_vars:
            mvar = self.model_rename_vars[mod_var]
            logger.info(
                f"Renaming model variable from {mod_var} to {mvar} in "
                f"ColocatedData before saving to NetCDF."
            )
            coldata.rename_variable(mod_var, mvar, self.model_id)
        else:
            mvar = mod_var

        if hasattr(coldata, "vertical_layer"):
            # save colocated vertical layer netCDF files with vertical layers in km
            if not Unit(coldata.data.altitude_units) == Unit("km"):
                start = Unit(coldata.data.altitude_units).convert(
                    coldata.vertical_layer["start"], other="km"
                )
                end = Unit(coldata.data.altitude_units).convert(
                    coldata.vertical_layer["end"], other="km"
                )
                vertical_layer = {"start": start, "end": end}
            else:
                vetical_layer = coldata.vertical_layer

            savename = self._coldata_savename(
                obs_var, mvar, coldata.ts_type, vertical_layer=vertical_layer
            )

        else:
            savename = self._coldata_savename(obs_var, mvar, coldata.ts_type)
        fp = coldata.to_netcdf(self.output_dir, savename=savename)
        self.files_written.append(fp)
        msg = f"WRITE: {fp}\n"
        self._write_log(msg)
        logger.info(msg)

    def _eval_resample_how(self, model_var, obs_var):
        rshow = self.resample_how
        if not isinstance(rshow, dict):
            return rshow

        if obs_var in rshow:
            return rshow[obs_var]
        elif model_var in rshow:
            return rshow[model_var]
        else:
            return None

    def _infer_start_stop_yr_from_model_reader(self):
        """
        Infer start / stop year for colocation from gridded model reader

        Sets :attr:`start` and :attr:`stop`

        """
        # get sorted list of years available in model data (files with year
        # 9999 denote climatological data)
        yrs_avail = self.model_reader.years_avail
        if self.model_use_climatology:
            if not 9999 in yrs_avail:
                raise DataCoverageError("No climatology files available")
            first, last = 9999, None
        else:
            if 9999 in yrs_avail:
                yrs_avail = [x for x in yrs_avail if not x == 9999]
            first, last = yrs_avail[0], yrs_avail[-1]
            if first == last:
                last = None
        self.start = first
        self.stop = last

    def _check_set_start_stop(self):
        if self.start is None:
            self._infer_start_stop_yr_from_model_reader()
        if self.model_use_climatology:
            if self.stop is not None or not isinstance(self.start, int):
                raise ColocationSetupError(
                    "Conflict: only single year analyses are support for model "
                    'climatology fields, please specify "start" as integer '
                    'denoting the year, and set "stop"=None'
                )
        self.start, self.stop = start_stop(self.start, self.stop)

    def _coldata_savename(self, obs_var, mod_var, ts_type, **kwargs):
        """Get filename of colocated data file for saving"""
        if "vertical_layer" in kwargs:
            vertical_layer = kwargs["vertical_layer"]
        else:
            vertical_layer = None
        name = ColocatedData._aerocom_savename(
            obs_var=obs_var,
            obs_id=self.get_obs_name(),
            mod_var=mod_var,
            mod_id=self.get_model_name(),
            start_str=self.get_start_str(),
            stop_str=self.get_stop_str(),
            ts_type=ts_type,
            filter_name=self.filter_name,
            vertical_layer=vertical_layer,
        )
        return f"{name}.nc"

    def _get_colocation_ts_type(self, model_ts_type, obs_ts_type=None):
        chk = [self.ts_type, model_ts_type]
        if obs_ts_type is not None:
            chk.append(obs_ts_type)
        return get_lowest_resolution(*chk)

    @property
    def _colocation_func(self):
        """
        Function used for colocation

        Returns
        -------
        callable
            function the performs co-location operation

        """

        if self.obs_is_vertical_profile:
            return colocate_vertical_profile_gridded
        if self.obs_is_ungridded:
            return colocate_gridded_ungridded
        else:
            return colocate_gridded_gridded

    def _prepare_colocation_args(self, model_var: str, obs_var: str):
        model_data = self.get_model_data(model_var)
        obs_data = self.get_obs_data(obs_var)

        if getattr(obs_data, "is_vertical_profile", None):
            self.obs_is_vertical_profile = obs_data.is_vertical_profile

        rshow = self._eval_resample_how(model_var, obs_var)

        if self.model_use_climatology:
            baseyr = self.start.year
        else:
            baseyr = None
        # input args shared between all colocation functions
        args = dict(
            data=model_data,
            data_ref=obs_data,
            start=self.start,
            stop=self.stop,
            filter_name=self.filter_name,
            regrid_res_deg=self.regrid_res_deg,
            harmonise_units=self.harmonise_units,
            update_baseyear_gridded=baseyr,
            min_num_obs=self.min_num_obs,
            colocate_time=self.colocate_time,
            resample_how=rshow,
        )
        if self.obs_is_ungridded:
            ts_type = self._get_colocation_ts_type(model_data.ts_type)
            args.update(
                ts_type=ts_type, var_ref=obs_var, use_climatology_ref=self.obs_use_climatology
            )
        else:
            ts_type = self._get_colocation_ts_type(model_data.ts_type, obs_data.ts_type)
            args.update(ts_type=ts_type)
        if self.obs_is_vertical_profile:
            args.update(
                colocation_layer_limits=self.colocation_layer_limits,
                profile_layer_limits=self.profile_layer_limits,
            )
        return args

    def _check_dimensionality(self, args):
        mdata = args["data"]
        odata = args["data_ref"]
        from pyaerocom.exceptions import DataDimensionError
        from pyaerocom.griddeddata import GriddedData

        if mdata.ndim == 4 and self.obs_vert_type == "Surface":
            mdata = mdata.extract_surface_level()
            args["data"] = mdata

        if isinstance(odata, GriddedData):
            if odata.ndim == 4 and self.obs_vert_type == "Surface":
                odata = odata.extract_surface_level()
                args["data_ref"] = odata
            elif odata.ndim > 3:
                raise DataDimensionError(
                    f"cannot co-locate model data with more than 3 dimensions: {odata}"
                )
        return args

    def _run_helper(self, model_var: str, obs_var: str):
        logger.info(f"Running {self.model_id} ({model_var}) vs. {self.obs_id} ({obs_var})")
        args = self._prepare_colocation_args(model_var, obs_var)
        args = self._check_dimensionality(args)
        coldata = self._colocation_func(**args)

        if isinstance(coldata, ColocatedData):
            coldata.data.attrs["model_name"] = self.get_model_name()
            coldata.data.attrs["obs_name"] = self.get_obs_name()
            coldata.data.attrs["vert_code"] = self.obs_vert_type

            coldata.data.attrs.update(**self.add_meta)

            if self.zeros_to_nan:
                coldata = coldata.set_zeros_nan()
            if self.model_to_stp:
                coldata = correct_model_stp_coldata(coldata)
            if self.save_coldata:
                self._save_coldata(coldata)

        elif isinstance(coldata, ColocatedDataLists):  # look into intertools chain.from_iterable
            for i_list in coldata:
                for coldata_obj in i_list:
                    coldata_obj.data.attrs["model_name"] = self.get_model_name()
                    coldata_obj.data.attrs["obs_name"] = self.get_obs_name()
                    coldata_obj.data.attrs["vert_code"] = self.obs_vert_type
                    coldata_obj.data.attrs.update(**self.add_meta)
                    if self.zeros_to_nan:
                        coldata_obj = coldata_obj.set_zeros_nan()
                    if self.model_to_stp:  # TODO: check is this needs modifying
                        coldata = correct_model_stp_coldata(coldata_obj)
                    if self.save_coldata:
                        self._save_coldata(coldata_obj)

        else:
            raise Exception(
                f"Invalid coldata type returned by colocation function {self._colocation_func}"
            )

        return coldata

    def _print_coloc_info(self, var_matches):
        if not var_matches:
            logger.info("Nothing to colocate")
            return
        logger.info("The following variable combinations will be colocated\nMODEL-VAR\tOBS-VAR")

        for key, val in var_matches.items():
            logger.info(f"{key}\t{val}")

    def _init_log(self):
        logdir = chk_make_subdir(self.basedir_logfiles, self.get_model_name())
        oname = self.get_obs_name()
        datestr = datetime.today().strftime("%Y%m%d")
        datetimestr = datetime.today().strftime("%d-%m-%Y %H:%M")

        fname = f"{oname}_{datestr}.log"
        logfile = os.path.join(logdir, fname)
        self._log = log = open(logfile, "a+")
        log.write("\n------------------ NEW ----------------\n")
        log.write(f"Timestamp: {datetimestr}\n\n")
        log.write("Analysis configuration\n")
        ignore = ["_log", "logging", "data", "_model_reader", "_obs_reader"]
        for key, val in self.items():
            if key in ignore:
                continue
            log.write(f"{key}: {val}\n")

    def _write_log(self, msg):
        if self.logging:
            self._log.write(msg)

    def _close_log(self):
        if self._log is not None:
            self._log.close()
            self._log = None<|MERGE_RESOLUTION|>--- conflicted
+++ resolved
@@ -35,12 +35,8 @@
     to_datestring_YYYYMMDD,
     to_pandas_timestamp,
 )
-<<<<<<< HEAD
 from pyaerocom.io import ReadCAMS2_83, ReadGridded, ReadMscwCtm, ReadUngridded
 from pyaerocom.io.cams2_83.models import ModelName
-=======
-from pyaerocom.io import ReadGridded, ReadUngridded
->>>>>>> 53d93871
 from pyaerocom.io.helpers import get_all_supported_ids_ungridded
 
 logger = logging.getLogger(__name__)
@@ -514,18 +510,13 @@
     as such. For setup attributes, please see base class.
     """
 
-<<<<<<< HEAD
     SUPPORTED_GRIDDED_READERS = {
         "ReadGridded": ReadGridded,
-        "ReadMscwCtm": ReadMscwCtm,
         "ReadCAMS2_83": ReadCAMS2_83,
     }
-=======
-    SUPPORTED_GRIDDED_READERS = {"ReadGridded": ReadGridded}
     SUPPORTED_GRIDDED_READERS.update(
         {ep.name: ep.load() for ep in metadata.entry_points(group="pyaerocom.gridded")}
     )
->>>>>>> 53d93871
 
     STATUS_CODES = {
         1: "SUCCESS",
