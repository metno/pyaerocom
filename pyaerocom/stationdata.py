--- conflicted
+++ resolved
@@ -762,7 +762,7 @@
         return ts_type
 
     def _update_var_timeinfo(self):
-        raise NotImplementedError('NEED REVISION')
+
         for var, info in self.var_info.items():
             data = self[var]
             if not isinstance(data, pd.Series):
@@ -778,74 +778,16 @@
                 info['ts_type'] = self.ts_type
         self.ts_type = None
 
-    def _regularize_ts_type(self, ts_type, ts_type1):
-# =============================================================================
-#         ts_type = self.get_var_ts_type(var_name)
-#         ts_type1 = other.get_var_ts_type(var_name)
-# =============================================================================
-        if ts_type != ts_type1:
-            from pyaerocom.helpers import get_lowest_resolution
-            ts_type = get_lowest_resolution(ts_type, ts_type1)
-        from pyaerocom.tstype import TsType
-        if not isinstance(ts_type, TsType):
-            _tt = TsType(ts_type)
-            if _tt.mulfac != 1:
-                ts_type = _tt.next_lower.val
-        return ts_type
-    
-    def _harmonise_ts_type(self, other, var_name):
-        tst_this = self.get_var_ts_type(var_name)
-        tst_other = other.get_var_ts_type(var_name)
-        is_ts_type = self._regularize_ts_type(tst_this, tst_other)
-    
-        if tst_this != is_ts_type:
-            self.resample_time(var_name, ts_type=is_ts_type, inplace=True)
-        if tst_other != is_ts_type:
-            other.resample_time(var_name, inplace=True,
-                                ts_type=is_ts_type)
-        return is_ts_type
-    
-    @staticmethod
-    def _merge_timeseries(s0, s1, check_overlaps):
-        if not check_overlaps:
-            return pd.concat([s0, s1], axis=0), None#, verify_integrity=True)
-        try:
-            return pd.concat([s0, s1], axis=0, verify_integrity=True), None
-        except ValueError:
-            overlap = s0.index.intersection(s1.index)
-            if not len(overlap) > 0:
-                return pd.concat([s0, s1], axis=0), None
-            removed = s1[overlap]
-            s1.drop(index=overlap, inplace=True)
-            return pd.concat([s0, s1], axis=0), removed
-                
-    def _merge_vardata_2d(self, other, var_name, is_ts_type=None,
-                          sort_index=True, check_overlaps=True):
+    def _merge_vardata_2d(self, other, var_name):
         """Merge 2D variable data (for details see :func:`merge_vardata`)"""
-<<<<<<< HEAD
-        # the data can be irregular or ts_types between to objects can 
-        # be different (e.g. EBAS data)
-        if is_ts_type is None:
-            is_ts_type = self._harmonise_ts_type(other, var_name)
-=======
         ts_type = self._ensure_same_var_ts_type_other(other, var_name)
 
         s0 = self.resample_time(var_name, ts_type=ts_type,
                                 inplace=True)[var_name].dropna()
         s1 = other.resample_time(var_name, inplace=True,
                                  ts_type=ts_type)[var_name].dropna()
->>>>>>> 6f391237
-
-        s0 = self.to_timeseries(var_name)#.dropna()
-        s1 = other.to_timeseries(var_name)
+
         info = other.var_info[var_name]
-<<<<<<< HEAD
-        
-        if len(s1) > 0: 
-            #there is data in the other object
-            s0, removed = self._merge_timeseries(s0, s1, check_overlaps)
-        
-=======
         removed = None
         if 'overlap' in info and info['overlap']:
             raise NotImplementedError('Coming soon...')
@@ -861,21 +803,14 @@
             if len(s1) > 0:
                 s0 = pd.concat([s0, s1], verify_integrity=True)
 
->>>>>>> 6f391237
             # sort the concatenated series based on timestamps
-            if sort_index:
-                s0.sort_index(inplace=True)
+            s0.sort_index(inplace=True)
             self.merge_varinfo(other, var_name)
 
         # assign merged time series (overwrites previous one)
         self[var_name] = s0
-<<<<<<< HEAD
-        #self.dtime = s0.index.values
-        
-=======
         self.dtime = s0.index.values
 
->>>>>>> 6f391237
         if removed is not None:
             if var_name in self.overlap:
                 self.overlap[var_name] = pd.concat([self.overlap[var_name],
@@ -883,16 +818,10 @@
                 self.overlap[var_name].sort_index(inplace=True)
             else:
                 self.overlap[var_name] = removed
-<<<<<<< HEAD
+
         return self
-    
-    def merge_vardata(self, other, var_name, **kwargs):
-=======
-
-        return self
 
     def merge_vardata(self, other, var_name):
->>>>>>> 6f391237
         """Merge variable data from other object into this object
 
         Note
@@ -943,15 +872,9 @@
             raise NotImplementedError('Coming soon...')
             #return self._merge_vardata_3d(other, var_name)
         else:
-            return self._merge_vardata_2d(other, var_name, **kwargs)
-
-<<<<<<< HEAD
-    def merge_other(self, other, var_name, is_ts_type=None, 
-                    sort_index=True, check_overlaps=True, check_coords=True,
-                    **add_meta_keys):
-=======
+            return self._merge_vardata_2d(other, var_name)
+
     def merge_other(self, other, var_name, add_meta_keys=None):
->>>>>>> 6f391237
         """Merge other station data object
 
         Todo
@@ -967,32 +890,9 @@
         var_name : str
             variable name for which info is to be merged (needs to be both
             available in this object and the provided other object)
-<<<<<<< HEAD
-        is_ts_type : str, optional
-            may be provided if sampling frequency is known and the same for 
-            both timeseries. This will result in a speedup of the processing.
-        sort_index : bool
-            if True, the index of the merged timeseries will be sorted, else 
-            not. Default is True.
-        check_overlaps : bool
-            if True the 2 timeseries are checked for overlaps in their 
-            timestamps and in case of overlapping data, the overlapping 
-            data from the other data object is removed and stored in 
-            :attr:`overlap`.
-        check_coords : bool
-            if True, lat/lon/alt coordinates are checked between both data 
-            object and an Exception is raised if they are not within
-            the distace range in km specified in :attr:`_COORD_MAX_VAR`.
-            Default is True.
-        **add_meta_keys
-            additional metadata keys that are supposed to be kept in the 
-            merged data object. Default keys that will be merged in any case
-            are the ones specified in :attr:`STANDARD_META_KEYS`.
-=======
         add_meta_keys : str or list, optional
             additional non-standard metadata keys that are supposed to be
             considered for merging.
->>>>>>> 6f391237
 
         Returns
         -------
@@ -1000,19 +900,8 @@
             this object that has merged the other station
         """
         #self.merge_meta_same_station(other, **add_meta_keys)
-<<<<<<< HEAD
-        self.merge_vardata(other, 
-                           var_name=var_name, 
-                           is_ts_type=is_ts_type,
-                           sort_index=sort_index, 
-                           check_overlaps=check_overlaps)
-        self.merge_meta_same_station(other, 
-                                     check_coords=check_coords,
-                                     **add_meta_keys)
-=======
         self.merge_vardata(other, var_name)
         self.merge_meta_same_station(other, add_meta_keys=add_meta_keys)
->>>>>>> 6f391237
 
         return self
 
@@ -1046,18 +935,6 @@
         if not cols:
             raise AttributeError("No datacolumns could be found")
         return cols
-<<<<<<< HEAD
-    
-# =============================================================================
-#     def check_dtime(self):
-#         """Checks if dtime attribute is array or list"""
-#         if not any([isinstance(self.dtime, x) for x in [list, np.ndarray]]):
-#             raise TypeError("dtime attribute is not iterable: {}".format(self.dtime))
-#         elif not len(self.dtime) > 0:
-#             raise AttributeError("No timestamps available")         
-# =============================================================================
-    
-=======
 
     def check_dtime(self):
         """Checks if dtime attribute is array or list"""
@@ -1066,7 +943,6 @@
         elif not len(self.dtime) > 0:
             raise AttributeError("No timestamps available")
 
->>>>>>> 6f391237
     def to_dataframe(self):
         """Convert this object to pandas dataframe
 
@@ -1104,24 +980,6 @@
             cannot be found in :attr:`var_info`)
         """
         # make sure there exists a var_info dict for this variable
-<<<<<<< HEAD
-        if var_name in self.var_info and 'ts_type' in self.var_info[var_name]:
-            return self.var_info[var_name]['ts_type']
-        elif 'ts_type' in self:
-            return self['ts_type']
-# =============================================================================
-#         # use variable specific entry if available
-#         if 'ts_type' in self.var_info[var_name]:
-#             return TsType(self.var_info[var_name]['ts_type']).val
-#         elif isinstance(self.ts_type, str):
-#             # ensures validity and corrects for pandas strings
-#             ts_type = TsType(self.ts_type).val 
-#             self.var_info[var_name]['ts_type'] = ts_type
-#             return ts_type
-# =============================================================================
-        
-        elif try_infer:
-=======
         if not var_name in self.var_info:
             self.var_info[var_name] = {}
 
@@ -1135,7 +993,6 @@
             return ts_type
 
         if try_infer:
->>>>>>> 6f391237
             const.print_log.warning('Trying to infer ts_type in StationData {} '
                             'for variable {}'.format(self.station_name, var_name))
             from pyaerocom.helpers import infer_time_resolution
@@ -1412,43 +1269,7 @@
         outdata[var_name] = new
         outdata.var_info[var_name]['ts_type'] = to_ts_type.val
         outdata.var_info[var_name].update(resampler.last_setup)
-        
-        outdata = self._update_ts_types_other_vars(outdata, var_name, 
-                                                   to_ts_type)
-        
-        return outdata
-    
-    @staticmethod
-    def _update_ts_types_other_vars(outdata, var_name, to_ts_type):
         # there is other variables that are not resampled
-<<<<<<< HEAD
-        if not 'ts_type' in outdata or outdata['ts_type'] is None:
-            return outdata
-        elif len(outdata.var_info) == 1:
-            outdata.ts_type = to_ts_type.val
-            return outdata
-        
-        _tt = outdata.ts_type
-        outdata.ts_type = None
-        dtime = outdata.dtime
-        outdata.dtime = []
-        
-        for var, info in outdata.var_info.items():
-            if not var == var_name:
-                info['ts_type'] = _tt
-                try:
-                    _data = outdata[var]
-                    if not isinstance(_data, pd.Series) and len(_data) == len(dtime):
-                        outdata[var] = pd.Series(_data, dtime)
-                except Exception as e:
-                    const.print_log.warning('Failed to convert {} data in '
-                                            'StationData to pandas Series. '
-                                            'Reason: {}'.format(var, repr(e)))
-                    
-        return outdata
-            
-            
-=======
         if len(outdata.var_info) > 1 and outdata.ts_type is not None:
             _tt = outdata.ts_type
             outdata.ts_type = None
@@ -1462,7 +1283,6 @@
 
         return outdata
 
->>>>>>> 6f391237
     def resample_timeseries(self, var_name, **kwargs):
         """Wrapper for :func:`resample_time` (for backwards compatibility)
 
@@ -1552,16 +1372,6 @@
         elif not data.ndim == 1:
             raise NotImplementedError('Multi-dimensional data columns '
                                       'cannot be converted to time-series')
-<<<<<<< HEAD
-        try:
-            ser = pd.Series(data, index=self.dtime)
-        except ValueError as e:
-            raise ValueError('Failed to create pandas.Series from attrs. {} '
-                             'and dtime. Reason: {}'.format(var_name, repr(e)))    
-        self[var_name] = ser
-        return ser
-    
-=======
         self.check_dtime()
         if not len(data) == len(self.dtime):
             raise ValueError("Mismatch between length of data array for "
@@ -1571,7 +1381,6 @@
         self[var_name] = s = pd.Series(data, index=self.dtime)
         return s
 
->>>>>>> 6f391237
     def select_altitude(self, var_name, altitudes):
         """Extract variable data within certain altitude range
 
