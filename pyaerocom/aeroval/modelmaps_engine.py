import logging
import os

from pyaerocom import GriddedData, TsType
from pyaerocom._lowlevel_helpers import write_json
from pyaerocom.aeroval._processing_base import DataImporter, ProcessingEngine
from pyaerocom.aeroval.glob_defaults import var_ranges_defaults
from pyaerocom.aeroval.helpers import check_var_ranges_avail
from pyaerocom.aeroval.modelmaps_helpers import calc_contour_json, griddeddata_to_jsondict
from pyaerocom.aeroval.varinfo_web import VarinfoWeb
from pyaerocom.exceptions import (
    DataCoverageError,
    DataDimensionError,
    TemporalResolutionError,
    VariableDefinitionError,
    VarNotAvailableError,
)
from pyaerocom.helpers import isnumeric

logger = logging.getLogger(__name__)


class ModelMapsEngine(ProcessingEngine, DataImporter):
    """
    Engine for processing of model maps
    """

    def _get_run_kwargs(self, **kwargs):
        try:
            model_list = kwargs["model_list"]
        except KeyError:
            model_list = self.cfg.model_cfg.keylist()
        try:
            var_list = kwargs["var_list"]
        except:
            var_list = None
        return model_list, var_list

    def run(self, **kwargs):
        model_list, var_list = self._get_run_kwargs(**kwargs)

        all_files = []
        for model in model_list:
            try:
                files = self._run_model(model, var_list)
            except VarNotAvailableError:
                files = []
            all_files.extend(files)
        return files

    def _get_vars_to_process(self, model_name, var_list):
        mvars = self.cfg.model_cfg.get_entry(model_name).get_vars_to_process(
            self.cfg.obs_cfg.get_all_vars()
        )[1]
        all_vars = sorted(list(set(mvars)))
        if var_list is not None:
            all_vars = [var for var in var_list if var in all_vars]
        return all_vars

    def _run_model(self, model_name: str, var_list):
        """Run evaluation of map processing

        Create json files for model-maps display. This analysis does not
        require any observation data but processes model output at all model
        grid points, which is then displayed on the website in the maps
        section.

        Parameters
        ----------
        model_name : str
            name of model to be processed
        var_list : list, optional
            name of variable to be processed. If None, all available
            observation variables are used.

        """

        var_list = self._get_vars_to_process(model_name, var_list)
        files = []
        for var in var_list:
            logger.info(f"Processing model maps for {model_name} ({var})")

            try:
                _files = self._process_map_var(model_name, var, self.reanalyse_existing)
                files.extend(_files)

            except (TemporalResolutionError, DataCoverageError, VariableDefinitionError) as e:
                if self.raise_exceptions:
                    raise
                logger.warning(f"Failed to process maps for {model_name} {var} data. Reason: {e}.")
        return files

    def _check_dimensions(self, data: GriddedData) -> "GriddedData":
        if not data.has_latlon_dims:
            raise DataDimensionError("data needs to have latitude an longitude dimension")
        elif not data.has_time_dim:
            raise DataDimensionError("data needs to have latitude an longitude dimension")
        if data.ndim == 4:
            data = data.extract_surface_level()
        return data

    def _process_map_var(self, model_name, var, reanalyse_existing):
        """
        Process model data to create map json files

        Parameters
        ----------
        model_name : str
            name of model
        var : str
            name of variable
        reanalyse_existing : bool
            if True, already existing json files will be reprocessed

        Raises
        ------
        ValueError
            If vertical code of data is invalid or not set
        AttributeError
            If the data has the incorrect number of dimensions or misses either
            of time, latitude or longitude dimension.
        """
        data = self.read_model_data(model_name, var)
        check_var_ranges_avail(data, var)

<<<<<<< HEAD
        if var in var_ranges_defaults.keys():
=======
        if var in var_ranges_defaults:
>>>>>>> 53d93871
            cmapinfo = var_ranges_defaults[var]
            varinfo = VarinfoWeb(var, cmap=cmapinfo["colmap"], cmap_bins=cmapinfo["scale"])
        else:
            varinfo = VarinfoWeb(var)

        data = self._check_dimensions(data)

        outdir = self.cfg.path_manager.get_json_output_dirs()["contour"]
        outname = f"{var}_{model_name}"

        fp_json = os.path.join(outdir, f"{outname}.json")
        fp_geojson = os.path.join(outdir, f"{outname}.geojson")

        if not reanalyse_existing:
            if os.path.exists(fp_json) and os.path.exists(fp_geojson):
                logger.info(f"Skipping processing of {outname}: data already exists.")
                return []

        freq = min(TsType(fq) for fq in self.cfg.time_cfg.freqs)
        freq = min(freq, self.cfg.time_cfg.main_freq)
        tst = TsType(data.ts_type)

        if tst < freq:
            raise TemporalResolutionError(f"need {freq} or higher, got{tst}")
        elif tst > freq:
            data = data.resample_time(str(freq))

        data.check_unit()
        # first calcualate and save geojson with contour levels
        contourjson = calc_contour_json(data, cmap=varinfo.cmap, cmap_bins=varinfo.cmap_bins)

        # now calculate pixel data json file (basically a json file
        # containing monthly mean timeseries at each grid point at
        # a lower resolution)
        if isnumeric(self.cfg.modelmaps_opts.maps_res_deg):
            lat_res = self.cfg.modelmaps_opts.maps_res_deg
            lon_res = self.cfg.modelmaps_opts.maps_res_deg
        else:
            lat_res = self.cfg.modelmaps_opts.maps_res_deg["lat_res_deg"]
            lon_res = self.cfg.modelmaps_opts.maps_res_deg["lon_res_deg"]

        datajson = griddeddata_to_jsondict(data, lat_res_deg=lat_res, lon_res_deg=lon_res)

        write_json(datajson, fp_json, ignore_nan=True)
        write_json(contourjson, fp_geojson, ignore_nan=True)
        return [fp_json, fp_geojson]<|MERGE_RESOLUTION|>--- conflicted
+++ resolved
@@ -123,11 +123,7 @@
         data = self.read_model_data(model_name, var)
         check_var_ranges_avail(data, var)
 
-<<<<<<< HEAD
         if var in var_ranges_defaults.keys():
-=======
-        if var in var_ranges_defaults:
->>>>>>> 53d93871
             cmapinfo = var_ranges_defaults[var]
             varinfo = VarinfoWeb(var, cmap=cmapinfo["colmap"], cmap_bins=cmapinfo["scale"])
         else:
