--- conflicted
+++ resolved
@@ -6,7 +6,6 @@
 from pyaerocom.aeroval.modelentry import ModelEntry
 from pyaerocom.aeroval.varinfo_web import VarinfoWeb
 from pyaerocom.griddeddata import GriddedData
-<<<<<<< HEAD
 from pyaerocom.helpers import (
     get_highest_resolution,
     get_max_period_range,
@@ -17,9 +16,6 @@
 )
 from pyaerocom.io import ReadGridded
 from pyaerocom.tstype import TsType
-=======
-from pyaerocom.helpers import get_highest_resolution, get_max_period_range, make_dummy_cube
->>>>>>> 27327c00
 from pyaerocom.variable import Variable
 
 logger = logging.getLogger(__name__)
