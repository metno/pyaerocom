<<<<<<< HEAD
import pandas as pd

=======
import glob
import logging
import os
import shutil
from pathlib import Path

from pyaerocom import const
from pyaerocom.aeroval.modelentry import ModelEntry
>>>>>>> a59c1851
from pyaerocom.aeroval.varinfo_web import VarinfoWeb
from pyaerocom.colocateddata import ColocatedData
from pyaerocom.colocation_auto import Colocator
from pyaerocom.exceptions import TemporalResolutionError
<<<<<<< HEAD
from pyaerocom.helpers import start_stop, start_stop_str, to_pandas_timestamp
=======
from pyaerocom.griddeddata import GriddedData
from pyaerocom.helpers import (
    get_highest_resolution,
    get_max_period_range,
    make_dummy_cube,
    start_stop_str,
)
from pyaerocom.io import ReadGridded
>>>>>>> a59c1851
from pyaerocom.tstype import TsType

logger = logging.getLogger(__name__)


def check_var_ranges_avail(model_data, var_name):
    """
    Check if lower and upper variable ranges are available for input variable

    Parameters
    ----------
    model_data : GriddedData
        modeldata containing variable data
    var_name : str
        variable name to be checked (must be the same as model data
        AeroCom variable name).

    Raises
    ------
    ValueError
        if ranges for input variable are not defined and if input model data
        corresponds to a different variable than the input variable name.

    Returns
    -------
    None

    """
    try:
        VarinfoWeb(var_name)
    except AttributeError:
        if model_data.var_name_aerocom == var_name:
            model_data.register_var_glob(delete_existing=True)
        else:
            raise ValueError(
                f"Mismatch between variable name of input model_data "
                f"({model_data.var_name_aerocom}) and var_name {var_name}"
            )


def _check_statistics_periods(periods: list) -> list:
    """
    Check input list of period strings is valid

    Parameters
    ----------
    periods : list
        list containing period strings to be checked.

    Raises
    ------
    ValueError
        if input is not a list or any of the provided periods in that list is
        not a string or invalid.

    Returns
    -------
    list
        list of periods

    """
    checked = []
    if not isinstance(periods, list):
        raise ValueError("statistics_periods needs to be a list")
    for per in periods:
        if not isinstance(per, str):
            raise ValueError("All periods need to be strings")
        spl = [x.strip() for x in per.split("-")]
        if len(spl) > 2:
            raise ValueError(
                f"Invalid value for period ({per}), can be either single "
                f"years or period of years (e.g. 2000-2010)."
            )
        # _per = "-".join([str(int(val)) for val in spl])
        _per = "-".join([to_pandas_timestamp(val).strftime("%Y/%m/%d") for val in spl])
        checked.append(_per)
    return checked


def _period_str_to_timeslice(period: str) -> slice:
    """
    Convert input period to a time slice

    Parameters
    ----------
    period : str
        period, e.g. "2000-2010"

    Raises
    ------
    ValueError
        if input period is invalid

    Returns
    -------
    slice
        slice containing start and end strings.
    """
    spl = period.split("-")
    if len(spl) == 1:
        return slice(spl[0], spl[0])
    elif len(spl) == 2:
        return slice(*spl)
    raise ValueError(period)


def _get_min_max_year_periods(statistics_periods):
    """Get lowest and highest available year from all periods

    Parameters
    ----------
    statistics_periods : list
        list of periods for experiment

    Returns
    -------
    int
        start year
    int
        stop year (may be the same as start year, e.g. if periods suggest
        single year analysis).
    """
    # startyr, stopyr = 1e16, -1e16
    startyr, stopyr = start_stop("2100", "1900")
    for per in statistics_periods:
        sl = _period_str_to_timeslice(per)
        # perstart, perstop = sl.start, sl.stop
        perstart, perstop = start_stop(sl.start, sl.stop)
        if perstart < startyr:
            startyr = perstart
        if perstop > stopyr:
            stopyr = perstop
    return startyr, stopyr


def make_dummy_model(obs_list: list, cfg) -> str:

    # Sets up variable for the model register
    tmpdir = const.LOCAL_TMP_DIR
    const.add_data_search_dir(tmpdir)

    model_id = "dummy_model"
    outdir = os.path.join(tmpdir, f"{model_id}/renamed")

    os.makedirs(outdir, exist_ok=True)

    # Finds dates and freq to use, so that all observations are covered
    (start, stop) = get_max_period_range(cfg.time_cfg.periods)
    freq = get_highest_resolution(*cfg.time_cfg.freqs)

    # Loops over variables in obs
    for obs in obs_list:
        for var in cfg.obs_cfg[obs]["obs_vars"]:
            # Create dummy cube

            dummy_cube = make_dummy_cube(var, start_yr=start, stop_yr=stop, freq=freq)

            # Converts cube to GriddedData
            dummy_grid = GriddedData(dummy_cube)

            # Loop over each year
            yr_gen = dummy_grid.split_years()

            for dummy_grid_yr in yr_gen:
                # Add to netcdf
                yr = dummy_grid_yr.years_avail()[0]
                vert_code = cfg.obs_cfg[obs]["obs_vert_type"]

                save_name = dummy_grid_yr.aerocom_savename(model_id, var, vert_code, yr, freq)
                dummy_grid_yr.to_netcdf(outdir, savename=save_name)

    # Add dummy model to cfg
    cfg.model_cfg["dummy"] = ModelEntry(model_id="dummy_model")

    return model_id


def delete_dummy_model(model_id: str) -> None:
    tmpdir = const.LOCAL_TMP_DIR
    const.add_data_search_dir(tmpdir)

    renamed = Path(tmpdir) / f"{model_id}/renamed"
    for path in renamed.glob("*.nc"):
        print(f"Deleting dummy model {path}")
        path.unlink()<|MERGE_RESOLUTION|>--- conflicted
+++ resolved
@@ -1,32 +1,27 @@
-<<<<<<< HEAD
-import pandas as pd
-
-=======
 import glob
 import logging
 import os
 import shutil
 from pathlib import Path
 
+import pandas as pd
+
 from pyaerocom import const
 from pyaerocom.aeroval.modelentry import ModelEntry
->>>>>>> a59c1851
 from pyaerocom.aeroval.varinfo_web import VarinfoWeb
 from pyaerocom.colocateddata import ColocatedData
 from pyaerocom.colocation_auto import Colocator
 from pyaerocom.exceptions import TemporalResolutionError
-<<<<<<< HEAD
-from pyaerocom.helpers import start_stop, start_stop_str, to_pandas_timestamp
-=======
 from pyaerocom.griddeddata import GriddedData
 from pyaerocom.helpers import (
     get_highest_resolution,
     get_max_period_range,
     make_dummy_cube,
+    start_stop,
     start_stop_str,
+    to_pandas_timestamp,
 )
 from pyaerocom.io import ReadGridded
->>>>>>> a59c1851
 from pyaerocom.tstype import TsType
 
 logger = logging.getLogger(__name__)
