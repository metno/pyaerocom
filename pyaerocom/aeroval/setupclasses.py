import logging
import os
<<<<<<< HEAD
from datetime import timedelta
=======
import sys
>>>>>>> a7b05c2b
from getpass import getuser
from pathlib import Path
from typing import Annotated, Literal

if sys.version_info >= (3, 11):
    from typing import Self
else:
    from typing_extensions import Self

from pydantic import (
    BaseModel,
    ConfigDict,
    Field,
    PositiveInt,
    computed_field,
    field_serializer,
    field_validator,
)

import pandas as pd

from pyaerocom import __version__, const
from pyaerocom.aeroval.aux_io_helpers import ReadAuxHandler
from pyaerocom.aeroval.collections import ModelCollection, ObsCollection
from pyaerocom.aeroval.helpers import (
    _check_statistics_periods,
    _get_min_max_year_periods,
    check_if_year,
)
from pyaerocom.aeroval.json_utils import read_json, set_float_serialization_precision, write_json
from pyaerocom.colocation_auto import ColocationSetup
from pyaerocom.exceptions import AeroValConfigError
from pyaerocom.io.cams2_83.models import ModelName

logger = logging.getLogger(__name__)


class OutputPaths(BaseModel):
    """
    Setup class for output paths of json files and co-located data

    This interface generates all paths required for an experiment.

    Attributes
    ----------
    proj_id : str
        project ID
    exp_id : str
        experiment ID
    json_basedir : str

    """

<<<<<<< HEAD
    JSON_SUBDIRS = [
=======
    # Pydantic ConfigDict
    model_config = ConfigDict(arbitrary_types_allowed=True)

    JSON_SUBDIRS: list[str] = [
>>>>>>> a7b05c2b
        "map",
        "ts",
        "ts/diurnal",
        "scat",
        "hm",
        "hm/ts",
        "contour",
<<<<<<< HEAD
        "forecast",
        "profiles",
    ]

    json_basedir = DirLoc(
        default=os.path.join(const.OUTPUTDIR, "aeroval/data"),
        assert_exists=True,
        auto_create=True,
        logger=logger,
        tooltip="Base directory for json output files",
=======
        "profiles",
    ]

    json_basedir: Path | str = Field(
        default=os.path.join(const.OUTPUTDIR, "aeroval/data"), validate_default=True
>>>>>>> a7b05c2b
    )
    coldata_basedir: Path | str = Field(
        default=os.path.join(const.OUTPUTDIR, "aeroval/coldata"), validate_default=True
    )

    @field_validator("json_basedir", "coldata_basedir")
    @classmethod
    def validate_basedirs(cls, v):
        if not os.path.exists(v):
            tmp = Path(v) if isinstance(v, str) else v
            tmp.mkdir(parents=True, exist_ok=True)
        return v

    ADD_GLOB: list[str] = ["coldata_basedir", "json_basedir"]

    proj_id: str
    exp_id: str

    def _check_init_dir(self, loc, assert_exists):
        if assert_exists and not os.path.exists(loc):
            os.makedirs(loc)
        return loc

    def get_coldata_dir(self, assert_exists=True):
        loc = os.path.join(self.coldata_basedir, self.proj_id, self.exp_id)
        return self._check_init_dir(loc, assert_exists)

    def get_json_output_dirs(self, assert_exists=True):
        out = {}
        base = os.path.join(self.json_basedir, self.proj_id, self.exp_id)
        for subdir in self.JSON_SUBDIRS:
            loc = self._check_init_dir(os.path.join(base, subdir), assert_exists)
            out[subdir] = loc
        return out


class ModelMapsSetup(BaseModel):
    maps_freq: Literal["monthly", "yearly"] = "monthly"
    maps_res_deg: PositiveInt = 5


<<<<<<< HEAD
class CAMS2_83Setup(ConstrainedContainer):
    def __init__(self, **kwargs):
        self.use_cams2_83 = False
        self.cams2_83_daterange = None
        self.cams2_83_model = ModelName.EMEP
        self.cams2_83_dateshift = 0


class StatisticsSetup(ConstrainedContainer):
=======
class StatisticsSetup(BaseModel, extra="allow"):
>>>>>>> a7b05c2b
    """
    Setup options for statistical calculations

    Attributes
    ----------
    weighted_stats : bool
        if True, statistics are calculated using area weights,
        this is only relevant for gridded / gridded evaluations.
    annual_stats_constrained : bool
        if True, then only sites are considered that satisfy a potentially
        specified annual resampling constraint (see
        :attr:`pyaerocom.colocation_auto.ColocationSetup.min_num_obs`). E.g.

        lets say you want to calculate statistics (bias,
        correlation, etc.) for monthly model / obs data for a given site and
        year. Lets further say, that there are only 8 valid months of data, and
        4 months are missing, so statistics will be calculated for that year
        based on 8 vs. 8 values. Now if
        :attr:`pyaerocom.colocation_auto.ColocationSetup.min_num_obs` is
        specified in way that requires e.g. at least 9 valid months to
        represent the whole year, then this station will not be considered in
        case `annual_stats_constrained` is True, else it will. Defaults to
        False.
    stats_tseries_base_freq : str, optional
        The statistics Time Series display in AeroVal (under Overall Evaluation)
        is computed in intervals of a certain frequency, which is specified
        via :attr:`TimeSetup.main_freq` (defaults to monthly). That is,
        monthly colocated data is used as a basis to compute the statistics
        for each month (e.g. if you have 10 sites, then statistics will be
        computed based on 10 monthly values for each month of the timeseries,
        1 value for each site). `stats_tseries_base_freq` may be specified in
        case a higher resolution is supposed to be used as a basis to compute
        the timeseries in the resolution specified by
        :attr:`TimeSetup.main_freq` (e.g. if daily is specified here, then for
        the above example 310 values would be used - 31 for each site - to
        compute the statistics for a given month (in this case, a month with 31
        days, obviously).
    drop_stats: tuple, optional
        tuple of strings with names of statistics (as determined by keys in
        aeroval.glob_defaults.py's statistics_defaults) to not compute. For example,
        setting drop_stats = ("mb", "mab"), results in json files in hm/ts with
        entries which do not contain the mean bias and mean absolute bias,
        but the other statistics are preserved.
    stats_decimals: int, optional
        If provided, overwrites the decimals key in glod_defaults for the statistics, which has a deault of 3.
        Setting this higher of lower changes the number of decimals shown on the Aeroval webpage.
    round_floats_precision: int, optional
        Sets the precision argument for the function `pyaerocom.aaeroval.json_utils:set_float_serialization_precision`


    Parameters
    ----------
    kwargs
        any of the supported attributes, e.g.
        `StatisticsSetup(annual_stats_constrained=True)`

    """

<<<<<<< HEAD
    MIN_NUM = 1

    def __init__(self, **kwargs):
        self.weighted_stats = True
        self.annual_stats_constrained = False
        self.add_trends = False
        self.trends_min_yrs = 7
        self.use_diurnal = True
        self.stats_tseries_base_freq = None
        self.forecast_evaluation = False
        self.forecast_days = 4
        self.use_fairmode = False
        self.use_diurnal = False
        self.obs_only_stats = False
        self.model_only_stats = False
        self.drop_stats = ()
        self.stats_decimals = None

        if "round_floats_precision" in kwargs:
            precision = kwargs.pop("round_floats_precision")
            set_float_serialization_precision(precision)

        self.update(**kwargs)


class TimeSetup(ConstrainedContainer):
    DEFAULT_FREQS = ["monthly", "yearly"]
    SEASONS = ["all", "DJF", "MAM", "JJA", "SON"]
    main_freq = StrType()
    freqs = ListOfStrings()
    periods = ListOfStrings()

    def __init__(self, **kwargs):
        self.main_freq = self.DEFAULT_FREQS[0]
        self.freqs = self.DEFAULT_FREQS
        self.add_seasons = True
        self.periods = []
=======
    MIN_NUM: PositiveInt = 1
    weighted_stats: bool = True
    annual_stats_constrained: bool = False
    add_trends: bool = False
    trends_min_yrs: PositiveInt = 7
    stats_tseries_base_freq: str | None = None
    use_fairmode: bool = False
    use_diurnal: bool = False
    obs_only_stats: bool = False
    model_only_stats: bool = False
    drop_stats: tuple[str, ...] = ()
    stats_decimals: int | None = None
    round_floats_precision: int | None = None

    if round_floats_precision:
        set_float_serialization_precision(round_floats_precision)


class TimeSetup(BaseModel):
    DEFAULT_FREQS: Literal["monthly", "yearly"] = "monthly"
    SEASONS: list[str] = ["all", "DJF", "MAM", "JJA", "SON"]
    main_freq: str = "monthly"
    freqs: list[str] = ["monthly", "yearly"]
    periods: list[str] = Field(default_factory=list)
    add_seasons: bool = True
>>>>>>> a7b05c2b

    def get_seasons(self):
        """
        Get list of seasons to be analysed

        Returns :attr:`SEASONS` if :attr:`add_seasons` it True, else `[
        'all']` (only whole year).

        Returns
        -------
        list
            list of season strings for analysis

        """
        if self.add_seasons:
            return self.SEASONS
        return ["all"]

    def _get_all_period_strings(self):
        """
        Get list of all period strings for evaluation

        Returns
        -------
        list
            list of period / season strings
        """
        output = []
        for per in self.periods:
            for season in self.get_seasons():
                perstr = f"{per}-{season}"
                output.append(perstr)
        return output


class WebDisplaySetup(BaseModel):
    # Pydantic ConfigDict
    model_config = ConfigDict()
    model_config["protected_namespaces"] = ()
    # WebDisplaySetup attributes
    map_zoom: Literal["World", "Europe", "xEMEP"] = "World"
    regions_how: Literal["default", "aerocom", "htap", "country"] = "default"
    map_zoom: str = "World"
    add_model_maps: bool = False
    modelorder_from_config: bool = True
    obsorder_from_config: bool = True
    var_order_menu: tuple[str, ...] = ()
    obs_order_menu: tuple[str, ...] = ()
    model_order_menu: tuple[str, ...] = ()
    hide_charts: tuple[str, ...] = ()
    hide_pages: tuple[str, ...] = ()
    ts_annotations: dict[str, str] = Field(default_factory=dict)
    add_pages: tuple[str, ...] = ()


class EvalRunOptions(BaseModel):
    clear_existing_json: bool = True
    only_json: bool = False
    only_colocation: bool = False
    #: If True, process only maps (skip obs evaluation)
    only_model_maps: bool = False
    obs_only: bool = False


class ProjectInfo(BaseModel):
    proj_id: str


class ExperimentInfo(BaseModel):
    exp_id: str
    exp_name: str = ""
    exp_descr: str = ""
    public: bool = False
    exp_pi: str = getuser()
    pyaerocom_version: str = __version__


class EvalSetup(BaseModel):
    """Composite class representing a whole analysis setup

    This represents the level at which json I/O happens for configuration
    setup files.
    """

    ###########################
    ##   Pydantic ConfigDict
    ###########################
    model_config = ConfigDict(arbitrary_types_allowed=True, extra="allow", protected_namespaces=())

    ########################################
    ## Regular & BaseModel-based Attributes
    ########################################

    IGNORE_JSON: list[str] = ["_aux_funs"]
    ADD_GLOB: list[str] = ["io_aux_file"]

    io_aux_file: Annotated[
        Path | str, ".py file containing additional read methods for modeldata"
    ] = ""

    _aux_funs: dict = {}

<<<<<<< HEAD
        self.cams2_83_cfg = CAMS2_83Setup()

        self.obs_cfg = ObsCollection()
        self.model_cfg = ModelCollection()

        self.var_web_info = {}
        self.path_manager = OutputPaths(self.proj_id, self.exp_id)
        self.update(**kwargs)
=======
    proj_id: str
    exp_id: str
    var_web_info: dict = {}
>>>>>>> a7b05c2b

    @computed_field
    @property
    def proj_info(self) -> ProjectInfo:
        return ProjectInfo(proj_id=self.proj_id)

    @computed_field
    @property
    def exp_info(self) -> ExperimentInfo:
        return ExperimentInfo(exp_id=self.exp_id)

    @property
    def json_filename(self) -> str:
        """
        str: Savename of config file: cfg_<proj_id>_<exp_id>.json
        """
        return f"cfg_{self.proj_id}_{self.exp_id}.json"

    @property
    def gridded_aux_funs(self) -> dict:
        if not bool(self._aux_funs) and os.path.exists(self.io_aux_file):
            self._import_aux_funs()
        return self._aux_funs

    @computed_field
    @property
    def path_manager(self) -> OutputPaths:
        if not hasattr(self, "model_extra"):
            return OutputPaths(proj_id=self.proj_id, exp_id=self.exp_id)
        model_args = {
            key: val for key, val in self.model_extra.items() if key in OutputPaths.model_fields
        }
        return OutputPaths(proj_id=self.proj_id, exp_id=self.exp_id, **model_args)

    # This is a hack to get keys from a general CFG into their appropriate respective classes
    # TODO: all these computed fields could be more easily defined if the config were
    # rigid enough to have they explicitly defined (e.g., in a TOML file), rather than dumping everything
    # into one large config dict and then dishing out the relevant parts to each class.
    @computed_field
    @property
    def time_cfg(self) -> TimeSetup:
        if not hasattr(self, "model_extra"):
            return TimeSetup()
        model_args = {
            key: val for key, val in self.model_extra.items() if key in TimeSetup.model_fields
        }
        return TimeSetup(**model_args)

    @computed_field
    @property
    def modelmaps_opts(self) -> ModelMapsSetup:
        if not hasattr(self, "model_extra"):
            return ModelMapsSetup()
        model_args = {
            key: val for key, val in self.model_extra.items() if key in ModelMapsSetup.model_fields
        }
        return ModelMapsSetup(**model_args)

    @computed_field
    @property
    def webdisp_opts(self) -> WebDisplaySetup:
        if not hasattr(self, "model_extra"):
            return WebDisplaySetup()
        model_args = {
            key: val
            for key, val in self.model_extra.items()
            if key in WebDisplaySetup.model_fields
        }
        return WebDisplaySetup(**model_args)

    @computed_field
    @property
    def processing_opts(self) -> EvalRunOptions:
        if not hasattr(self, "model_extra"):
            return EvalRunOptions()
        model_args = {
            key: val for key, val in self.model_extra.items() if key in EvalRunOptions.model_fields
        }
        return EvalRunOptions(**model_args)

    @computed_field
    @property
    def statistics_opts(self) -> StatisticsSetup:
        if not hasattr(self, "model_extra"):
            return StatisticsSetup(weighted_stats=True, annual_stats_constrained=False)
        model_args = {
            key: val
            for key, val in self.model_extra.items()
            if key in StatisticsSetup.model_fields
        }
        return StatisticsSetup(**model_args)

    ##################################
    ## Non-BaseModel-based attributes
    ##################################

    # These attributes require special attention b/c they're not based on Pydantic's BaseModel class.

    # TODO: Use Pydantic for ColocationSetup
    @computed_field
    @property
    def colocation_opts(self) -> ColocationSetup:
        if not hasattr(self, "model_extra"):
            return ColocationSetup(save_coldata=True, keep_data=False, resample_how="mean")

        model_args = {
            key: val
            for key, val in self.model_extra.items()
            if key in ColocationSetup().__dict__.keys()
        }
        # need to pass some default values to the ColocationSetup if not provided in config
        default_dict = {"save_coldata": True, "keep_data": False, "resample_how": "mean"}
        for key in default_dict:
            if key not in model_args:
                model_args[key] = default_dict[key]

        return ColocationSetup(**model_args)

    @field_serializer("colocation_opts")
    def serialize_colocation_opts(self, colocation_opts: ColocationSetup):
        return colocation_opts.json_repr()

    # ObsCollection and ModelCollection
    # TODO Use Pydantic for ObsCollection and ModelCollection

    obs_cfg: ObsCollection | dict = ObsCollection()

    @field_validator("obs_cfg")
    def validate_obs_cfg(cls, v):
        if isinstance(v, ObsCollection):
            return v
        return ObsCollection(v)

    @field_serializer("obs_cfg")
    def serialize_obs_cfg(self, obs_cfg: ObsCollection):
        return obs_cfg.json_repr()

    model_cfg: ModelCollection | dict = ModelCollection()

    @field_validator("model_cfg")
    def validate_model_cfg(cls, v):
        if isinstance(v, ModelCollection):
            return v
        return ModelCollection(v)

    @field_serializer("model_cfg")
    def serialize_model_cfg(self, model_cfg: ModelCollection):
        return model_cfg.json_repr()

    ###########################
    ##       Methods
    ###########################

    def get_obs_entry(self, obs_name) -> dict:
        return self.obs_cfg.get_entry(obs_name).to_dict()

    def get_model_entry(self, model_name) -> dict:
        """Get model entry configuration

        Since the configuration files for experiments are in json format, they
        do not allow the storage of executable custom methods for model data
        reading. Instead, these can be specified in a python module that may
        be specified via :attr:`add_methods_file` and that contains a
        dictionary `FUNS` that maps the method names with the callable methods.

        As a result, this means that, by default, custom read methods for
        individual models in :attr:`model_config` do not contain the
        callable methods but only the names. This method will take care of
        handling this and will return a dictionary where potential custom
        method strings have been converted to the corresponding callable
        methods.

        Parameters
        ----------
        model_name : str
            name of model

        Returns
        -------
        dict
            Dictionary that specifies the model setup ready for the analysis
        """
        cfg = self.model_cfg.get_entry(model_name)
        cfg = cfg.prep_dict_analysis(self.gridded_aux_funs)
        return cfg

    def to_json(self, outdir: str, ignore_nan: bool = True, indent: int = 3) -> None:
        """
        Save configuration as JSON file

        Parameters
        ----------
        outdir : str
            directory where the config json file is supposed to be stored
        ignore_nan : bool
            set NaNs to Null when writing
        indent : int
            json indentation

        """
        filepath = os.path.join(outdir, self.json_filename)
        data = self.json_repr()
        write_json(data, filepath, ignore_nan=ignore_nan, indent=indent)
        return filepath

    @staticmethod
    def from_json(filepath: str) -> Self:
        """Load configuration from json config file"""
        settings = read_json(filepath)
        return EvalSetup(**settings)

    def json_repr(self):
        return self.model_dump()

    def _import_aux_funs(self) -> None:
        h = ReadAuxHandler(self.io_aux_file)
        self._aux_funs.update(**h.import_all())

    def _check_time_config(self) -> None:
        periods = self.time_cfg.periods
        colstart = self.colocation_opts["start"]
        colstop = self.colocation_opts["stop"]

        if len(periods) == 0:
            if colstart is None:
                raise AeroValConfigError("Either periods or start must be set...")
            per = self.colocation_opts._period_from_start_stop()
            periods = [per]
            logger.info(
                f"periods is not set, inferred {per} from start / stop colocation settings."
            )

        self.time_cfg.periods = _check_statistics_periods(periods)
        start, stop = _get_min_max_year_periods(periods)
        start_yr = start.year
        stop_yr = stop.year
        years = check_if_year(periods)
        if not years:
            if start == stop and isinstance(start, pd.Timestamp):
                stop = start + timedelta(hours=23)
            elif isinstance(start, pd.Timestamp):
                stop = stop + timedelta(hours=23)

            if stop_yr == start_yr:
                stop_yr += 1
            if colstart is None:
                self.colocation_opts["start"] = start.strftime("%Y/%m/%d %H:%M:%S")
            if colstop is None:
                self.colocation_opts["stop"] = stop.strftime(
                    "%Y/%m/%d %H:%M:%S"
                )  # + 1  # add 1 year since we want to include stop year
        else:
            if colstart is None:
                self.colocation_opts["start"] = start_yr
            if colstop is None:
                self.colocation_opts["stop"] = (
                    stop_yr + 1
                )  # add 1 year since we want to include stop year<|MERGE_RESOLUTION|>--- conflicted
+++ resolved
@@ -1,10 +1,7 @@
 import logging
 import os
-<<<<<<< HEAD
+import sys
 from datetime import timedelta
-=======
-import sys
->>>>>>> a7b05c2b
 from getpass import getuser
 from pathlib import Path
 from typing import Annotated, Literal
@@ -14,6 +11,7 @@
 else:
     from typing_extensions import Self
 
+import pandas as pd
 from pydantic import (
     BaseModel,
     ConfigDict,
@@ -23,8 +21,6 @@
     field_serializer,
     field_validator,
 )
-
-import pandas as pd
 
 from pyaerocom import __version__, const
 from pyaerocom.aeroval.aux_io_helpers import ReadAuxHandler
@@ -37,7 +33,6 @@
 from pyaerocom.aeroval.json_utils import read_json, set_float_serialization_precision, write_json
 from pyaerocom.colocation_auto import ColocationSetup
 from pyaerocom.exceptions import AeroValConfigError
-from pyaerocom.io.cams2_83.models import ModelName
 
 logger = logging.getLogger(__name__)
 
@@ -58,14 +53,10 @@
 
     """
 
-<<<<<<< HEAD
-    JSON_SUBDIRS = [
-=======
     # Pydantic ConfigDict
     model_config = ConfigDict(arbitrary_types_allowed=True)
 
     JSON_SUBDIRS: list[str] = [
->>>>>>> a7b05c2b
         "map",
         "ts",
         "ts/diurnal",
@@ -73,24 +64,12 @@
         "hm",
         "hm/ts",
         "contour",
-<<<<<<< HEAD
         "forecast",
         "profiles",
     ]
 
-    json_basedir = DirLoc(
-        default=os.path.join(const.OUTPUTDIR, "aeroval/data"),
-        assert_exists=True,
-        auto_create=True,
-        logger=logger,
-        tooltip="Base directory for json output files",
-=======
-        "profiles",
-    ]
-
     json_basedir: Path | str = Field(
         default=os.path.join(const.OUTPUTDIR, "aeroval/data"), validate_default=True
->>>>>>> a7b05c2b
     )
     coldata_basedir: Path | str = Field(
         default=os.path.join(const.OUTPUTDIR, "aeroval/coldata"), validate_default=True
@@ -132,19 +111,11 @@
     maps_res_deg: PositiveInt = 5
 
 
-<<<<<<< HEAD
-class CAMS2_83Setup(ConstrainedContainer):
-    def __init__(self, **kwargs):
-        self.use_cams2_83 = False
-        self.cams2_83_daterange = None
-        self.cams2_83_model = ModelName.EMEP
-        self.cams2_83_dateshift = 0
-
-
-class StatisticsSetup(ConstrainedContainer):
-=======
+class CAMS2_83Setup(BaseModel):
+    use_cams2_83: bool = False
+
+
 class StatisticsSetup(BaseModel, extra="allow"):
->>>>>>> a7b05c2b
     """
     Setup options for statistical calculations
 
@@ -203,51 +174,14 @@
 
     """
 
-<<<<<<< HEAD
-    MIN_NUM = 1
-
-    def __init__(self, **kwargs):
-        self.weighted_stats = True
-        self.annual_stats_constrained = False
-        self.add_trends = False
-        self.trends_min_yrs = 7
-        self.use_diurnal = True
-        self.stats_tseries_base_freq = None
-        self.forecast_evaluation = False
-        self.forecast_days = 4
-        self.use_fairmode = False
-        self.use_diurnal = False
-        self.obs_only_stats = False
-        self.model_only_stats = False
-        self.drop_stats = ()
-        self.stats_decimals = None
-
-        if "round_floats_precision" in kwargs:
-            precision = kwargs.pop("round_floats_precision")
-            set_float_serialization_precision(precision)
-
-        self.update(**kwargs)
-
-
-class TimeSetup(ConstrainedContainer):
-    DEFAULT_FREQS = ["monthly", "yearly"]
-    SEASONS = ["all", "DJF", "MAM", "JJA", "SON"]
-    main_freq = StrType()
-    freqs = ListOfStrings()
-    periods = ListOfStrings()
-
-    def __init__(self, **kwargs):
-        self.main_freq = self.DEFAULT_FREQS[0]
-        self.freqs = self.DEFAULT_FREQS
-        self.add_seasons = True
-        self.periods = []
-=======
     MIN_NUM: PositiveInt = 1
     weighted_stats: bool = True
     annual_stats_constrained: bool = False
     add_trends: bool = False
     trends_min_yrs: PositiveInt = 7
     stats_tseries_base_freq: str | None = None
+    forecast_evaluation: bool = False
+    forecast_days: PositiveInt = 4
     use_fairmode: bool = False
     use_diurnal: bool = False
     obs_only_stats: bool = False
@@ -267,7 +201,6 @@
     freqs: list[str] = ["monthly", "yearly"]
     periods: list[str] = Field(default_factory=list)
     add_seasons: bool = True
->>>>>>> a7b05c2b
 
     def get_seasons(self):
         """
@@ -370,20 +303,9 @@
 
     _aux_funs: dict = {}
 
-<<<<<<< HEAD
-        self.cams2_83_cfg = CAMS2_83Setup()
-
-        self.obs_cfg = ObsCollection()
-        self.model_cfg = ModelCollection()
-
-        self.var_web_info = {}
-        self.path_manager = OutputPaths(self.proj_id, self.exp_id)
-        self.update(**kwargs)
-=======
     proj_id: str
     exp_id: str
     var_web_info: dict = {}
->>>>>>> a7b05c2b
 
     @computed_field
     @property
@@ -441,6 +363,16 @@
             key: val for key, val in self.model_extra.items() if key in ModelMapsSetup.model_fields
         }
         return ModelMapsSetup(**model_args)
+
+    @computed_field
+    @property
+    def cams2_83_cfg(self) -> CAMS2_83Setup:
+        if not hasattr(self, "model_extra"):
+            return CAMS2_83Setup()
+        model_args = {
+            key: val for key, val in self.model_extra.items() if key in CAMS2_83Setup.model_fields
+        }
+        return CAMS2_83Setup(**model_args)
 
     @computed_field
     @property
