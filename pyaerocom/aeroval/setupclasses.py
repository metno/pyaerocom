import logging
import os
import sys
from datetime import timedelta
from functools import cached_property
from getpass import getuser
from pathlib import Path
from typing import Annotated, Literal

from pyaerocom.aeroval.glob_defaults import VarWebInfo, VarWebScaleAndColormap

if sys.version_info >= (3, 11):
    from typing import Self
else:
    from typing_extensions import Self

import pandas as pd
from pydantic import (
    BaseModel,
    ConfigDict,
    Field,
    PositiveInt,
    computed_field,
    field_serializer,
    field_validator,
)

from pyaerocom import __version__, const
from pyaerocom.aeroval.aux_io_helpers import ReadAuxHandler
from pyaerocom.aeroval.collections import ModelCollection, ObsCollection
from pyaerocom.aeroval.exceptions import ConfigError
from pyaerocom.aeroval.helpers import (
    _check_statistics_periods,
    _get_min_max_year_periods,
    check_if_year,
)
from pyaerocom.aeroval.json_utils import read_json, set_float_serialization_precision, write_json
from pyaerocom.colocation.colocation_setup import ColocationSetup

logger = logging.getLogger(__name__)


class OutputPaths(BaseModel):
    """
    Setup class for output paths of json files and co-located data

    This interface generates all paths required for an experiment.

    Attributes
    ----------
    proj_id : str
        project ID
    exp_id : str
        experiment ID
    json_basedir : str, Path

    """

    # Pydantic ConfigDict
    model_config = ConfigDict(arbitrary_types_allowed=True)

    _JSON_SUBDIRS: list[str] = [
        "map",
        "ts",
        "ts/diurnal",
        "scat",
        "hm",
        "hm/ts",
        "contour",
        "profiles",
    ]

    json_basedir: Path | str = Field(
        default=os.path.join(const.OUTPUTDIR, "aeroval/data"), validate_default=True
    )
    coldata_basedir: Path | str = Field(
        default=os.path.join(const.OUTPUTDIR, "aeroval/coldata"), validate_default=True
    )

    @field_validator("json_basedir", "coldata_basedir")
    @classmethod
    def validate_basedirs(cls, v):
        if not os.path.exists(v):
            tmp = Path(v) if isinstance(v, str) else v
            tmp.mkdir(parents=True, exist_ok=True)
        return v

    proj_id: str
    exp_id: str

    def _check_init_dir(self, loc, assert_exists):
        if assert_exists and not os.path.exists(loc):
            os.makedirs(loc)
        return loc

    def get_coldata_dir(self, assert_exists=True):
        loc = os.path.join(self.coldata_basedir, self.proj_id, self.exp_id)
        return self._check_init_dir(loc, assert_exists)

    def get_json_output_dirs(self, assert_exists=True):
        out = {}
        base = os.path.join(self.json_basedir, self.proj_id, self.exp_id)
        for subdir in self._JSON_SUBDIRS:
            loc = self._check_init_dir(os.path.join(base, subdir), assert_exists)
            out[subdir] = loc
        # for cams2_83 the extra 'forecast' folder will contain the median scores if computed
        if self.proj_id == "cams2-83":
            loc = self._check_init_dir(os.path.join(base, "forecast"), assert_exists)
            out["forecast"] = loc
        return out


class ModelMapsSetup(BaseModel):
    maps_freq: Literal["monthly", "yearly"] = "monthly"
    maps_res_deg: PositiveInt = 5


class CAMS2_83Setup(BaseModel):
    use_cams2_83: bool = False


class StatisticsSetup(BaseModel, extra="allow"):
    """
    Setup options for statistical calculations

    Attributes
    ----------
    weighted_stats : bool
        if True, statistics are calculated using area weights,
        this is only relevant for gridded / gridded evaluations.
    annual_stats_constrained : bool
        if True, then only sites are considered that satisfy a potentially
        specified annual resampling constraint (see
        :attr:`pyaerocom.colocation_auto.ColocationSetup.min_num_obs`). E.g.

        lets say you want to calculate statistics (bias,
        correlation, etc.) for monthly model / obs data for a given site and
        year. Lets further say, that there are only 8 valid months of data, and
        4 months are missing, so statistics will be calculated for that year
        based on 8 vs. 8 values. Now if
        :attr:`pyaerocom.colocation_auto.ColocationSetup.min_num_obs` is
        specified in way that requires e.g. at least 9 valid months to
        represent the whole year, then this station will not be considered in
        case `annual_stats_constrained` is True, else it will. Defaults to
        False.
    stats_tseries_base_freq : str, optional
        The statistics Time Series display in AeroVal (under Overall Evaluation)
        is computed in intervals of a certain frequency, which is specified
        via :attr:`TimeSetup.main_freq` (defaults to monthly). That is,
        monthly colocated data is used as a basis to compute the statistics
        for each month (e.g. if you have 10 sites, then statistics will be
        computed based on 10 monthly values for each month of the timeseries,
        1 value for each site). `stats_tseries_base_freq` may be specified in
        case a higher resolution is supposed to be used as a basis to compute
        the timeseries in the resolution specified by
        :attr:`TimeSetup.main_freq` (e.g. if daily is specified here, then for
        the above example 310 values would be used - 31 for each site - to
        compute the statistics for a given month (in this case, a month with 31
        days, obviously).
    drop_stats: tuple, optional
        tuple of strings with names of statistics (as determined by keys in
        aeroval.glob_defaults.py's statistics_defaults) to not compute. For example,
        setting drop_stats = ("mb", "mab"), results in json files in hm/ts with
        entries which do not contain the mean bias and mean absolute bias,
        but the other statistics are preserved.
    stats_decimals: int, optional
        If provided, overwrites the decimals key in glod_defaults for the statistics, which has a deault of 3.
        Setting this higher of lower changes the number of decimals shown on the Aeroval webpage.
    round_floats_precision: int, optional
        Sets the precision argument for the function `pyaerocom.aaeroval.json_utils:set_float_serialization_precision`


    Parameters
    ----------
    kwargs
        any of the supported attributes, e.g.
        `StatisticsSetup(annual_stats_constrained=True)`

    """

<<<<<<< HEAD
    MIN_NUM = 1

    def __init__(self, **kwargs):
        self.weighted_stats = True
        self.annual_stats_constrained = False
        self.add_trends = False
        self.trends_min_yrs = 7
        self.min_yrs = 0
        self.sequential_yrs = False
        self.avg_over_trends = False
        self.stats_tseries_base_freq = None
        self.use_fairmode = False
        self.update(**kwargs)


class TimeSetup(ConstrainedContainer):
    DEFAULT_FREQS = ["monthly", "yearly"]
    SEASONS = ["all", "DJF", "MAM", "JJA", "SON"]
    main_freq = StrType()
    freqs = ListOfStrings()
    periods = ListOfStrings()

    def __init__(self, **kwargs):
        self.main_freq = self.DEFAULT_FREQS[0]
        self.freqs = self.DEFAULT_FREQS
        self.add_seasons = True
        self.periods = []
=======
    # Pydantic ConfigDict
    model_config = ConfigDict(protected_namespaces=())
    # StatisticsSetup attributes
    MIN_NUM: PositiveInt = 1
    weighted_stats: bool = True
    annual_stats_constrained: bool = False
    add_trends: bool = False
    trends_min_yrs: PositiveInt = 7
    stats_tseries_base_freq: str | None = None
    forecast_evaluation: bool = False
    forecast_days: PositiveInt = 4
    use_fairmode: bool = False
    use_diurnal: bool = False
    obs_only_stats: bool = False
    model_only_stats: bool = False
    drop_stats: tuple[str, ...] = ()
    stats_decimals: int | None = None
    round_floats_precision: int | None = None

    if round_floats_precision:
        set_float_serialization_precision(round_floats_precision)


class TimeSetup(BaseModel):
    DEFAULT_FREQS: Literal["monthly", "yearly"] = "monthly"
    SEASONS: list[str] = ["all", "DJF", "MAM", "JJA", "SON"]
    main_freq: str = "monthly"
    freqs: list[str] = ["monthly", "yearly"]
    periods: list[str] = Field(default_factory=list)
    add_seasons: bool = True
>>>>>>> 16a0d2b0

    def get_seasons(self):
        """
        Get list of seasons to be analysed

        Returns :attr:`SEASONS` if :attr:`add_seasons` it True, else `[
        'all']` (only whole year).

        Returns
        -------
        list
            list of season strings for analysis

        """
        if self.add_seasons:
            return self.SEASONS
        return ["all"]

    def _get_all_period_strings(self):
        """
        Get list of all period strings for evaluation

        Returns
        -------
        list
            list of period / season strings
        """
        output = []
        for per in self.periods:
            for season in self.get_seasons():
                perstr = f"{per}-{season}"
                output.append(perstr)
        return output


class WebDisplaySetup(BaseModel):
    # Pydantic ConfigDict
    model_config = ConfigDict(protected_namespaces=())
    # WebDisplaySetup attributes
    map_zoom: Literal["World", "Europe", "xEMEP"] = "World"
    regions_how: Literal["default", "aerocom", "htap", "country"] = "default"
    map_zoom: str = "World"
    add_model_maps: bool = False
    modelorder_from_config: bool = True
    obsorder_from_config: bool = True
    var_order_menu: tuple[str, ...] = ()
    obs_order_menu: tuple[str, ...] = ()
    model_order_menu: tuple[str, ...] = ()
    hide_charts: tuple[str, ...] = ()
    hide_pages: tuple[str, ...] = ()
    ts_annotations: dict[str, str] = Field(default_factory=dict)
    pages: tuple[str, ...] = ("maps", "evaluation", "intercomp", "overall", "infos")


class EvalRunOptions(BaseModel):
    clear_existing_json: bool = True
    only_json: bool = False
    only_colocation: bool = False
    #: If True, process only maps (skip obs evaluation)
    only_model_maps: bool = False
    obs_only: bool = False


class ProjectInfo(BaseModel):
    proj_id: str


class ExperimentInfo(BaseModel):
    exp_id: str
    exp_name: str = ""
    exp_descr: str = ""
    public: bool = False
    exp_pi: str = getuser()
    pyaerocom_version: str = __version__


class EvalSetup(BaseModel):
    """Composite class representing a whole analysis setup

    This represents the level at which json I/O happens for configuration
    setup files.
    """

    ###########################
    ##   Pydantic ConfigDict
    ###########################
    model_config = ConfigDict(arbitrary_types_allowed=True, extra="allow", protected_namespaces=())

    ########################################
    ## Regular & BaseModel-based Attributes
    ########################################

    io_aux_file: Annotated[
        Path | str, ".py file containing additional read methods for modeldata"
    ] = ""

    var_web_info_file: Annotated[Path | str, "config file containing additional variables"] = ""

    var_scale_colmap_file: Annotated[
        Path | str, "config file containing scales/ranges for variables"
    ] = ""

    _aux_funs: dict = {}

    @computed_field
    @cached_property
    def proj_info(self) -> ProjectInfo:
        if not hasattr(self, "model_extra") or self.model_extra is None:
            return ProjectInfo()
        model_args = {
            key: val for key, val in self.model_extra.items() if key in ProjectInfo.model_fields
        }
        return ProjectInfo(**model_args)

    @computed_field
    @cached_property
    def exp_info(self) -> ExperimentInfo:
        model_args = {
            key: val for key, val in self.model_extra.items() if key in ExperimentInfo.model_fields
        }
        return ExperimentInfo(**model_args)

    @computed_field
    @cached_property
    def json_filename(self) -> str:
        """
        str: Savename of config file: cfg_<proj_id>_<exp_id>.json
        """
        return f"cfg_{self.proj_info.proj_id}_{self.exp_info.exp_id}.json"

    @cached_property
    def gridded_aux_funs(self) -> dict:
        if not bool(self._aux_funs) and os.path.exists(self.io_aux_file):
            self._import_aux_funs()
        return self._aux_funs

    @cached_property
    def var_web_info(self) -> VarWebInfo:
        return VarWebInfo(config_file=self.var_web_info_file)

    @cached_property
    def var_scale_colmap(self) -> VarWebScaleAndColormap:
        return VarWebScaleAndColormap(config_file=self.var_scale_colmap_file)

    @computed_field
    @cached_property
    def path_manager(self) -> OutputPaths:
        if not hasattr(self, "model_extra") or self.model_extra is None:
            return OutputPaths()
        model_args = {
            key: val for key, val in self.model_extra.items() if key in OutputPaths.model_fields
        }
        return OutputPaths(**model_args)

    # Many computed_fields here have this hack to get keys from a general CFG into their appropriate respective classes
    # TODO: all these computed fields could be more easily defined if the config were
    # rigid enough to have them explicitly defined (e.g., in a TOML file), rather than dumping everything
    # into one large config dict and then dishing out the relevant parts to each class.
    @computed_field
    @cached_property
    def time_cfg(self) -> TimeSetup:
        if not hasattr(self, "model_extra") or self.model_extra is None:
            return TimeSetup()
        model_args = {
            key: val for key, val in self.model_extra.items() if key in TimeSetup.model_fields
        }
        return TimeSetup(**model_args)

    @computed_field
    @cached_property
    def modelmaps_opts(self) -> ModelMapsSetup:
        if not hasattr(self, "model_extra") or self.model_extra is None:
            return ModelMapsSetup()
        model_args = {
            key: val for key, val in self.model_extra.items() if key in ModelMapsSetup.model_fields
        }
        return ModelMapsSetup(**model_args)

    @computed_field
    @cached_property
    def cams2_83_cfg(self) -> CAMS2_83Setup:
        if not hasattr(self, "model_extra"):
            return CAMS2_83Setup()
        model_args = {
            key: val for key, val in self.model_extra.items() if key in CAMS2_83Setup.model_fields
        }
        return CAMS2_83Setup(**model_args)

    @computed_field
    @cached_property
    def webdisp_opts(self) -> WebDisplaySetup:
        if not hasattr(self, "model_extra") or self.model_extra is None:
            return WebDisplaySetup()
        model_args = {
            key: val
            for key, val in self.model_extra.items()
            if key in WebDisplaySetup.model_fields
        }
        return WebDisplaySetup(**model_args)

    @computed_field
    @cached_property
    def processing_opts(self) -> EvalRunOptions:
        if not hasattr(self, "model_extra") or self.model_extra is None:
            return EvalRunOptions()
        model_args = {
            key: val for key, val in self.model_extra.items() if key in EvalRunOptions.model_fields
        }
        return EvalRunOptions(**model_args)

    @computed_field
    @cached_property
    def statistics_opts(self) -> StatisticsSetup:
        if not hasattr(self, "model_extra") or self.model_extra is None:
            return StatisticsSetup(weighted_stats=True, annual_stats_constrained=False)
        model_args = {
            key: val
            for key, val in self.model_extra.items()
            if key in StatisticsSetup.model_fields
        }
        return StatisticsSetup(**model_args)

    @computed_field
    @cached_property
    def colocation_opts(self) -> ColocationSetup:
        if not hasattr(self, "model_extra") or self.model_extra is None:
            return ColocationSetup(save_coldata=True, keep_data=False, resample_how="mean")

        model_args = {
            key: val
            for key, val in self.model_extra.items()
            if key in ColocationSetup.model_fields
        }
        # need to pass some default values to the ColocationSetup if not provided in config
        default_dict = {"save_coldata": True, "keep_data": False, "resample_how": "mean"}
        for key in default_dict:
            if key not in model_args:
                model_args[key] = default_dict[key]

        return ColocationSetup(**model_args)

    ##################################
    ## Non-BaseModel-based attributes
    ##################################

    # These attributes require special attention b/c they're not based on Pydantic's BaseModel class.

    obs_cfg: ObsCollection | dict = ObsCollection()

    @field_validator("obs_cfg")
    def validate_obs_cfg(cls, v):
        if isinstance(v, ObsCollection):
            return v
        return ObsCollection(v)

    @field_serializer("obs_cfg")
    def serialize_obs_cfg(self, obs_cfg: ObsCollection):
        return obs_cfg.json_repr()

    model_cfg: ModelCollection | dict = ModelCollection()

    @field_validator("model_cfg")
    def validate_model_cfg(cls, v):
        if isinstance(v, ModelCollection):
            return v
        return ModelCollection(v)

    @field_serializer("model_cfg")
    def serialize_model_cfg(self, model_cfg: ModelCollection):
        return model_cfg.json_repr()

    ###########################
    ##       Methods
    ###########################

    def get_obs_entry(self, obs_name) -> dict:
        return self.obs_cfg.get_entry(obs_name).to_dict()

    def get_model_entry(self, model_name) -> dict:
        """Get model entry configuration

        Since the configuration files for experiments are in json format, they
        do not allow the storage of executable custom methods for model data
        reading. Instead, these can be specified in a python module that may
        be specified via :attr:`add_methods_file` and that contains a
        dictionary `FUNS` that maps the method names with the callable methods.

        As a result, this means that, by default, custom read methods for
        individual models in :attr:`model_config` do not contain the
        callable methods but only the names. This method will take care of
        handling this and will return a dictionary where potential custom
        method strings have been converted to the corresponding callable
        methods.

        Parameters
        ----------
        model_name : str
            name of model

        Returns
        -------
        dict
            Dictionary that specifies the model setup ready for the analysis
        """
        cfg = self.model_cfg.get_entry(model_name)
        cfg = cfg.prep_dict_analysis(self.gridded_aux_funs)
        return cfg

    def to_json(self, outdir: str, ignore_nan: bool = True, indent: int = 3) -> None:
        """
        Save configuration as JSON file

        Parameters
        ----------
        outdir : str
            directory where the config json file is supposed to be stored
        ignore_nan : bool
            set NaNs to Null when writing
        indent : int
            json indentation

        """
        filepath = os.path.join(outdir, self.json_filename)
        data = self.json_repr()
        write_json(data, filepath, ignore_nan=ignore_nan, indent=indent)
        return filepath

    @staticmethod
    def from_json(filepath: str) -> Self:
        """Load configuration from json config file"""
        settings = read_json(filepath)
        return EvalSetup(**settings)

    def json_repr(self):
        return self.model_dump()

    def _import_aux_funs(self) -> None:
        h = ReadAuxHandler(self.io_aux_file)
        self._aux_funs.update(**h.import_all())

    def _check_time_config(self) -> None:
        periods = self.time_cfg.periods
        colstart = self.colocation_opts.start
        colstop = self.colocation_opts.stop

        if len(periods) == 0:
            if colstart is None:
                raise ConfigError("Either periods or start must be set...")
            per = self.colocation_opts._period_from_start_stop()
            periods = [per]
            logger.info(
                f"periods is not set, inferred {per} from start / stop colocation settings."
            )

        self.time_cfg.periods = _check_statistics_periods(periods)
        start, stop = _get_min_max_year_periods(periods)
        start_yr = start.year
        stop_yr = stop.year
        years = check_if_year(periods)
        if not years:
            if start == stop and isinstance(start, pd.Timestamp):
                stop = start + timedelta(hours=23)
            elif isinstance(start, pd.Timestamp):
                stop = stop + timedelta(hours=23)

            if stop_yr == start_yr:
                stop_yr += 1
            if colstart is None:
                self.colocation_opts.start = start.strftime("%Y/%m/%d %H:%M:%S")
            if colstop is None:
                self.colocation_opts.stop = stop.strftime(
                    "%Y/%m/%d %H:%M:%S"
                )  # + 1  # add 1 year since we want to include stop year
        else:
            if colstart is None:
                self.colocation_opts.start = start_yr
            if colstop is None:
                self.colocation_opts.stop = (
                    stop_yr + 1
                )  # add 1 year since we want to include stop year<|MERGE_RESOLUTION|>--- conflicted
+++ resolved
@@ -178,35 +178,6 @@
 
     """
 
-<<<<<<< HEAD
-    MIN_NUM = 1
-
-    def __init__(self, **kwargs):
-        self.weighted_stats = True
-        self.annual_stats_constrained = False
-        self.add_trends = False
-        self.trends_min_yrs = 7
-        self.min_yrs = 0
-        self.sequential_yrs = False
-        self.avg_over_trends = False
-        self.stats_tseries_base_freq = None
-        self.use_fairmode = False
-        self.update(**kwargs)
-
-
-class TimeSetup(ConstrainedContainer):
-    DEFAULT_FREQS = ["monthly", "yearly"]
-    SEASONS = ["all", "DJF", "MAM", "JJA", "SON"]
-    main_freq = StrType()
-    freqs = ListOfStrings()
-    periods = ListOfStrings()
-
-    def __init__(self, **kwargs):
-        self.main_freq = self.DEFAULT_FREQS[0]
-        self.freqs = self.DEFAULT_FREQS
-        self.add_seasons = True
-        self.periods = []
-=======
     # Pydantic ConfigDict
     model_config = ConfigDict(protected_namespaces=())
     # StatisticsSetup attributes
@@ -215,6 +186,9 @@
     annual_stats_constrained: bool = False
     add_trends: bool = False
     trends_min_yrs: PositiveInt = 7
+    min_yrs: PositiveInt = 0
+    sequential_yrs: bool = False
+    avg_over_trends: bool = False
     stats_tseries_base_freq: str | None = None
     forecast_evaluation: bool = False
     forecast_days: PositiveInt = 4
@@ -237,7 +211,6 @@
     freqs: list[str] = ["monthly", "yearly"]
     periods: list[str] = Field(default_factory=list)
     add_seasons: bool = True
->>>>>>> 16a0d2b0
 
     def get_seasons(self):
         """
