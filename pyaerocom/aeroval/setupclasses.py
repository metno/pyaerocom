--- conflicted
+++ resolved
@@ -8,11 +8,8 @@
 from pathlib import Path
 from typing import Annotated, Literal
 
-<<<<<<< HEAD
+from pyaerocom.aeroval.glob_defaults import VarWebInfo, VarWebScaleAndColormap
 from pyaerocom.tstype import TsType
-=======
-from pyaerocom.aeroval.glob_defaults import VarWebInfo, VarWebScaleAndColormap
->>>>>>> 7b2c5c1c
 
 if sys.version_info >= (3, 11):
     from typing import Self
