--- conflicted
+++ resolved
@@ -4,15 +4,9 @@
 
 import logging
 import os
-<<<<<<< HEAD
-from datetime import datetime
-from distutils.log import debug
-from typing import Callable, Tuple
-=======
 from copy import deepcopy
 from datetime import datetime, timezone
 from typing import Literal
->>>>>>> 16a0d2b0
 
 import numpy as np
 import pandas as pd
@@ -32,7 +26,6 @@
 from pyaerocom.region_defs import HTAP_REGIONS_DEFAULT, OLD_AEROCOM_REGIONS
 from pyaerocom.stats.stats import _init_stats_dummy, calculate_statistics
 from pyaerocom.trends_engine import TrendsEngine
-<<<<<<< HEAD
 from pyaerocom.trends_helpers import (
     _get_season,
     _get_season_from_months,
@@ -41,9 +34,6 @@
     _init_trends_result_dict,
 )
 from pyaerocom.tstype import TsType
-=======
-from pyaerocom.trends_helpers import _get_season_from_months
->>>>>>> 16a0d2b0
 
 logger = logging.getLogger(__name__)
 
@@ -1171,7 +1161,6 @@
                                     stats["obs_trend"] = obs_trend
                                     stats["mod_trend"] = mod_trend
 
-<<<<<<< HEAD
                                     if avg_over_trends:
                                         stats["obs_mean_trend"] = obs_trend
                                         stats["mod_mean_trend"] = mod_trend
@@ -1179,10 +1168,7 @@
                                         stats["obs_median_trend"] = obs_trend
                                         stats["mod_median_trend"] = mod_trend
 
-                                except AeroValTrendsError as e:
-=======
                                 except TrendsError as e:
->>>>>>> 16a0d2b0
                                     msg = f"Failed to calculate trends, and will skip. This was due to {e}"
                                     logger.warning(msg)
 
@@ -1444,7 +1430,6 @@
                             subset = _select_period_season_coldata(coldata, per, season)
 
                             if add_trends and freq != "daily":
-<<<<<<< HEAD
                                 trend_stats = process_trends(
                                     subset,
                                     trends_min_yrs,
@@ -1456,32 +1441,6 @@
                                     freq,
                                     use_weights,
                                 )
-=======
-                                # Calculates the start and stop years.
-                                (start, stop) = _get_min_max_year_periods([per])
-                                (start, stop) = (start.year, stop.year)
-
-                                if stop - start >= trends_min_yrs:
-                                    try:
-                                        subset_time_series = subset.get_regional_timeseries(
-                                            regid, check_country_meta=use_country
-                                        )
-
-                                        (obs_trend, mod_trend) = _make_trends_from_timeseries(
-                                            subset_time_series["obs"],
-                                            subset_time_series["mod"],
-                                            freq,
-                                            season,
-                                            start,
-                                            stop,
-                                            trends_min_yrs,
-                                        )
-
-                                        trends_successful = True
-                                    except TrendsError as e:
-                                        msg = f"Failed to calculate trends, and will skip. This was due to {e}"
-                                        logger.warning(msg)
->>>>>>> 16a0d2b0
 
                             subset = subset.filter_region(
                                 region_id=regid, check_country_meta=use_country
@@ -1682,98 +1641,6 @@
     return data_arrs
 
 
-<<<<<<< HEAD
-def _start_stop_from_periods(periods):
-    start, stop = _get_min_max_year_periods(periods)
-    return start_stop(start, stop + 1)
-
-
-def _remove_less_covered(
-    data: ColocatedData,
-    min_yrs: int,
-    sequential_yrs: bool = False,
-) -> ColocatedData:
-
-    stations = data.data.station_name.data
-    data = data.copy()
-    for i, s in enumerate(stations):
-
-        years = _get_yeares(data, s)
-        if sequential_yrs:
-            max_yrs = _find_longest_seq_yrs(years)
-        else:
-            max_yrs = _find_n_yrs(years)
-
-        if min_yrs > max_yrs:
-            print(f"Dropping {s}; It has only {max_yrs}")
-            logging.info(f"Dropping {s}; It has only {max_yrs}")
-            data.data = data.data.drop_sel(station_name=s)
-
-    new_stations = data.data.station_name.data
-
-    print(f"Removed {len(stations)-len(new_stations)} stations")
-    if len(new_stations) == 0:
-        raise AeroValTrendsError(
-            f"No stations left after removing stations with fewer than {min_yrs} years!"
-        )
-
-    return data
-
-
-def _get_yeares(coldata: ColocatedData, site: str, start_yr: int = 2000) -> np.ndarray:
-    found_yrs = []
-    data = coldata.data.sel(station_name=site).isel(data_source=0).to_series()
-
-    yrs = np.unique(data.index.year)
-    for yr in yrs:
-        if yr < start_yr:  # winter
-            continue
-
-        subset = data.loc[str(yr)]
-
-        if len(subset) == 0:
-            continue
-        elif np.isnan(subset.values).all():
-            continue
-
-        d = subset.index
-        valid_mask = ~np.isnan(subset.values)
-        seasons = _get_unique_seasons(d[valid_mask])
-
-        if len(seasons) == 4:
-            found_yrs.append(yr)
-
-    return np.array(found_yrs)
-
-
-def _find_n_yrs(years: np.ndarray) -> int:
-    return len(years)
-
-
-def _find_longest_seq_yrs(years: np.ndarray) -> int:
-    years = np.sort(years)
-    max_yrs = 1
-    yrs = 1
-    for i in range(1, len(years)):
-        if years[i] == years[i - 1] + 1:
-            yrs += 1
-        else:
-            yrs = 1
-
-        max_yrs = max(yrs, max_yrs)
-
-    return max_yrs
-
-
-def _get_yrs_from_season_yrs(season_yrs: dict) -> np.ndarray:
-    yrs = []
-    for y in season_yrs.keys():
-        s = season_yrs[y]
-        if len(list(set(s))) == 4:
-            yrs.append(y)
-
-    return np.array(yrs)
-=======
 def get_profile_filename(station_or_region_name, obs_name, var_name_web):
     return f"{station_or_region_name}_{obs_name}_{var_name_web}.json"
 
@@ -1983,4 +1850,90 @@
             }
         current[model_name] = round_floats(current[model_name])
     write_json(current, profile_file, round_floats=False)
->>>>>>> 16a0d2b0
+
+
+def _remove_less_covered(
+    data: ColocatedData,
+    min_yrs: int,
+    sequential_yrs: bool = False,
+) -> ColocatedData:
+
+    stations = data.data.station_name.data
+    data = data.copy()
+    for i, s in enumerate(stations):
+
+        years = _get_yeares(data, s)
+        if sequential_yrs:
+            max_yrs = _find_longest_seq_yrs(years)
+        else:
+            max_yrs = _find_n_yrs(years)
+
+        if min_yrs > max_yrs:
+            print(f"Dropping {s}; It has only {max_yrs}")
+            logging.info(f"Dropping {s}; It has only {max_yrs}")
+            data.data = data.data.drop_sel(station_name=s)
+
+    new_stations = data.data.station_name.data
+
+    print(f"Removed {len(stations)-len(new_stations)} stations")
+    if len(new_stations) == 0:
+        raise AeroValTrendsError(
+            f"No stations left after removing stations with fewer than {min_yrs} years!"
+        )
+
+    return data
+
+
+def _get_yeares(coldata: ColocatedData, site: str, start_yr: int = 2000) -> np.ndarray:
+    found_yrs = []
+    data = coldata.data.sel(station_name=site).isel(data_source=0).to_series()
+
+    yrs = np.unique(data.index.year)
+    for yr in yrs:
+        if yr < start_yr:  # winter
+            continue
+
+        subset = data.loc[str(yr)]
+
+        if len(subset) == 0:
+            continue
+        elif np.isnan(subset.values).all():
+            continue
+
+        d = subset.index
+        valid_mask = ~np.isnan(subset.values)
+        seasons = _get_unique_seasons(d[valid_mask])
+
+        if len(seasons) == 4:
+            found_yrs.append(yr)
+
+    return np.array(found_yrs)
+
+
+def _find_n_yrs(years: np.ndarray) -> int:
+    return len(years)
+
+
+def _find_longest_seq_yrs(years: np.ndarray) -> int:
+    years = np.sort(years)
+    max_yrs = 1
+    yrs = 1
+    for i in range(1, len(years)):
+        if years[i] == years[i - 1] + 1:
+            yrs += 1
+        else:
+            yrs = 1
+
+        max_yrs = max(yrs, max_yrs)
+
+    return max_yrs
+
+
+def _get_yrs_from_season_yrs(season_yrs: dict) -> np.ndarray:
+    yrs = []
+    for y in season_yrs.keys():
+        s = season_yrs[y]
+        if len(list(set(s))) == 4:
+            yrs.append(y)
+
+    return np.array(yrs)