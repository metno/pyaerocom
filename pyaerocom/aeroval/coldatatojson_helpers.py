"""
Helpers for conversion of ColocatedData to JSON files for web interface.
"""
import logging
import os
from datetime import datetime
from distutils.log import debug
from typing import Callable, Tuple

import numpy as np
import pandas as pd
import xarray as xr
from matplotlib.cbook import maxdict

from pyaerocom._lowlevel_helpers import read_json, write_json
from pyaerocom._warnings import ignore_warnings
from pyaerocom.aeroval.fairmode_stats import fairmode_stats
from pyaerocom.aeroval.helpers import _get_min_max_year_periods, _period_str_to_timeslice
from pyaerocom.colocateddata import ColocatedData
from pyaerocom.exceptions import (
    AeroValConfigError,
    AeroValTrendsError,
    DataCoverageError,
    TemporalResolutionError,
)
from pyaerocom.helpers import start_stop
from pyaerocom.mathutils import _init_stats_dummy, calc_statistics
from pyaerocom.region import Region, find_closest_region_coord, get_all_default_region_ids
from pyaerocom.region_defs import HTAP_REGIONS_DEFAULT, OLD_AEROCOM_REGIONS
from pyaerocom.trends_engine import TrendsEngine
from pyaerocom.trends_helpers import (
    _get_season,
    _get_season_from_months,
    _get_unique_seasons,
    _get_yearly,
    _init_trends_result_dict,
)
from pyaerocom.tstype import TsType

logger = logging.getLogger(__name__)


def get_heatmap_filename(ts_type):
    return f"glob_stats_{ts_type}.json"


def get_stationfile_name(station_name, obs_name, var_name_web, vert_code):
    """Get name of station timeseries file"""
    return f"{station_name}_{obs_name}-{var_name_web}_{vert_code}.json"


def get_json_mapname(obs_name, var_name_web, model_name, model_var, vert_code):
    """Get name base name of json file"""
    return f"{obs_name}-{var_name_web}_{vert_code}_{model_name}-{model_var}.json"


def _write_stationdata_json(ts_data, out_dir):
    """
    This method writes time series data given in a dictionary to .json files

    Parameters
    ----------
    ts_data : dict
        A dictionary containing all processed time series data.
    out_dir : str or similar
        output directory

    Returns
    -------
    None.

    """
    filename = get_stationfile_name(
        ts_data["station_name"], ts_data["obs_name"], ts_data["var_name_web"], ts_data["vert_code"]
    )

    fp = os.path.join(out_dir, filename)
    if os.path.exists(fp):
        current = read_json(fp)
    else:
        current = {}
    current[ts_data["model_name"]] = ts_data
    write_json(current, fp, ignore_nan=True)


def _write_site_data(ts_objs, dirloc):
    """Write list of station timeseries files to json"""
    for ts_data in ts_objs:
        # writes json file
        _write_stationdata_json(ts_data, dirloc)


def _write_diurnal_week_stationdata_json(ts_data, out_dirs):
    """
    Minor modification of method _write_stationdata_json to allow a further
    level of sub-directories

    Parameters
    ----------
    ts_data : dict
        A dictionary containing all processed time series data.
    out_dirs : list
        list of file paths for writing data to

    Raises
    ------
    Exception
        Raised if opening json file fails

    Returns
    -------
    None.

    """
    filename = get_stationfile_name(
        ts_data["station_name"], ts_data["obs_name"], ts_data["var_name_web"], ts_data["vert_code"]
    )

    fp = os.path.join(out_dirs["ts/diurnal"], filename)
    if os.path.exists(fp):
        current = read_json(fp)
    else:
        current = {}
    current[ts_data["model_name"]] = ts_data
    write_json(current, fp, ignore_nan=True)


def _add_entry_json(
    heatmap_file, result, obs_name, var_name_web, vert_code, model_name, model_var
):
    if os.path.exists(heatmap_file):
        current = read_json(heatmap_file)
    else:
        current = {}
    if not var_name_web in current:
        current[var_name_web] = {}
    ov = current[var_name_web]
    if not obs_name in ov:
        ov[obs_name] = {}
    on = ov[obs_name]
    if not vert_code in on:
        on[vert_code] = {}
    ovc = on[vert_code]
    if not model_name in ovc:
        ovc[model_name] = {}
    mn = ovc[model_name]
    mn[model_var] = result
    write_json(current, heatmap_file, ignore_nan=True)


def _prepare_regions_json_helper(region_ids):
    regborders, regs = {}, {}
    for regid in region_ids:
        reg = Region(regid)
        name = reg.name
        regs[name] = reg
        regborders[name] = rinfo = {}

        latr = reg.lat_range
        lonr = reg.lon_range
        if any(x is None for x in (latr, lonr)):
            raise ValueError(f"Lat / lon range missing for region {regid}")
        rinfo["minLat"] = latr[0]
        rinfo["maxLat"] = latr[1]
        rinfo["minLon"] = lonr[0]
        rinfo["maxLon"] = lonr[1]

    return (regborders, regs)


def _prepare_default_regions_json():
    return _prepare_regions_json_helper(get_all_default_region_ids())


def _prepare_aerocom_regions_json():
    return _prepare_regions_json_helper(OLD_AEROCOM_REGIONS)


def _prepare_htap_regions_json():
    return _prepare_regions_json_helper(HTAP_REGIONS_DEFAULT)


def _prepare_country_regions(region_ids):
    regs = {}
    for regid in region_ids:
        reg = Region(regid)
        name = reg.name
        regs[name] = reg
    return regs


def init_regions_web(coldata, regions_how):
    regborders, regs = {}, {}
    regborders_default, regs_default = _prepare_default_regions_json()
    if regions_how == "default":
        regborders, regs = regborders_default, regs_default
    elif regions_how == "aerocom":
        regborders, regs = _prepare_aerocom_regions_json()
    elif regions_how == "htap":
        regborders["WORLD"] = regborders_default["WORLD"]
        regs["WORLD"] = regs_default["WORLD"]
        add_borders, add_regs = _prepare_htap_regions_json()
        regborders.update(add_borders)
        regs.update(add_regs)
    elif regions_how == "country":
        regborders["WORLD"] = regborders_default["WORLD"]
        regs["WORLD"] = regs_default["WORLD"]
        coldata.check_set_countries(True)
        regborders.update(coldata.get_country_codes())
        add_regs = _prepare_country_regions(coldata.get_country_codes().keys())
        regs.update(add_regs)
    else:
        raise ValueError("Invalid input for regions_how", regions_how)

    regnames = {}
    for regname, reg in regs.items():
        regnames[reg.region_id] = regname
    return (regborders, regs, regnames)


def update_regions_json(region_defs, regions_json):
    """Check current regions.json for experiment and update if needed

    Parameters
    ----------
    region_defs : dict
        keys are names of region (not IDs!) values define rectangular borders
    regions_json : str
        regions.json file (if it does not exist it will be created).

    Returns
    -------
    dict
        current content of updated regions.json
    """
    if os.path.exists(regions_json):
        current = read_json(regions_json)
    else:
        current = {}

    for region_name, region_info in region_defs.items():
        if not region_name in current:
            current[region_name] = region_info
    write_json(current, regions_json)
    return current


def _init_meta_glob(coldata, **kwargs):
    meta = coldata.metadata

    # create metadata dictionary that is shared among all timeseries files
    meta_glob = {}
    NDSTR = "UNDEFINED"
    try:
        meta_glob["pyaerocom_version"] = meta["pyaerocom"]
    except KeyError:
        meta_glob["pyaerocom_version"] = NDSTR
    try:
        meta_glob["obs_var"] = meta["var_name"][0]
        meta_glob["mod_var"] = meta["var_name"][1]
    except KeyError:
        meta_glob["obs_var"] = NDSTR
        meta_glob["mod_var"] = NDSTR
    try:
        meta_glob["obs_unit"] = meta["var_units"][0]
        meta_glob["mod_unit"] = meta["var_units"][1]
    except KeyError:
        meta_glob["obs_unit"] = NDSTR
        meta_glob["mod_unit"] = NDSTR
    try:
        meta_glob["obs_freq_src"] = meta["ts_type_src"][0]
        meta_glob["mod_freq_src"] = meta["ts_type_src"][1]
    except KeyError:
        meta_glob["obs_freq_src"] = NDSTR
        meta_glob["mod_freq_src"] = NDSTR
    try:
        meta_glob["obs_revision"] = meta["revision_ref"]
    except KeyError:
        meta_glob["obs_revision"] = NDSTR
    meta_glob["processed_utc"] = datetime.utcnow().strftime("%Y-%m-%d %H:%M")
    meta_glob.update(kwargs)
    return meta_glob


def _init_ts_data(freqs):
    data = {}
    for freq in freqs:
        data[f"{freq}_date"] = []
        data[f"{freq}_obs"] = []
        data[f"{freq}_mod"] = []
    return data


def _create_diurnal_weekly_data_object(coldata, resolution):
    """
    Private helper functions that creates the data set containing all the
    weekly time series at the specified resolution. Called by
    _process_sites_weekly_ts. The returned xarray.Dataset contains a dummy time
    variable (currently not used) and the weekly time series as xarray.DataArray
    objects.

    Parameters
    ----------
    coldata : ColocatedData
        ColocatedData object colocated on hourly resolution.
    resolution : string
        String specifying the averaging window used to generate representative
        weekly time series with hourly resolution. Valid values are 'yearly'
        and  'seasonal'.

    Raises
    ------
    ValueError
        If an invalid resolution is given raise ValueError and print what
        was given.

    Returns
    -------
    rep_week_full_period : xarray.Dataset
        Contains the weekly time series as the variable 'rep_week'


    """
    import xarray as xr

    data_allyears = coldata.data

    yearkeys = list(data_allyears.groupby("time.year").groups)

    if resolution == "seasonal":
        seasons = ["DJF", "MAM", "JJA", "SON"]
    elif resolution == "yearly":
        seasons = ["year"]
    else:
        raise ValueError(f"Invalid resolution. Got {resolution}.")

    first = True
    for yr in yearkeys:
        data = data_allyears.where(data_allyears["time.year"] == yr, drop=True)
        for seas in seasons:
            rep_week_ds = xr.Dataset()
            if resolution == "seasonal":
                mon_slice = data.where(data["time.season"] == seas, drop=True)
            elif resolution == "yearly":
                mon_slice = data

            month_stamp = f"{seas}"

            for day in range(7):
                day_slice = mon_slice.where(mon_slice["time.dayofweek"] == day, drop=True)
                rep_day = day_slice.groupby("time.hour").mean(dim="time")
                rep_day["hour"] = rep_day.hour / 24 + day + 1
                if day == 0:
                    rep_week = rep_day
                else:
                    rep_week = xr.concat([rep_week, rep_day], dim="hour")

            rep_week = rep_week.rename({"hour": "dummy_time"})
            month_stamps = np.zeros(rep_week.dummy_time.shape, dtype="<U5")
            month_stamps[:] = month_stamp
            rep_week_ds["rep_week"] = rep_week
            rep_week_ds["month_stamp"] = (("dummy_time"), month_stamps)

            if seas in ["DJF", "year"]:
                rep_week_full_period = rep_week_ds
            else:
                rep_week_full_period = xr.concat([rep_week_full_period, rep_week_ds], dim="period")

        if first:
            output_array = rep_week_full_period
            # output_array = output_array.expand_dims({'year':[0]},0)
            first = False
        else:
            output_array = xr.concat([output_array, rep_week_full_period], dim="year")

    try:
        output_array.year
    except AttributeError:
        output_array = output_array.expand_dims({"year": [0]}, 0)

    output_array = output_array.assign(dict(year=np.array(yearkeys)))
    # output_array.year[:] = np.array(yearkeys)

    return output_array


def _get_period_keys(resolution):
    if resolution == "seasonal":
        period_keys = ["DJF", "MAM", "JJA", "SON"]
    elif resolution == "yearly":
        period_keys = ["Annual"]
    return period_keys


def _process_one_station_weekly(stat_name, i, repw_res, meta_glob, time):
    """
    Processes one station data set for all supported averaging windows into a
    dict of station time series data and metadata.

    Parameters
    ----------
    stat_name : string
        Name of station to process
    i : int
        Index of the station to process in the xarray.Datasets.
    repw_res : dict
        Dictionary of xarray.Datasets for each supported averaging window for
        the weekly time series
    meta_glob : TYPE
        Dictionary containing global metadata.
    time : list
        Time index.

    Returns
    -------
    ts_data : dict
        Dictinary of time series data and metadata for one station. Contains all
        resolutions/averaging windows.
    has_data : bool
        Set to false if all data is missing for a station.

    """
    has_data = False

    years = list(repw_res["seasonal"].year.values)
    yeardict = {}
    for year in years:
        yeardict[f"{year}"] = {}

    ts_data = {
        "time": time,
        "seasonal": {"obs": yeardict, "mod": yeardict},
        "yearly": {"obs": yeardict, "mod": yeardict},
    }
    ts_data["station_name"] = stat_name
    ts_data.update(meta_glob)

    for y, year in enumerate(years):
        for res, repw in repw_res.items():
            repw = repw.transpose("year", "period", "data_source", "dummy_time", "station_name")
            obs_vals = repw[y, :, 0, :, i]
            if (np.isnan(obs_vals)).all().values:
                continue
            has_data = True
            mod_vals = repw[y, :, 1, :, i]

            period_keys = _get_period_keys(res)
            for period_num, pk in enumerate(period_keys):
                ts_data[res]["obs"][f"{year}"][pk] = obs_vals.sel(
                    period=period_num
                ).values.tolist()
                ts_data[res]["mod"][f"{year}"][pk] = mod_vals.sel(
                    period=period_num
                ).values.tolist()
    return ts_data, has_data


def _process_weekly_object_to_station_time_series(repw_res, meta_glob):
    """
    Process the xarray.Datasets objects returned by _create_diurnal_weekly_data_object
    into a dictionary containing station time series data and metadata.

    Parameters
    ----------
    repw_res : dict
        Dictionary of xarray.Datasets for each supported averaging window for
        the weekly time series
    meta_glob : dict
        Dictionary containing global metadata.

    Returns
    -------
    ts_objs : list
        List of dicts containing station time series data and metadata.

    """
    ts_objs = []
    dc = 0
    time = (np.arange(168) / 24 + 1).round(4).tolist()
    for i, stat_name in enumerate(repw_res["seasonal"].station_name.values):
        ts_data, has_data = _process_one_station_weekly(stat_name, i, repw_res, meta_glob, time)

        if has_data:
            ts_objs.append(ts_data)
            dc += 1
    return ts_objs


def _process_weekly_object_to_country_time_series(repw_res, meta_glob, regions_how, region_ids):
    """
    Process the xarray.Dataset objects returned by _create_diurnal_weekly_data_object
    into a dictionary containing country average time series data and metadata.

    ToDo
    ----
    Implement regions_how for other values than country based

    Parameters
    ----------
    repw_res : dict
        Dictionary of xarray.Datasets for each supported averaging window for
        the weekly time series
    meta_glob : dict
        Dictionary containing global metadata.
    regions_how : string
        String describing how regions are to be processed. Regional time series
        are only calculated if regions_how = country.
    region_ids : dict
        Dict containing mapping of region IDs and names.

    Returns
    -------
    ts_objs_reg : list
        List of dicts containing station time series data and metadata.

    """
    ts_objs_reg = []
    time = (np.arange(168) / 24 + 1).round(4).tolist()

    years = list(repw_res["seasonal"].year.values)
    yeardict = {}
    for year in years:
        yeardict[f"{year}"] = {}

    if regions_how != "country":
        print("Regional diurnal cycles are only implemented for country regions, skipping...")
        ts_objs_reg = None
    else:
        for regid, regname in region_ids.items():
            ts_data = {
                "time": time,
                "seasonal": {"obs": yeardict, "mod": yeardict},
                "yearly": {"obs": yeardict, "mod": yeardict},
            }
            ts_data["station_name"] = regname
            ts_data.update(meta_glob)

            for y, year in enumerate(years):
                for res, repw in repw_res.items():
                    repw = repw.transpose(
                        "year", "period", "data_source", "dummy_time", "station_name"
                    )
                    if regid == "WORLD":
                        subset = repw
                    else:
                        subset = repw.where(repw.country == regid)

                    avg = subset.mean(dim="station_name")
                    obs_vals = avg[y, :, 0, :]
                    mod_vals = avg[y, :, 1, :]

                    period_keys = _get_period_keys(res)
                    for period_num, pk in enumerate(period_keys):
                        ts_data[res]["obs"][f"{year}"][pk] = obs_vals.sel(
                            period=period_num
                        ).values.tolist()
                        ts_data[res]["mod"][f"{year}"][pk] = mod_vals.sel(
                            period=period_num
                        ).values.tolist()

            ts_objs_reg.append(ts_data)
    return ts_objs_reg


def _process_sites_weekly_ts(coldata, regions_how, region_ids, meta_glob):
    """
    Private helper function to process ColocatedData objects into dictionaries
    containing represenative weekly time series with hourly resolution.

    Processing the coloceted data object into a collection of representative
    weekly time series is done in the private function _create_diurnal_weekly_data_object.
    This object (an xarray.Dataset) is then further processed into two dictionaries
    containing station and regional time series respectively.

    Parameters
    ----------
    coldata : ColocatedData
        The colocated data to process.
    regions_how : string
        Srting describing how regions are to be processed. Regional time series
        are only calculated if regions_how = country.
    region_ids : dict
        Dict containing mapping of region IDs and names.
    meta_glob : dict
        Dictionary containing global metadata.

    Returns
    -------
    ts_objs : list
        List of dicts containing station time series data and metadata.
    ts_objs_reg : list
        List of dicts containing country time series data and metadata.

    """
    assert coldata.dims == ("data_source", "time", "station_name")

    repw_res = {
        "seasonal": _create_diurnal_weekly_data_object(coldata, "seasonal")["rep_week"],
        "yearly": _create_diurnal_weekly_data_object(coldata, "yearly")["rep_week"].expand_dims(
            "period", axis=0
        ),
    }

    ts_objs = _process_weekly_object_to_station_time_series(repw_res, meta_glob)
    ts_objs_reg = _process_weekly_object_to_country_time_series(
        repw_res, meta_glob, regions_how, region_ids
    )

    return (ts_objs, ts_objs_reg)


def _init_site_coord_arrays(data):
    found = False
    jsdates = {}
    for freq, cd in data.items():
        if cd is None:
            continue
        elif not found:
            sites = cd.data.station_name.values
            lats = cd.data.latitude.values.astype(np.float64)
            lons = cd.data.longitude.values.astype(np.float64)
            if "altitude" in cd.data.coords:
                alts = cd.data.altitude.values.astype(np.float64)
            else:
                alts = [np.nan] * len(lats)
            if "country" in cd.data.coords:
                countries = cd.data.country.values
            else:
                countries = ["UNAVAIL"] * len(lats)

            found = True
        else:
            assert all(cd.data.station_name.values == sites)
        jsdates[freq] = cd.data.jsdate.values.tolist()
    return (sites, lats, lons, alts, countries, jsdates)


def _get_stat_regions(lats, lons, regions):
    regs = []
    for (lat, lon) in zip(lats, lons):
        reg = find_closest_region_coord(lat, lon, regions=regions)
        regs.append(reg)
    return regs


def _process_sites(data, regions, regions_how, meta_glob):

    freqs = list(data)
    (sites, lats, lons, alts, countries, jsdates) = _init_site_coord_arrays(data)
    if regions_how == "country":
        regs = countries
    else:
        regs = _get_stat_regions(lats, lons, regions)

    ts_objs = []
    site_indices = []
    map_meta = []

    for i, site in enumerate(sites):
        # init empty timeseries data object
        site_meta = {
            "station_name": str(site),
            "latitude": lats[i],
            "longitude": lons[i],
            "altitude": alts[i],
            "region": regs[i],
        }
        ts_data = _init_ts_data(freqs)
        ts_data.update(meta_glob)
        ts_data.update(site_meta)
        has_data = False
        for freq, cd in data.items():
            if cd is not None:
                assert cd.dims == ("data_source", "time", "station_name")
                sitedata = cd.data.data[:, :, i]
                if np.all(np.isnan(sitedata)):
                    # skip this site, all is NaN
                    continue
                ts_data[f"{freq}_date"] = jsdates[freq]
                ts_data[f"{freq}_obs"] = sitedata[0].tolist()
                ts_data[f"{freq}_mod"] = sitedata[1].tolist()
                has_data = True
        if has_data:  # site is valid
            # register ts_data
            ts_objs.append(ts_data)
            # remember site indices in data for faster processing of statistics
            # below.
            site_indices.append(i)
            # init map data for each valid site
            map_meta.append({**site_meta})

    return (ts_objs, map_meta, site_indices)


def _get_statistics(obs_vals, mod_vals, min_num):
    stats = calc_statistics(mod_vals, obs_vals, min_num_valid=min_num)
    return _prep_stats_json(stats)


"""
TODO: Make the regional trends by finding all the stations with the correct
amount of data for a certain period and season -> Calculate trends for the average
of those stations

Almost the same as the _remove_less_covered function, but check for each season and period
"""


def _make_regional_trends(
    data: ColocatedData,
    trends_min_yrs: int,
    per: str,
    freq: str,
    season: str,
    regid: str,
    use_country: bool = True,
    median: bool = False,
) -> tuple[dict, dict, bool]:
    (start, stop) = _get_min_max_year_periods([per])
    data = data.copy()

    station_mod_trends = []
    station_obs_trends = []

    trends_successful = True

    subset_time_series = data.get_regional_timeseries(
        regid,
        check_country_meta=use_country,
    )

    data = data.filter_region(
        regid,
        inplace=False,
        check_country_meta=use_country,
    )
    nb_stations = len(data.data.data[0, 0, :])

    for i in range(nb_stations):
        # print(f"Station {i+1}/{nb_stations}")

        if stop - start >= trends_min_yrs:
            try:
                obs_vals = data.data.data[0, :, i]
                mod_vals = data.data.data[1, :, i]

                time = data.data.time.values
                (obs_trend, mod_trend) = _make_trends(
                    obs_vals,
                    mod_vals,
                    time,
                    freq,
                    season,
                    start,
                    stop,
                    trends_min_yrs,
                )
                if None not in obs_trend.values() and None not in mod_trend.values():
                    station_mod_trends.append(mod_trend)
                    station_obs_trends.append(obs_trend)
            except AeroValTrendsError as e:
                msg = f"Failed to calculate trends, and will skip. This was due to {e}"
                logger.warning(msg)

    if len(station_obs_trends) == 0 or len(station_mod_trends) == 0:
        trends_successful = False
        obs_trend = {}
        mod_trend = {}
    else:
        obs_trend = _combine_regional_trends(
            station_obs_trends,
            start,
            stop,
            subset_time_series["obs"],
            median=median,
        )
        mod_trend = _combine_regional_trends(
            station_mod_trends,
            start,
            stop,
            subset_time_series["mod"],
            median=median,
        )

        obs_trend["data"] = obs_trend["data"].to_json()
        mod_trend["data"] = mod_trend["data"].to_json()

        obs_trend["map_var"] = f"slp_{start}"
        mod_trend["map_var"] = f"slp_{start}"

    return obs_trend, mod_trend, trends_successful


def _combine_regional_trends(
    trends: list[dict],
    start_yr: int | float,
    stop_yr: int | float,
    time_series: pd.Series,
    median: bool = False,
) -> dict:
    result = _init_trends_result_dict(start_yr)

    if median:
        avg_func = np.nanmedian
    else:
        avg_func = np.nanmean

    default_trend = trends[0]

    result["period"] = default_trend["period"]
    result["season"] = default_trend["season"]

    result["data"] = _get_yearly(time_series, default_trend["season"], start_yr).loc[
        str(start_yr) : str(stop_yr)
    ]

    result["n"] = _combine_statistic(trends, "n", np.nanmax)
    result["y_mean"] = _combine_statistic(trends, "y_mean", avg_func)
    result["y_min"] = _combine_statistic(trends, "y_min", np.nanmin)
    result["y_max"] = _combine_statistic(trends, "y_max", np.nanmax)

    # result["pval"] = _fishers_pval(trends)
    result["pval"] = _harmonic_mean_pval(trends)

    result["m"] = _combine_statistic(trends, "m", avg_func)
    result["m_err"] = _get_trend_error(trends, "m")
    result["yoffs"] = _combine_statistic(trends, "yoffs", avg_func)

    result["slp"] = _combine_statistic(trends, "slp", avg_func)
    result["slp_err"] = _get_trend_error(trends, "slp")
    result["reg0"] = _combine_statistic(trends, "reg0", avg_func)

    result[f"slp_{start_yr}"] = _combine_statistic(trends, f"slp_{start_yr}", avg_func)
    result[f"slp_{start_yr}_err"] = _get_trend_error(trends, f"slp_{start_yr}")
    result[f"reg0_{start_yr}"] = _combine_statistic(trends, f"reg0_{start_yr}", avg_func)

    return result


def _combine_statistic(data: list, key: str, func: Callable) -> float:
    cleaned = np.array([i[key] for i in data])
    for i in data:
        if i[key] is None:
            print(i)
    return float(func(cleaned))


def _get_trend_error(trends: list, key: str) -> float:
    cleaned = np.array([i[key] for i in trends])
    return float(np.nanstd(cleaned))


def _fishers_pval(trends: list) -> float:
    """
    Quick implementation of Fisher's method for combining p values
    Is most probably wrong
    """
    pvals = np.array([i["pval"] for i in trends])
    x = -2.0 * np.nansum(np.log(pvals))
    return float(1 - x)


def _harmonic_mean_pval(trends: list, weights: np.ndarray | None = None) -> float:
    """
    Alternative way of combining pvals
    """
    pvals = np.array([i["pval"] for i in trends])
    L = len(pvals)
    if weights is not None and len(weights) != L:
        raise ValueError(
            f"Weights must be the same length as the number of pvals: {len(weights)} != {L}"
        )

    if weights is None:
        weights = np.array([1.0 / L for i in range(L)])

    har_mean = np.sum(weights) / np.sum(weights / pvals)

    return har_mean


def process_trends(
    subset: ColocatedData,
    trends_min_yrs: int,
    season: str,
    per: str,
    avg_over_trends: bool,
    regid: str,
    use_country: bool,
    freq: str,
    use_weights: bool,
) -> dict:
    # subset = _select_period_season_coldata(coldata, per, season)
    stats = {}
    trends_successful = False
    mean_trends_successful = False
    median_trends_successful = False

    if avg_over_trends:
        # logger.info(f"Adding trend for {regname} in {season} {per}")

        (mean_obs_trend, mean_mod_trend, mean_trends_successful,) = _make_regional_trends(
            subset,
            trends_min_yrs,
            per,
            freq,
            season,
            regid,
            use_country,
        )

        (median_obs_trend, median_mod_trend, median_trends_successful,) = _make_regional_trends(
            subset,
            trends_min_yrs,
            per,
            freq,
            season,
            regid,
            use_country,
            median=True,
        )

    # Calculates the start and stop years. min_yrs have a test value of 7 years. Should be set in cfg
    (start, stop) = _get_min_max_year_periods([per])

    if stop - start >= trends_min_yrs:
        try:
            subset_time_series = subset.get_regional_timeseries(
                regid, check_country_meta=use_country
            )

            (obs_trend, mod_trend) = _make_trends_from_timeseries(
                subset_time_series["obs"],
                subset_time_series["mod"],
                freq,
                season,
                start,
                stop,
                trends_min_yrs,
            )

            trends_successful = True
        except AeroValTrendsError as e:
            msg = f"Failed to calculate trends, and will skip. This was due to {e}"
            logger.warning(msg)

    if trends_successful:
        # The whole trends dicts are placed in the stats dict
        stats["obs_trend"] = obs_trend
        stats["mod_trend"] = mod_trend

    if mean_trends_successful and avg_over_trends:
        # The whole trends dicts are placed in the stats dict
        stats["obs_mean_trend"] = mean_obs_trend
        stats["mod_mean_trend"] = mean_mod_trend

    if median_trends_successful and avg_over_trends:
        # The whole trends dicts are placed in the stats dict
        stats["obs_median_trend"] = median_obs_trend
        stats["mod_median_trend"] = median_mod_trend

    return stats


def _make_trends_from_timeseries(obs, mod, freq, season, start, stop, min_yrs):
    """
    Function for generating trends from timeseries

    Includes fomatting in a way
    that can be serialized to json. A key, map_var, is added
    for use in the web interface.

    Parameters
    ----------
    obs     : pd.Series
        Time series of the obs
    mod     : pd.Series
        Time series of the mod
    freq    : str
        Frequency for the trends, either monthly or yearly
    season  : str
        Seasons used for the trends
    start   : int
        Start year
    stop    : int
        Stop year
    min_yrs : int
        Minimal number of years for the calculation of the trends

    Raises
    ------
    AeroValTrendsError
        If stop - start is smaller than min_yrs

    AeroValError
        If the trend engine returns None

    Returns
    ------
    (dict, dict)
        Dicts consiting of the trends data for the obs and mod
    """

    if stop - start < min_yrs:
        raise AeroValTrendsError(f"min_yrs ({min_yrs}) larger than time between start and stop")

    te = TrendsEngine

    # The model and observation data are made to pandas times series
    obs_trend_series = obs
    mod_trend_series = mod

    # Translate season to names used in trends_helpers.py. Should be handled there instead!
    season = _get_season_from_months(season)

    # Trends are calculated
    obs_trend = te.compute_trend(obs_trend_series, freq, start, stop, min_yrs, season)
    mod_trend = te.compute_trend(mod_trend_series, freq, start, stop, min_yrs, season)

    # Makes pd.Series serializable
    if obs_trend["data"] is None or mod_trend["data"] is None:
        raise AeroValTrendsError("Trends came back as None", obs_trend["data"], mod_trend["data"])

    obs_trend["data"] = obs_trend["data"].to_json()
    mod_trend["data"] = mod_trend["data"].to_json()

    obs_trend["map_var"] = f"slp_{start}"
    mod_trend["map_var"] = f"slp_{start}"

    return obs_trend, mod_trend


def _make_trends(obs_vals, mod_vals, time, freq, season, start, stop, min_yrs):
    """
    Function for generating trends from lists of observations

    This will calculate pandas time series
    from the lists and use that to calculate trends

    Parameters
    ----------
    obs     : list
        Time series of the obs
    mod     : list
        Time series of the mod
    freq    : str
        Frequency for the trends, either monthly or yearly
    season  : str
        Seasons used for the trends
    start   : int
        Start year
    stop    : int
        Stop year
    min_yrs : int
        Minimal number of years for the calculation of the trends

    Raises
    ------
    AeroValTrendsError
        If stop - start is smaller than min_yrs

    AeroValError
        If the trend engine returns None

    Returns
    ------
    (dict, dict)
        Dicts consiting of the trends data for the obs and mod
    """

    # The model and observation data are made to pandas times series
    obs_trend_series = pd.Series(obs_vals, time)
    mod_trend_series = pd.Series(mod_vals, time)

    (obs_trend, mod_trend) = _make_trends_from_timeseries(
        obs_trend_series, mod_trend_series, freq, season, start, stop, min_yrs
    )

    return obs_trend, mod_trend


def _process_map_and_scat(
    data,
    map_data,
    site_indices,
    periods,
    main_freq,
    min_num,
    seasons,
    add_trends,
    trends_min_yrs,
<<<<<<< HEAD
    avg_over_trends,
=======
    use_fairmode,
    obs_var,
>>>>>>> 5abd6c89
):

    stats_dummy = _init_stats_dummy()
    scat_data = {}
    scat_dummy = [np.nan]
    for freq, cd in data.items():
        use_dummy = True if cd is None else False
        for per in periods:
            for season in seasons:
                if not use_dummy:
                    try:
                        subset = _select_period_season_coldata(cd, per, season)
                        jsdate = subset.data.jsdate.values.tolist()
                    except (DataCoverageError, TemporalResolutionError):
                        use_dummy = True
                for i, map_stat in zip(site_indices, map_data):
                    if not freq in map_stat:
                        map_stat[freq] = {}

                    if use_dummy:
                        stats = stats_dummy
                    else:
                        obs_vals = subset.data.data[0, :, i]
                        mod_vals = subset.data.data[1, :, i]
                        stats = _get_statistics(obs_vals, mod_vals, min_num)

                        if use_fairmode and freq != "yearly" and not np.isnan(obs_vals).all():
                            stats["mb"] = np.nanmean(mod_vals - obs_vals)

                            stats["fairmode"] = fairmode_stats(obs_var, stats)

                        #  Code for the calculation of trends
                        if add_trends and freq != "daily":

                            (start, stop) = _get_min_max_year_periods([per])

                            if stop - start >= trends_min_yrs:

                                try:
                                    time = subset.data.time.values
                                    (obs_trend, mod_trend) = _make_trends(
                                        obs_vals,
                                        mod_vals,
                                        time,
                                        freq,
                                        season,
                                        start,
                                        stop,
                                        trends_min_yrs,
                                    )

                                    # The whole trends dicts are placed in the stats dict
                                    stats["obs_trend"] = obs_trend
                                    stats["mod_trend"] = mod_trend

                                    if avg_over_trends:
                                        stats["obs_mean_trend"] = obs_trend
                                        stats["mod_mean_trend"] = mod_trend

                                        stats["obs_median_trend"] = obs_trend
                                        stats["mod_median_trend"] = mod_trend

                                except AeroValTrendsError as e:
                                    msg = f"Failed to calculate trends, and will skip. This was due to {e}"
                                    logger.warning(msg)

                    perstr = f"{per}-{season}"
                    map_stat[freq][perstr] = stats
                    if freq == main_freq:
                        # add only sites to scatter data that have data available
                        # in the lowest of the input resolutions (e.g. yearly)
                        site = map_stat["station_name"]
                        if not site in scat_data:
                            scat_data[site] = {}
                            scat_data[site]["latitude"] = map_stat["latitude"]
                            scat_data[site]["longitude"] = map_stat["longitude"]
                            scat_data[site]["altitude"] = map_stat["altitude"]
                            scat_data[site]["region"] = map_stat["region"]
                        if use_dummy:
                            obs = mod = jsdate = scat_dummy
                        else:
                            obs, mod = obs_vals.tolist(), mod_vals.tolist()
                        scat_data[site][perstr] = {"obs": obs, "mod": mod, "date": jsdate}

    return (map_data, scat_data)


def _process_regional_timeseries(data, region_ids, regions_how, meta_glob):
    ts_objs = []
    freqs = list(data)
    check_countries = True if regions_how == "country" else False
    for regid, regname in region_ids.items():
        ts_data = _init_ts_data(freqs)
        ts_data["station_name"] = regname
        ts_data.update(meta_glob)

        for freq, cd in data.items():
            if cd is None:
                continue
            jsfreq = cd.data.jsdate.values.tolist()
            try:
                subset = cd.filter_region(regid, inplace=False, check_country_meta=check_countries)
            except DataCoverageError:
                logger.info(f"no data in {regid} ({freq}) to compute regional timeseries")
                ts_data[f"{freq}_date"] = jsfreq
                ts_data[f"{freq}_obs"] = [np.nan] * len(jsfreq)
                ts_data[f"{freq}_mod"] = [np.nan] * len(jsfreq)
                continue

            if subset.has_latlon_dims:
                avg = subset.data.mean(dim=("latitude", "longitude"))
            else:
                avg = subset.data.mean(dim="station_name")
            obs_vals = avg[0].data.tolist()
            mod_vals = avg[1].data.tolist()
            ts_data[f"{freq}_date"] = jsfreq
            ts_data[f"{freq}_obs"] = obs_vals
            ts_data[f"{freq}_mod"] = mod_vals

        ts_objs.append(ts_data)
    return ts_objs


def _apply_annual_constraint_helper(coldata, yearly):
    arr_yr = yearly.data
    yrs_cd = coldata.data.time.dt.year
    yrs_avail = arr_yr.time.dt.year
    obs_allyrs = arr_yr[0]
    for i, yr in enumerate(yrs_avail):
        obs_yr = obs_allyrs[i]
        nan_sites_yr = obs_yr.isnull()
        if not nan_sites_yr.any():
            continue
        scond = nan_sites_yr.data
        tcond = (yrs_cd == yr).data
        # workaround since numpy sometimes throws IndexError if tcond and
        # scond are attempted to be applied directly via
        # coldata.data.data[:,tcond, scond] = np.nan
        tsel = coldata.data.data[:, tcond]
        tsel[:, :, scond] = np.nan
        coldata.data.data[:, tcond] = tsel

    return coldata


def _apply_annual_constraint(data):
    """
    Apply annual filter to data

    Parameters
    ----------
    data : dict
        keys are frequencies, values are corresponding
        instances of `ColocatedData` in that resolution, or None, if colocated
        data is not available in that resolution (see also
        :func:`_init_data_default_frequencies`).

    Raises
    ------
    AeroValConfigError
        If colocated data in yearly resolution is not available in input data

    Returns
    -------
    output : dict
        like input `data` but with annual constrained applied.

    """
    output = {}
    if not "yearly" in data or data["yearly"] is None:
        raise AeroValConfigError(
            "Cannot apply annual_stats_constrained option. "
            'Please add "yearly" in your setup (see attribute '
            '"statistics_json" in AerocomEvaluation class)'
        )
    yearly = data["yearly"]
    for tst, cd in data.items():
        if cd is None:
            output[tst] = None
        else:
            output[tst] = _apply_annual_constraint_helper(cd, yearly)
    return output


def _prep_stats_json(stats):
    for k, v in stats.items():
        try:
            stats[k] = np.float64(v)  # for json encoder...
        except Exception:
            # value is str (e.g. for weighted stats)
            # 'NOTE': 'Weights were not applied to FGE and kendall and spearman corr (not implemented)'
            stats[k] = v
    return stats


def _get_extended_stats(coldata, use_weights):

    stats = coldata.calc_statistics(use_area_weights=use_weights)

    # Removes the spatial median and temporal mean (see mails between Hilde, Jonas, Augustin and Daniel from 27.09.21)
    # (stats['R_spatial_mean'],
    #  stats['R_spatial_median']) = _calc_spatial_corr(coldata, use_weights)

    # (stats['R_temporal_mean'],
    #  stats['R_temporal_median']) = _calc_temporal_corr(coldata)

    (stats["R_spatial_mean"], _) = _calc_spatial_corr(coldata, use_weights)

    (_, stats["R_temporal_median"]) = _calc_temporal_corr(coldata)

    return _prep_stats_json(stats)


def _calc_spatial_corr(coldata, use_weights):
    """
    Compute spatial correlation both for median and mean aggregation

    Parameters
    ----------
    coldata : ColocatedData
        Input data.
    use_weights : bool
        Apply area weights or not.

    Returns
    -------
    float
        mean spatial correlation
    float
        median spatial correlation

    """
    return (
        coldata.calc_spatial_statistics(aggr="mean", use_area_weights=use_weights)["R"],
        coldata.calc_spatial_statistics(aggr="median", use_area_weights=use_weights)["R"],
    )


def _calc_temporal_corr(coldata):
    """
    Compute temporal correlation both for median and mean aggregation

    Parameters
    ----------
    coldata : ColocatedData
        Input data.

    Returns
    -------
    float
        mean temporal correlation
    float
        median temporal correlation

    """
    if len(coldata.time) < 3:
        return np.nan, np.nan
    elif coldata.has_latlon_dims:
        coldata = coldata.flatten_latlondim_station_name()
    arr = coldata.data
    # Use only sites that contain at least 3 valid data points (otherwise
    # correlation will be 1).
    obs_ok = arr[0].count(dim="time") > 2
    arr = arr.where(obs_ok, drop=True)
    if np.prod(arr.shape) == 0:
        return np.nan, np.nan
    corr_time = xr.corr(arr[1], arr[0], dim="time")
    with ignore_warnings(RuntimeWarning, "Mean of empty slice", "All-NaN slice encountered"):
        return (np.nanmean(corr_time.data), np.nanmedian(corr_time.data))


def _select_period_season_coldata(coldata, period, season):
    tslice = _period_str_to_timeslice(period)
    # expensive, try use solution with numpy indexing directly...
    # also, keep an eye on: https://github.com/pydata/xarray/issues/2799
    arr = coldata.data.sel(time=tslice)
    if len(arr.time) == 0:
        raise DataCoverageError(f"No data available in period {period}")
    if season != "all":
        if not season in arr.season:
            raise DataCoverageError(f"No data available in {season} in period {period}")
        elif TsType(coldata.ts_type) < "monthly":
            raise TemporalResolutionError(
                "Season selection is only available for monthly or higher resolution data"
            )
        mask = arr["season"] == season
        arr = arr.sel(time=arr["time"][mask])

    return ColocatedData(arr)


def _process_heatmap_data(
    data,
    region_ids,
    use_weights,
    use_country,
    meta_glob,
    periods,
    seasons,
    add_trends,
    trends_min_yrs,
    avg_over_trends,
):

    output = {}
    stats_dummy = _init_stats_dummy()
    for freq, coldata in data.items():
        output[freq] = hm_freq = {}
        use_dummy = True if coldata is None else False
        for regid, regname in region_ids.items():
            hm_freq[regname] = {}
            for per in periods:
                for season in seasons:
                    perstr = f"{per}-{season}"
                    if use_dummy:
                        stats = stats_dummy
                    else:
                        try:

                            subset = _select_period_season_coldata(coldata, per, season)

                            if add_trends and freq != "daily":
                                trend_stats = process_trends(
                                    subset,
                                    trends_min_yrs,
                                    season,
                                    per,
                                    avg_over_trends,
                                    regid,
                                    use_country,
                                    freq,
                                    use_weights,
                                )

                            subset = subset.filter_region(
                                region_id=regid, check_country_meta=use_country
                            )

                            stats = _get_extended_stats(subset, use_weights)

                            if add_trends and freq != "daily":
                                stats.update(**trend_stats)

                        except (DataCoverageError, TemporalResolutionError) as e:
                            stats = stats_dummy

                    hm_freq[regname][perstr] = stats

    return output


def _map_indices(outer_idx, inner_idx):
    """
    Find index positions of inner array contained in outer array

    Note
    ----
    Both outer and inner index arrays must be strictly monotonous

    Parameters
    ----------
    outer_idx : np.ndarray
        numerical value array (e.g. numerical timestamps in yearly resolution
        from 2010-2020). Must be strictly monotonous.
    inner_idx : np.ndarray
        inner value array, must be contained in outer array, e.g.
        numerical timestamps in yearly resolution from 2012-2014, all values
        in this array must be contained

    Returns
    -------
    mappingg : np.ndarray
        same shape as `outer_idx` with values -1 where no matches are found
        and else, corresponding indices of `inner_idx`

    Example
    -------
    `outer_idx`: [2010, 2011, 2012, 2013, 2014, 2015]
    `inner_idx`: [2011, 2012]
    `mapping`  : [-1, 0, 1, -1, -1, -1]

    """
    inner_start, inner_stop = inner_idx[0], inner_idx[-1]
    mapping = np.ones_like(outer_idx) * -1
    count = 0
    indata = False
    for i, idx in enumerate(outer_idx):
        if inner_start == idx:
            indata = True
        elif inner_stop < idx:
            break
        if indata:
            mapping[i] = count
            # sanity checking, will fail, e.g. if input data is not monotonuos
            assert inner_idx[count] == idx
            count += 1
    return mapping.astype(int)


def _process_statistics_timeseries(data, freq, region_ids, use_weights, use_country, data_freq):
    """
    Compute statistics timeseries for input data

    Parameters
    ----------
    data : dict
        dictionary containing colocated data object (values) in different
        temporal resolutions (keys).
    freq : str
        Output frequency (temporal resolution in which statistics timeseries
        if computed, AeroVal default is monthly)
    region_ids : dict
        Region IDs (keys) and corresponding names (values)
    use_weights : bool
        calculate statistics using area weights or not (only relevant for 4D
        colocated data with lat and lon dimension, e.g. from gridded / gridded
        co-location)
    use_country : bool
        Use countries for regional filtering.
    data_freq : str, optional
        Base frequency for computation of statistics (if None, `freq` is used).
        For details see https://github.com/metno/pyaerocom/pull/416.

    Raises
    ------
    TemporalResolutionError
        If `data_freq` is lower resolution than `freq`.

    Returns
    -------
    output : dict
        Dictionary with results.

    """
    if data_freq is None:
        data_freq = freq

    # input frequency is lower resolution than output frequency
    if TsType(data_freq) < TsType(freq):
        raise TemporalResolutionError(
            f"Desired input frequency {data_freq} is lower than desired "
            f"output frequency {freq}"
        )

    output = {}
    if not data_freq in data or data[data_freq] is None:
        raise TemporalResolutionError(
            f"failed to compute statistics timeseries, no co-located data "
            f"available in specified base resolution {data_freq}"
        )

    coldata = data[data_freq]

    # get time index of output frequency
    to_idx = data[freq].data.time.values
    tstr = TsType(freq).to_numpy_freq()
    # list of strings of output timestamps (used below to select the
    # individual periods)
    to_idx_str = [str(x) for x in to_idx.astype(f"datetime64[{tstr}]")]
    jsdate = _get_jsdate(to_idx)

    for regid, regname in region_ids.items():
        output[regname] = {}
        try:
            subset = coldata.filter_region(region_id=regid, check_country_meta=use_country)
        except DataCoverageError:
            continue
        for i, js in enumerate(jsdate):
            per = to_idx_str[i]
            try:
                arr = ColocatedData(subset.data.sel(time=per))
                stats = arr.calc_statistics(use_area_weights=use_weights)
                output[regname][str(js)] = _prep_stats_json(stats)
            except DataCoverageError:
                pass

    return output


def _get_jsdate(nparr):
    dt = nparr.astype("datetime64[s]")
    offs = np.datetime64("1970", "s")
    return (dt - offs).astype(int) * 1000


def _init_data_default_frequencies(coldata, to_ts_types):
    """
    Compute one colocated data object for each desired statistics frequency

    Parameters
    ----------
    coldata : ColocatedData
        Initial colocated data in a certain frequency
    to_ts_types : list
        list of desired frequencies for which statistical parameters are being
        computed.

    Returns
    -------
    dict
        keys are elements of `to_ts_types`, values are corresponding
        instances of `ColocatedData` in that resolution, or None, if resolution
        is higher than original resolution of input `coldata`.
    dict
        like `data_arrs` but values are jsdate instances.

    """

    data_arrs = dict.fromkeys(to_ts_types)

    from_tst = TsType(coldata.ts_type)

    for to in to_ts_types:
        to_tst = TsType(to)
        if from_tst < to_tst:
            continue
        elif from_tst == to_tst:
            cd = coldata.copy()
        else:
            cd = coldata.resample_time(to, settings_from_meta=True, inplace=False)
        # add season coordinate for later filtering
        arr = cd.data
        arr["season"] = arr.time.dt.season
        jsdates = _get_jsdate(arr.time.values)
        arr = arr.assign_coords(jsdate=("time", jsdates))
        cd.data = arr
        data_arrs[to] = cd

    return data_arrs


def _start_stop_from_periods(periods):
    start, stop = _get_min_max_year_periods(periods)
    return start_stop(start, stop + 1)


def _remove_less_covered(
    data: ColocatedData,
    min_yrs: int,
    sequential_yrs: bool = False,
) -> ColocatedData:

    stations = data.data.station_name.data
    data = data.copy()
    for i, s in enumerate(stations):

        years = _get_yeares(data, s)
        if sequential_yrs:
            max_yrs = _find_longest_seq_yrs(years)
        else:
            max_yrs = _find_n_yrs(years)

        if min_yrs > max_yrs:
            print(f"Dropping {s}; It has only {max_yrs}")
            logging.info(f"Dropping {s}; It has only {max_yrs}")
            data.data = data.data.drop_sel(station_name=s)

    new_stations = data.data.station_name.data

    print(f"Removed {len(stations)-len(new_stations)} stations")
    if len(new_stations) == 0:
        raise AeroValTrendsError(
            f"No stations left after removing stations with fewer than {min_yrs} years!"
        )

    return data


def _get_yeares(coldata: ColocatedData, site: str, start_yr: int = 2000) -> np.ndarray:
    found_yrs = []
    data = coldata.data.sel(station_name=site).isel(data_source=0).to_series()

    yrs = np.unique(data.index.year)
    for yr in yrs:
        if yr < start_yr:  # winter
            continue

        subset = data.loc[str(yr)]

        if len(subset) == 0:
            continue
        elif np.isnan(subset.values).all():
            continue

        d = subset.index
        valid_mask = ~np.isnan(subset.values)
        seasons = _get_unique_seasons(d[valid_mask])

        if len(seasons) == 4:
            found_yrs.append(yr)

    return np.array(found_yrs)


def _find_n_yrs(years: np.ndarray) -> int:
    return len(years)


def _find_longest_seq_yrs(years: np.ndarray) -> int:
    years = np.sort(years)
    max_yrs = 1
    yrs = 1
    for i in range(1, len(years)):
        if years[i] == years[i - 1] + 1:
            yrs += 1
        else:
            yrs = 1

        max_yrs = max(yrs, max_yrs)

    return max_yrs


def _get_yrs_from_season_yrs(season_yrs: dict) -> np.ndarray:
    yrs = []
    for y in season_yrs.keys():
        s = season_yrs[y]
        if len(list(set(s))) == 4:
            yrs.append(y)

    return np.array(yrs)<|MERGE_RESOLUTION|>--- conflicted
+++ resolved
@@ -1089,12 +1089,9 @@
     seasons,
     add_trends,
     trends_min_yrs,
-<<<<<<< HEAD
     avg_over_trends,
-=======
     use_fairmode,
     obs_var,
->>>>>>> 5abd6c89
 ):
 
     stats_dummy = _init_stats_dummy()
