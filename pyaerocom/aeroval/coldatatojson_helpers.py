"""
Helpers for conversion of ColocatedData to JSON files for web interface.
"""
import logging
import os
from datetime import datetime
from math import sqrt
from typing import Tuple

import numpy as np
import pandas as pd
import xarray as xr

from pyaerocom._lowlevel_helpers import read_json, write_json
from pyaerocom._warnings import ignore_warnings
from pyaerocom.aeroval.fairmode_stats import fairmode_stats
from pyaerocom.aeroval.helpers import _get_min_max_year_periods, _period_str_to_timeslice
from pyaerocom.colocateddata import ColocatedData
from pyaerocom.exceptions import (
    AeroValConfigError,
    AeroValTrendsError,
    DataCoverageError,
    TemporalResolutionError,
)
from pyaerocom.helpers import start_stop
from pyaerocom.mathutils import _init_stats_dummy, calc_statistics
from pyaerocom.region import Region, find_closest_region_coord, get_all_default_region_ids
from pyaerocom.region_defs import HTAP_REGIONS_DEFAULT, OLD_AEROCOM_REGIONS
from pyaerocom.trends_engine import TrendsEngine
from pyaerocom.trends_helpers import _get_season_from_months
from pyaerocom.tstype import TsType

logger = logging.getLogger(__name__)


def get_heatmap_filename(ts_type):
    return f"glob_stats_{ts_type}.json"


def get_stationfile_name(station_name, obs_name, var_name_web, vert_code):
    """Get name of station timeseries file"""
    return f"{station_name}_{obs_name}-{var_name_web}_{vert_code}.json"


def get_json_mapname(obs_name, var_name_web, model_name, model_var, vert_code):
    """Get name base name of json file"""
    return f"{obs_name}-{var_name_web}_{vert_code}_{model_name}-{model_var}.json"


def _write_stationdata_json(ts_data, out_dir):
    """
    This method writes time series data given in a dictionary to .json files

    Parameters
    ----------
    ts_data : dict
        A dictionary containing all processed time series data.
    out_dir : str or similar
        output directory

    Returns
    -------
    None.

    """
    filename = get_stationfile_name(
        ts_data["station_name"], ts_data["obs_name"], ts_data["var_name_web"], ts_data["vert_code"]
    )

    fp = os.path.join(out_dir, filename)
    if os.path.exists(fp):
        current = read_json(fp)
    else:
        current = {}
    current[ts_data["model_name"]] = ts_data
    write_json(current, fp, ignore_nan=True)


def _write_site_data(ts_objs, dirloc):
    """Write list of station timeseries files to json"""
    for ts_data in ts_objs:
        # writes json file
        _write_stationdata_json(ts_data, dirloc)


def _write_diurnal_week_stationdata_json(ts_data, out_dirs):
    """
    Minor modification of method _write_stationdata_json to allow a further
    level of sub-directories

    Parameters
    ----------
    ts_data : dict
        A dictionary containing all processed time series data.
    out_dirs : list
        list of file paths for writing data to

    Raises
    ------
    Exception
        Raised if opening json file fails

    Returns
    -------
    None.

    """
    filename = get_stationfile_name(
        ts_data["station_name"], ts_data["obs_name"], ts_data["var_name_web"], ts_data["vert_code"]
    )

    fp = os.path.join(out_dirs["ts/diurnal"], filename)
    if os.path.exists(fp):
        current = read_json(fp)
    else:
        current = {}
    current[ts_data["model_name"]] = ts_data
    write_json(current, fp, ignore_nan=True)


def _add_entry_json(
    heatmap_file, result, obs_name, var_name_web, vert_code, model_name, model_var
):
    if os.path.exists(heatmap_file):
        current = read_json(heatmap_file)
    else:
        current = {}
    if not var_name_web in current:
        current[var_name_web] = {}
    ov = current[var_name_web]
    if not obs_name in ov:
        ov[obs_name] = {}
    on = ov[obs_name]
    if not vert_code in on:
        on[vert_code] = {}
    ovc = on[vert_code]
    if not model_name in ovc:
        ovc[model_name] = {}
    mn = ovc[model_name]
    mn[model_var] = result
    write_json(current, heatmap_file, ignore_nan=True)


def _prepare_regions_json_helper(region_ids):
    regborders, regs = {}, {}
    for regid in region_ids:
        reg = Region(regid)
        name = reg.name
        regs[name] = reg
        regborders[name] = rinfo = {}

        latr = reg.lat_range
        lonr = reg.lon_range
        if any(x is None for x in (latr, lonr)):
            raise ValueError(f"Lat / lon range missing for region {regid}")
        rinfo["minLat"] = latr[0]
        rinfo["maxLat"] = latr[1]
        rinfo["minLon"] = lonr[0]
        rinfo["maxLon"] = lonr[1]

    return (regborders, regs)


def _prepare_default_regions_json():
    return _prepare_regions_json_helper(get_all_default_region_ids())


def _prepare_aerocom_regions_json():
    return _prepare_regions_json_helper(OLD_AEROCOM_REGIONS)


def _prepare_htap_regions_json():
    return _prepare_regions_json_helper(HTAP_REGIONS_DEFAULT)


def _prepare_country_regions(region_ids):
    regs = {}
    for regid in region_ids:
        reg = Region(regid)
        name = reg.name
        regs[name] = reg
    return regs


def init_regions_web(coldata, regions_how):
    regborders, regs = {}, {}
    regborders_default, regs_default = _prepare_default_regions_json()
    if regions_how == "default":
        regborders, regs = regborders_default, regs_default
    elif regions_how == "aerocom":
        regborders, regs = _prepare_aerocom_regions_json()
    elif regions_how == "htap":
        regborders["WORLD"] = regborders_default["WORLD"]
        regs["WORLD"] = regs_default["WORLD"]
        add_borders, add_regs = _prepare_htap_regions_json()
        regborders.update(add_borders)
        regs.update(add_regs)
    elif regions_how == "country":
        regborders["WORLD"] = regborders_default["WORLD"]
        regs["WORLD"] = regs_default["WORLD"]
        coldata.check_set_countries(True)
        regborders.update(coldata.get_country_codes())
        add_regs = _prepare_country_regions(coldata.get_country_codes().keys())
        regs.update(add_regs)
    else:
        raise ValueError("Invalid input for regions_how", regions_how)

    regnames = {}
    for regname, reg in regs.items():
        regnames[reg.region_id] = regname
    return (regborders, regs, regnames)


def update_regions_json(region_defs, regions_json):
    """Check current regions.json for experiment and update if needed

    Parameters
    ----------
    region_defs : dict
        keys are names of region (not IDs!) values define rectangular borders
    regions_json : str
        regions.json file (if it does not exist it will be created).

    Returns
    -------
    dict
        current content of updated regions.json
    """
    if os.path.exists(regions_json):
        current = read_json(regions_json)
    else:
        current = {}

    for region_name, region_info in region_defs.items():
        if not region_name in current:
            current[region_name] = region_info
    write_json(current, regions_json)
    return current


def _init_meta_glob(coldata, **kwargs):
    meta = coldata.metadata

    # create metadata dictionary that is shared among all timeseries files
    meta_glob = {}
    NDSTR = "UNDEFINED"
    try:
        meta_glob["pyaerocom_version"] = meta["pyaerocom"]
    except KeyError:
        meta_glob["pyaerocom_version"] = NDSTR
    try:
        meta_glob["obs_var"] = meta["var_name"][0]
        meta_glob["mod_var"] = meta["var_name"][1]
    except KeyError:
        meta_glob["obs_var"] = NDSTR
        meta_glob["mod_var"] = NDSTR
    try:
        meta_glob["obs_unit"] = meta["var_units"][0]
        meta_glob["mod_unit"] = meta["var_units"][1]
    except KeyError:
        meta_glob["obs_unit"] = NDSTR
        meta_glob["mod_unit"] = NDSTR
    try:
        meta_glob["obs_freq_src"] = meta["ts_type_src"][0]
        meta_glob["mod_freq_src"] = meta["ts_type_src"][1]
    except KeyError:
        meta_glob["obs_freq_src"] = NDSTR
        meta_glob["mod_freq_src"] = NDSTR
    try:
        meta_glob["obs_revision"] = meta["revision_ref"]
    except KeyError:
        meta_glob["obs_revision"] = NDSTR
    meta_glob["processed_utc"] = datetime.utcnow().strftime("%Y-%m-%d %H:%M")
    meta_glob.update(kwargs)
    return meta_glob


def _init_ts_data(freqs):
    data = {}
    for freq in freqs:
        data[f"{freq}_date"] = []
        data[f"{freq}_obs"] = []
        data[f"{freq}_mod"] = []
    return data


def _create_diurnal_weekly_data_object(coldata, resolution):
    """
    Private helper functions that creates the data set containing all the
    weekly time series at the specified resolution. Called by
    _process_sites_weekly_ts. The returned xarray.Dataset contains a dummy time
    variable (currently not used) and the weekly time series as xarray.DataArray
    objects.

    Parameters
    ----------
    coldata : ColocatedData
        ColocatedData object colocated on hourly resolution.
    resolution : string
        String specifying the averaging window used to generate representative
        weekly time series with hourly resolution. Valid values are 'yearly'
        and  'seasonal'.

    Raises
    ------
    ValueError
        If an invalid resolution is given raise ValueError and print what
        was given.

    Returns
    -------
    rep_week_full_period : xarray.Dataset
        Contains the weekly time series as the variable 'rep_week'


    """
    import xarray as xr

    data_allyears = coldata.data

    yearkeys = list(data_allyears.groupby("time.year").groups)

    if resolution == "seasonal":
        seasons = ["DJF", "MAM", "JJA", "SON"]
    elif resolution == "yearly":
        seasons = ["year"]
    else:
        raise ValueError(f"Invalid resolution. Got {resolution}.")

    first = True
    for yr in yearkeys:
        data = data_allyears.where(data_allyears["time.year"] == yr, drop=True)
        for seas in seasons:
            rep_week_ds = xr.Dataset()
            if resolution == "seasonal":
                mon_slice = data.where(data["time.season"] == seas, drop=True)
            elif resolution == "yearly":
                mon_slice = data

            month_stamp = f"{seas}"

            for day in range(7):
                day_slice = mon_slice.where(mon_slice["time.dayofweek"] == day, drop=True)
                rep_day = day_slice.groupby("time.hour").mean(dim="time")
                rep_day["hour"] = rep_day.hour / 24 + day + 1
                if day == 0:
                    rep_week = rep_day
                else:
                    rep_week = xr.concat([rep_week, rep_day], dim="hour")

            rep_week = rep_week.rename({"hour": "dummy_time"})
            month_stamps = np.zeros(rep_week.dummy_time.shape, dtype="<U5")
            month_stamps[:] = month_stamp
            rep_week_ds["rep_week"] = rep_week
            rep_week_ds["month_stamp"] = (("dummy_time"), month_stamps)

            if seas in ["DJF", "year"]:
                rep_week_full_period = rep_week_ds
            else:
                rep_week_full_period = xr.concat([rep_week_full_period, rep_week_ds], dim="period")

        if first:
            output_array = rep_week_full_period
            # output_array = output_array.expand_dims({'year':[0]},0)
            first = False
        else:
            output_array = xr.concat([output_array, rep_week_full_period], dim="year")

    try:
        output_array.year
    except AttributeError:
        output_array = output_array.expand_dims({"year": [0]}, 0)

    output_array = output_array.assign(dict(year=np.array(yearkeys)))
    # output_array.year[:] = np.array(yearkeys)

    return output_array


def _get_period_keys(resolution):
    if resolution == "seasonal":
        period_keys = ["DJF", "MAM", "JJA", "SON"]
    elif resolution == "yearly":
        period_keys = ["Annual"]
    return period_keys


def _process_one_station_weekly(stat_name, i, repw_res, meta_glob, time):
    """
    Processes one station data set for all supported averaging windows into a
    dict of station time series data and metadata.

    Parameters
    ----------
    stat_name : string
        Name of station to process
    i : int
        Index of the station to process in the xarray.Datasets.
    repw_res : dict
        Dictionary of xarray.Datasets for each supported averaging window for
        the weekly time series
    meta_glob : TYPE
        Dictionary containing global metadata.
    time : list
        Time index.

    Returns
    -------
    ts_data : dict
        Dictinary of time series data and metadata for one station. Contains all
        resolutions/averaging windows.
    has_data : bool
        Set to false if all data is missing for a station.

    """
    has_data = False

    years = list(repw_res["seasonal"].year.values)
    yeardict = {}
    for year in years:
        yeardict[f"{year}"] = {}

    ts_data = {
        "time": time,
        "seasonal": {"obs": yeardict, "mod": yeardict},
        "yearly": {"obs": yeardict, "mod": yeardict},
    }
    ts_data["station_name"] = stat_name
    ts_data.update(meta_glob)

    for y, year in enumerate(years):
        for res, repw in repw_res.items():
            repw = repw.transpose("year", "period", "data_source", "dummy_time", "station_name")
            obs_vals = repw[y, :, 0, :, i]
            if (np.isnan(obs_vals)).all().values:
                continue
            has_data = True
            mod_vals = repw[y, :, 1, :, i]

            period_keys = _get_period_keys(res)
            for period_num, pk in enumerate(period_keys):
                ts_data[res]["obs"][f"{year}"][pk] = obs_vals.sel(
                    period=period_num
                ).values.tolist()
                ts_data[res]["mod"][f"{year}"][pk] = mod_vals.sel(
                    period=period_num
                ).values.tolist()
    return ts_data, has_data


def _process_weekly_object_to_station_time_series(repw_res, meta_glob):
    """
    Process the xarray.Datasets objects returned by _create_diurnal_weekly_data_object
    into a dictionary containing station time series data and metadata.

    Parameters
    ----------
    repw_res : dict
        Dictionary of xarray.Datasets for each supported averaging window for
        the weekly time series
    meta_glob : dict
        Dictionary containing global metadata.

    Returns
    -------
    ts_objs : list
        List of dicts containing station time series data and metadata.

    """
    ts_objs = []
    dc = 0
    time = (np.arange(168) / 24 + 1).round(4).tolist()
    for i, stat_name in enumerate(repw_res["seasonal"].station_name.values):
        ts_data, has_data = _process_one_station_weekly(stat_name, i, repw_res, meta_glob, time)

        if has_data:
            ts_objs.append(ts_data)
            dc += 1
    return ts_objs


def _process_weekly_object_to_country_time_series(repw_res, meta_glob, regions_how, region_ids):
    """
    Process the xarray.Dataset objects returned by _create_diurnal_weekly_data_object
    into a dictionary containing country average time series data and metadata.

    ToDo
    ----
    Implement regions_how for other values than country based

    Parameters
    ----------
    repw_res : dict
        Dictionary of xarray.Datasets for each supported averaging window for
        the weekly time series
    meta_glob : dict
        Dictionary containing global metadata.
    regions_how : string
        String describing how regions are to be processed. Regional time series
        are only calculated if regions_how = country.
    region_ids : dict
        Dict containing mapping of region IDs and names.

    Returns
    -------
    ts_objs_reg : list
        List of dicts containing station time series data and metadata.

    """
    ts_objs_reg = []
    time = (np.arange(168) / 24 + 1).round(4).tolist()

    years = list(repw_res["seasonal"].year.values)
    yeardict = {}
    for year in years:
        yeardict[f"{year}"] = {}

    if regions_how != "country":
        print("Regional diurnal cycles are only implemented for country regions, skipping...")
        ts_objs_reg = None
    else:
        for regid, regname in region_ids.items():
            ts_data = {
                "time": time,
                "seasonal": {"obs": yeardict, "mod": yeardict},
                "yearly": {"obs": yeardict, "mod": yeardict},
            }
            ts_data["station_name"] = regname
            ts_data.update(meta_glob)

            for y, year in enumerate(years):
                for res, repw in repw_res.items():
                    repw = repw.transpose(
                        "year", "period", "data_source", "dummy_time", "station_name"
                    )
                    if regid == "WORLD":
                        subset = repw
                    else:
                        subset = repw.where(repw.country == regid)

                    avg = subset.mean(dim="station_name")
                    obs_vals = avg[y, :, 0, :]
                    mod_vals = avg[y, :, 1, :]

                    period_keys = _get_period_keys(res)
                    for period_num, pk in enumerate(period_keys):
                        ts_data[res]["obs"][f"{year}"][pk] = obs_vals.sel(
                            period=period_num
                        ).values.tolist()
                        ts_data[res]["mod"][f"{year}"][pk] = mod_vals.sel(
                            period=period_num
                        ).values.tolist()

            ts_objs_reg.append(ts_data)
    return ts_objs_reg


def _process_sites_weekly_ts(coldata, regions_how, region_ids, meta_glob):
    """
    Private helper function to process ColocatedData objects into dictionaries
    containing represenative weekly time series with hourly resolution.

    Processing the coloceted data object into a collection of representative
    weekly time series is done in the private function _create_diurnal_weekly_data_object.
    This object (an xarray.Dataset) is then further processed into two dictionaries
    containing station and regional time series respectively.

    Parameters
    ----------
    coldata : ColocatedData
        The colocated data to process.
    regions_how : string
        Srting describing how regions are to be processed. Regional time series
        are only calculated if regions_how = country.
    region_ids : dict
        Dict containing mapping of region IDs and names.
    meta_glob : dict
        Dictionary containing global metadata.

    Returns
    -------
    ts_objs : list
        List of dicts containing station time series data and metadata.
    ts_objs_reg : list
        List of dicts containing country time series data and metadata.

    """
    assert coldata.dims == ("data_source", "time", "station_name")

    repw_res = {
        "seasonal": _create_diurnal_weekly_data_object(coldata, "seasonal")["rep_week"],
        "yearly": _create_diurnal_weekly_data_object(coldata, "yearly")["rep_week"].expand_dims(
            "period", axis=0
        ),
    }

    ts_objs = _process_weekly_object_to_station_time_series(repw_res, meta_glob)
    ts_objs_reg = _process_weekly_object_to_country_time_series(
        repw_res, meta_glob, regions_how, region_ids
    )

    return (ts_objs, ts_objs_reg)


def _init_site_coord_arrays(data):
    found = False
    jsdates = {}
    for freq, cd in data.items():
        if cd is None:
            continue
        elif not found:
            sites = cd.data.station_name.values
            lats = cd.data.latitude.values.astype(np.float64)
            lons = cd.data.longitude.values.astype(np.float64)
            if "altitude" in cd.data.coords:
                alts = cd.data.altitude.values.astype(np.float64)
            else:
                alts = [np.nan] * len(lats)
            if "country" in cd.data.coords:
                countries = cd.data.country.values
            else:
                countries = ["UNAVAIL"] * len(lats)

            found = True
        else:
            assert all(cd.data.station_name.values == sites)
        jsdates[freq] = cd.data.jsdate.values.tolist()
    return (sites, lats, lons, alts, countries, jsdates)


def _get_stat_regions(lats, lons, regions):
    regs = []
    for (lat, lon) in zip(lats, lons):
        reg = find_closest_region_coord(lat, lon, regions=regions)
        regs.append(reg)
    return regs


def _process_sites(data, regions, regions_how, meta_glob):

    freqs = list(data)
    (sites, lats, lons, alts, countries, jsdates) = _init_site_coord_arrays(data)
    if regions_how == "country":
        regs = countries
    else:
        regs = _get_stat_regions(lats, lons, regions)

    ts_objs = []
    site_indices = []
    map_meta = []

    for i, site in enumerate(sites):
        # init empty timeseries data object
        site_meta = {
            "station_name": str(site),
            "latitude": lats[i],
            "longitude": lons[i],
            "altitude": alts[i],
            "region": regs[i],
        }
        ts_data = _init_ts_data(freqs)
        ts_data.update(meta_glob)
        ts_data.update(site_meta)
        has_data = False
        for freq, cd in data.items():
            if cd is not None:
                assert cd.dims == ("data_source", "time", "station_name")
                sitedata = cd.data.data[:, :, i]
                if np.all(np.isnan(sitedata)):
                    # skip this site, all is NaN
                    continue
                ts_data[f"{freq}_date"] = jsdates[freq]
                ts_data[f"{freq}_obs"] = sitedata[0].tolist()
                ts_data[f"{freq}_mod"] = sitedata[1].tolist()
                has_data = True
        if has_data:  # site is valid
            # register ts_data
            ts_objs.append(ts_data)
            # remember site indices in data for faster processing of statistics
            # below.
            site_indices.append(i)
            # init map data for each valid site
            map_meta.append({**site_meta})

    return (ts_objs, map_meta, site_indices)


def _get_statistics(obs_vals, mod_vals, min_num):
    stats = calc_statistics(mod_vals, obs_vals, min_num_valid=min_num)
    return _prep_stats_json(stats)


def _make_trends_from_timeseries(obs, mod, freq, season, start, stop, min_yrs):
    """
    Function for generating trends from timeseries

    Includes fomatting in a way
    that can be serialized to json. A key, map_var, is added
    for use in the web interface.

    Parameters
    ----------
    obs     : pd.Series
        Time series of the obs
    mod     : pd.Series
        Time series of the mod
    freq    : str
        Frequency for the trends, either monthly or yearly
    season  : str
        Seasons used for the trends
    start   : int
        Start year
    stop    : int
        Stop year
    min_yrs : int
        Minimal number of years for the calculation of the trends

    Raises
    ------
    AeroValTrendsError
        If stop - start is smaller than min_yrs

    AeroValError
        If the trend engine returns None

    Returns
    ------
    (dict, dict)
        Dicts consiting of the trends data for the obs and mod
    """

    if stop - start < min_yrs:
        raise AeroValTrendsError(f"min_yrs ({min_yrs}) larger than time between start and stop")

    te = TrendsEngine

    # The model and observation data are made to pandas times series
    obs_trend_series = obs
    mod_trend_series = mod

    # Translate season to names used in trends_helpers.py. Should be handled there instead!
    season = _get_season_from_months(season)

    # Trends are calculated
    obs_trend = te.compute_trend(obs_trend_series, freq, start, stop, min_yrs, season)
    mod_trend = te.compute_trend(mod_trend_series, freq, start, stop, min_yrs, season)

    # Makes pd.Series serializable
    if obs_trend["data"] is None or mod_trend["data"] is None:
        raise AeroValTrendsError("Trends came back as None", obs_trend["data"], mod_trend["data"])

    obs_trend["data"] = obs_trend["data"].to_json()
    mod_trend["data"] = mod_trend["data"].to_json()

    obs_trend["map_var"] = f"slp_{start}"
    mod_trend["map_var"] = f"slp_{start}"

    return obs_trend, mod_trend


def _make_trends(obs_vals, mod_vals, time, freq, season, start, stop, min_yrs):
    """
    Function for generating trends from lists of observations

    This will calculate pandas time series
    from the lists and use that to calculate trends

    Parameters
    ----------
    obs     : list
        Time series of the obs
    mod     : list
        Time series of the mod
    freq    : str
        Frequency for the trends, either monthly or yearly
    season  : str
        Seasons used for the trends
    start   : int
        Start year
    stop    : int
        Stop year
    min_yrs : int
        Minimal number of years for the calculation of the trends

    Raises
    ------
    AeroValTrendsError
        If stop - start is smaller than min_yrs

    AeroValError
        If the trend engine returns None

    Returns
    ------
    (dict, dict)
        Dicts consiting of the trends data for the obs and mod
    """

    # The model and observation data are made to pandas times series
    obs_trend_series = pd.Series(obs_vals, time)
    mod_trend_series = pd.Series(mod_vals, time)

    (obs_trend, mod_trend) = _make_trends_from_timeseries(
        obs_trend_series, mod_trend_series, freq, season, start, stop, min_yrs
    )

    return obs_trend, mod_trend


def _process_map_and_scat(
    data,
    map_data,
    site_indices,
    periods,
    main_freq,
    min_num,
    seasons,
    add_trends,
    trends_min_yrs,
    use_fairmode,
    obs_var,
):

    stats_dummy = _init_stats_dummy()
    scat_data = {}
    scat_dummy = [np.nan]
    for freq, cd in data.items():
        use_dummy = True if cd is None else False
        for per in periods:
            for season in seasons:
                if not use_dummy:
                    try:
                        subset = _select_period_season_coldata(cd, per, season)
                        jsdate = subset.data.jsdate.values.tolist()
                    except (DataCoverageError, TemporalResolutionError):
                        use_dummy = True
                for i, map_stat in zip(site_indices, map_data):
                    if not freq in map_stat:
                        map_stat[freq] = {}

                    if use_dummy:
                        stats = stats_dummy
                    else:
                        obs_vals = subset.data.data[0, :, i]
                        mod_vals = subset.data.data[1, :, i]
                        stats = _get_statistics(obs_vals, mod_vals, min_num)

                        if use_fairmode and freq != "yearly" and not np.isnan(obs_vals).all():
                            stats["mb"] = np.nanmean(mod_vals - obs_vals)
<<<<<<< HEAD
                            stats["fairmode"] = fairmode_stats(obs_var, stats)
=======
                            fairmode_stats = _process_fairmode(obs_var, stats)
                            stats["fairmode"] = fairmode_stats
>>>>>>> 28b11f5f

                        #  Code for the calculation of trends
                        if add_trends and freq != "daily":

                            (start, stop) = _get_min_max_year_periods([per])

                            if stop - start >= trends_min_yrs:

                                try:
                                    time = subset.data.time.values
                                    (obs_trend, mod_trend) = _make_trends(
                                        obs_vals,
                                        mod_vals,
                                        time,
                                        freq,
                                        season,
                                        start,
                                        stop,
                                        trends_min_yrs,
                                    )

                                    # The whole trends dicts are placed in the stats dict
                                    stats["obs_trend"] = obs_trend
                                    stats["mod_trend"] = mod_trend

                                except AeroValTrendsError as e:
                                    msg = f"Failed to calculate trends, and will skip. This was due to {e}"
                                    logger.warning(msg)

                    perstr = f"{per}-{season}"
                    map_stat[freq][perstr] = stats
                    if freq == main_freq:
                        # add only sites to scatter data that have data available
                        # in the lowest of the input resolutions (e.g. yearly)
                        site = map_stat["station_name"]
                        if not site in scat_data:
                            scat_data[site] = {}
                            scat_data[site]["latitude"] = map_stat["latitude"]
                            scat_data[site]["longitude"] = map_stat["longitude"]
                            scat_data[site]["altitude"] = map_stat["altitude"]
                            scat_data[site]["region"] = map_stat["region"]
                        if use_dummy:
                            obs = mod = jsdate = scat_dummy
                        else:
                            obs, mod = obs_vals.tolist(), mod_vals.tolist()
                        scat_data[site][perstr] = {"obs": obs, "mod": mod, "date": jsdate}

    return (map_data, scat_data)


def _process_regional_timeseries(data, region_ids, regions_how, meta_glob):
    ts_objs = []
    freqs = list(data)
    check_countries = True if regions_how == "country" else False
    for regid, regname in region_ids.items():
        ts_data = _init_ts_data(freqs)
        ts_data["station_name"] = regname
        ts_data.update(meta_glob)

        for freq, cd in data.items():
            if cd is None:
                continue
            jsfreq = cd.data.jsdate.values.tolist()
            try:
                subset = cd.filter_region(regid, inplace=False, check_country_meta=check_countries)
            except DataCoverageError:
                logger.info(f"no data in {regid} ({freq}) to compute regional timeseries")
                ts_data[f"{freq}_date"] = jsfreq
                ts_data[f"{freq}_obs"] = [np.nan] * len(jsfreq)
                ts_data[f"{freq}_mod"] = [np.nan] * len(jsfreq)
                continue

            if subset.has_latlon_dims:
                avg = subset.data.mean(dim=("latitude", "longitude"))
            else:
                avg = subset.data.mean(dim="station_name")
            obs_vals = avg[0].data.tolist()
            mod_vals = avg[1].data.tolist()
            ts_data[f"{freq}_date"] = jsfreq
            ts_data[f"{freq}_obs"] = obs_vals
            ts_data[f"{freq}_mod"] = mod_vals

        ts_objs.append(ts_data)
    return ts_objs


def _apply_annual_constraint_helper(coldata, yearly):
    arr_yr = yearly.data
    yrs_cd = coldata.data.time.dt.year
    yrs_avail = arr_yr.time.dt.year
    obs_allyrs = arr_yr[0]
    for i, yr in enumerate(yrs_avail):
        obs_yr = obs_allyrs[i]
        nan_sites_yr = obs_yr.isnull()
        if not nan_sites_yr.any():
            continue
        scond = nan_sites_yr.data
        tcond = (yrs_cd == yr).data
        # workaround since numpy sometimes throws IndexError if tcond and
        # scond are attempted to be applied directly via
        # coldata.data.data[:,tcond, scond] = np.nan
        tsel = coldata.data.data[:, tcond]
        tsel[:, :, scond] = np.nan
        coldata.data.data[:, tcond] = tsel

    return coldata


def _apply_annual_constraint(data):
    """
    Apply annual filter to data

    Parameters
    ----------
    data : dict
        keys are frequencies, values are corresponding
        instances of `ColocatedData` in that resolution, or None, if colocated
        data is not available in that resolution (see also
        :func:`_init_data_default_frequencies`).

    Raises
    ------
    AeroValConfigError
        If colocated data in yearly resolution is not available in input data

    Returns
    -------
    output : dict
        like input `data` but with annual constrained applied.

    """
    output = {}
    if not "yearly" in data or data["yearly"] is None:
        raise AeroValConfigError(
            "Cannot apply annual_stats_constrained option. "
            'Please add "yearly" in your setup (see attribute '
            '"statistics_json" in AerocomEvaluation class)'
        )
    yearly = data["yearly"]
    for tst, cd in data.items():
        if cd is None:
            output[tst] = None
        else:
            output[tst] = _apply_annual_constraint_helper(cd, yearly)
    return output


def _prep_stats_json(stats):
    for k, v in stats.items():
        try:
            stats[k] = np.float64(v)  # for json encoder...
        except Exception:
            # value is str (e.g. for weighted stats)
            # 'NOTE': 'Weights were not applied to FGE and kendall and spearman corr (not implemented)'
            stats[k] = v
    return stats


def _get_extended_stats(coldata, use_weights):

    stats = coldata.calc_statistics(use_area_weights=use_weights)

    # Removes the spatial median and temporal mean (see mails between Hilde, Jonas, Augustin and Daniel from 27.09.21)
    # (stats['R_spatial_mean'],
    #  stats['R_spatial_median']) = _calc_spatial_corr(coldata, use_weights)

    # (stats['R_temporal_mean'],
    #  stats['R_temporal_median']) = _calc_temporal_corr(coldata)

    (stats["R_spatial_mean"], _) = _calc_spatial_corr(coldata, use_weights)

    (_, stats["R_temporal_median"]) = _calc_temporal_corr(coldata)

    return _prep_stats_json(stats)


def _calc_spatial_corr(coldata, use_weights):
    """
    Compute spatial correlation both for median and mean aggregation

    Parameters
    ----------
    coldata : ColocatedData
        Input data.
    use_weights : bool
        Apply area weights or not.

    Returns
    -------
    float
        mean spatial correlation
    float
        median spatial correlation

    """
    return (
        coldata.calc_spatial_statistics(aggr="mean", use_area_weights=use_weights)["R"],
        coldata.calc_spatial_statistics(aggr="median", use_area_weights=use_weights)["R"],
    )


def _calc_temporal_corr(coldata):
    """
    Compute temporal correlation both for median and mean aggregation

    Parameters
    ----------
    coldata : ColocatedData
        Input data.

    Returns
    -------
    float
        mean temporal correlation
    float
        median temporal correlation

    """
    if len(coldata.time) < 3:
        return np.nan, np.nan
    elif coldata.has_latlon_dims:
        coldata = coldata.flatten_latlondim_station_name()
    arr = coldata.data
    # Use only sites that contain at least 3 valid data points (otherwise
    # correlation will be 1).
    obs_ok = arr[0].count(dim="time") > 2
    arr = arr.where(obs_ok, drop=True)
    if np.prod(arr.shape) == 0:
        return np.nan, np.nan
    corr_time = xr.corr(arr[1], arr[0], dim="time")
    with ignore_warnings(RuntimeWarning, "Mean of empty slice", "All-NaN slice encountered"):
        return (np.nanmean(corr_time.data), np.nanmedian(corr_time.data))


def _select_period_season_coldata(coldata, period, season):
    tslice = _period_str_to_timeslice(period)
    # expensive, try use solution with numpy indexing directly...
    # also, keep an eye on: https://github.com/pydata/xarray/issues/2799
    arr = coldata.data.sel(time=tslice)
    if len(arr.time) == 0:
        raise DataCoverageError(f"No data available in period {period}")
    if season != "all":
        if not season in arr.season:
            raise DataCoverageError(f"No data available in {season} in period {period}")
        elif TsType(coldata.ts_type) < "monthly":
            raise TemporalResolutionError(
                "Season selection is only available for monthly or higher resolution data"
            )
        mask = arr["season"] == season
        arr = arr.sel(time=arr["time"][mask])

    return ColocatedData(arr)


def _process_heatmap_data(
    data,
    region_ids,
    use_weights,
    use_country,
    meta_glob,
    periods,
    seasons,
    add_trends,
    trends_min_yrs,
):

    output = {}
    stats_dummy = _init_stats_dummy()
    for freq, coldata in data.items():
        output[freq] = hm_freq = {}
        use_dummy = True if coldata is None else False
        for regid, regname in region_ids.items():
            hm_freq[regname] = {}
            for per in periods:
                for season in seasons:
                    perstr = f"{per}-{season}"
                    if use_dummy:
                        stats = stats_dummy
                    else:
                        try:
                            subset = _select_period_season_coldata(coldata, per, season)

                            trends_successful = False
                            if add_trends and freq != "daily":
                                # Calculates the start and stop years. min_yrs have a test value of 7 years. Should be set in cfg
                                (start, stop) = _get_min_max_year_periods([per])

                                if stop - start >= trends_min_yrs:
                                    try:
                                        subset_time_series = subset.get_regional_timeseries(
                                            regid, check_country_meta=use_country
                                        )

                                        (obs_trend, mod_trend) = _make_trends_from_timeseries(
                                            subset_time_series["obs"],
                                            subset_time_series["mod"],
                                            freq,
                                            season,
                                            start,
                                            stop,
                                            trends_min_yrs,
                                        )

                                        trends_successful = True
                                    except AeroValTrendsError as e:
                                        msg = f"Failed to calculate trends, and will skip. This was due to {e}"
                                        logger.warning(msg)

                            subset = subset.filter_region(
                                region_id=regid, check_country_meta=use_country
                            )

                            stats = _get_extended_stats(subset, use_weights)

                            if add_trends and freq != "daily" and trends_successful:
                                # The whole trends dicts are placed in the stats dict
                                stats["obs_trend"] = obs_trend
                                stats["mod_trend"] = mod_trend

                        except (DataCoverageError, TemporalResolutionError) as e:
                            stats = stats_dummy

                    hm_freq[regname][perstr] = stats

    return output


def _map_indices(outer_idx, inner_idx):
    """
    Find index positions of inner array contained in outer array

    Note
    ----
    Both outer and inner index arrays must be strictly monotonous

    Parameters
    ----------
    outer_idx : np.ndarray
        numerical value array (e.g. numerical timestamps in yearly resolution
        from 2010-2020). Must be strictly monotonous.
    inner_idx : np.ndarray
        inner value array, must be contained in outer array, e.g.
        numerical timestamps in yearly resolution from 2012-2014, all values
        in this array must be contained

    Returns
    -------
    mappingg : np.ndarray
        same shape as `outer_idx` with values -1 where no matches are found
        and else, corresponding indices of `inner_idx`

    Example
    -------
    `outer_idx`: [2010, 2011, 2012, 2013, 2014, 2015]
    `inner_idx`: [2011, 2012]
    `mapping`  : [-1, 0, 1, -1, -1, -1]

    """
    inner_start, inner_stop = inner_idx[0], inner_idx[-1]
    mapping = np.ones_like(outer_idx) * -1
    count = 0
    indata = False
    for i, idx in enumerate(outer_idx):
        if inner_start == idx:
            indata = True
        elif inner_stop < idx:
            break
        if indata:
            mapping[i] = count
            # sanity checking, will fail, e.g. if input data is not monotonuos
            assert inner_idx[count] == idx
            count += 1
    return mapping.astype(int)


def _process_statistics_timeseries(data, freq, region_ids, use_weights, use_country, data_freq):
    """
    Compute statistics timeseries for input data

    Parameters
    ----------
    data : dict
        dictionary containing colocated data object (values) in different
        temporal resolutions (keys).
    freq : str
        Output frequency (temporal resolution in which statistics timeseries
        if computed, AeroVal default is monthly)
    region_ids : dict
        Region IDs (keys) and corresponding names (values)
    use_weights : bool
        calculate statistics using area weights or not (only relevant for 4D
        colocated data with lat and lon dimension, e.g. from gridded / gridded
        co-location)
    use_country : bool
        Use countries for regional filtering.
    data_freq : str, optional
        Base frequency for computation of statistics (if None, `freq` is used).
        For details see https://github.com/metno/pyaerocom/pull/416.

    Raises
    ------
    TemporalResolutionError
        If `data_freq` is lower resolution than `freq`.

    Returns
    -------
    output : dict
        Dictionary with results.

    """
    if data_freq is None:
        data_freq = freq

    # input frequency is lower resolution than output frequency
    if TsType(data_freq) < TsType(freq):
        raise TemporalResolutionError(
            f"Desired input frequency {data_freq} is lower than desired "
            f"output frequency {freq}"
        )

    output = {}
    if not data_freq in data or data[data_freq] is None:
        raise TemporalResolutionError(
            f"failed to compute statistics timeseries, no co-located data "
            f"available in specified base resolution {data_freq}"
        )

    coldata = data[data_freq]

    # get time index of output frequency
    to_idx = data[freq].data.time.values
    tstr = TsType(freq).to_numpy_freq()
    # list of strings of output timestamps (used below to select the
    # individual periods)
    to_idx_str = [str(x) for x in to_idx.astype(f"datetime64[{tstr}]")]
    jsdate = _get_jsdate(to_idx)

    for regid, regname in region_ids.items():
        output[regname] = {}
        try:
            subset = coldata.filter_region(region_id=regid, check_country_meta=use_country)
        except DataCoverageError:
            continue
        for i, js in enumerate(jsdate):
            per = to_idx_str[i]
            try:
                arr = ColocatedData(subset.data.sel(time=per))
                stats = arr.calc_statistics(use_area_weights=use_weights)
                output[regname][str(js)] = _prep_stats_json(stats)
            except DataCoverageError:
                pass

    return output


def _get_jsdate(nparr):
    dt = nparr.astype("datetime64[s]")
    offs = np.datetime64("1970", "s")
    return (dt - offs).astype(int) * 1000


def _init_data_default_frequencies(coldata, to_ts_types):
    """
    Compute one colocated data object for each desired statistics frequency

    Parameters
    ----------
    coldata : ColocatedData
        Initial colocated data in a certain frequency
    to_ts_types : list
        list of desired frequencies for which statistical parameters are being
        computed.

    Returns
    -------
    dict
        keys are elements of `to_ts_types`, values are corresponding
        instances of `ColocatedData` in that resolution, or None, if resolution
        is higher than original resolution of input `coldata`.
    dict
        like `data_arrs` but values are jsdate instances.

    """

    data_arrs = dict.fromkeys(to_ts_types)

    from_tst = TsType(coldata.ts_type)

    for to in to_ts_types:
        to_tst = TsType(to)
        if from_tst < to_tst:
            continue
        elif from_tst == to_tst:
            cd = coldata.copy()
        else:
            cd = coldata.resample_time(to, settings_from_meta=True, inplace=False)
        # add season coordinate for later filtering
        arr = cd.data
        arr["season"] = arr.time.dt.season
        jsdates = _get_jsdate(arr.time.values)
        arr = arr.assign_coords(jsdate=("time", jsdates))
        cd.data = arr
        data_arrs[to] = cd

    return data_arrs


def _start_stop_from_periods(periods):
    start, stop = _get_min_max_year_periods(periods)
    return start_stop(start, stop + 1)


def _get_RMSU(mean: float, std: float, species: str) -> Tuple[float, float, float, float]:
    species_values = dict(
        concno2=dict(
            UrRV=0.24,
            RV=200,
            alpha=0.2,
        ),
        vmro3=dict(
            UrRV=0.18,
            RV=120,
            alpha=0.79,
        ),
        concpm10=dict(
            UrRV=0.28,
            RV=50,
            alpha=0.13,
        ),
        concpm25=dict(
            UrRV=0.28,
            RV=25,
            alpha=0.3,
        ),
    )

    if species not in species_values.keys():
        raise KeyError(f"Species {species} not in list {species_values.keys()}")

    UrRV = species_values[species]["UrRV"]
    RV = species_values[species]["RV"]
    alpha = species_values[species]["alpha"]

    in_sqrt = (1 - alpha ** 2) * (mean ** 2 + std ** 2) + alpha ** 2 * RV ** 2

    return UrRV * sqrt(in_sqrt), UrRV, RV, alpha


def _get_fairmode_sign(mod_std: float, obs_std: float, R: float) -> float:
    if obs_std * sqrt(2 * (1 - R)) == 0:
        return 1
    a = abs(mod_std - obs_std) / (obs_std * sqrt(2 * (1 - R)))
    return 1 if a >= 1 else -1


def _get_crms(mod_std: float, obs_std: float, R: float) -> float:
    return sqrt(mod_std ** 2 + obs_std ** 2 - 2 * mod_std * obs_std * R)


def _process_fairmode(obs_var, stats):
    species_list = ["concno2", "vmro3", "concpm10", "concpm25"]

    fairmode_stats = dict()

    if obs_var not in species_list:
        return fairmode_stats

    mean = stats["refdata_mean"]
    obs_std = stats["refdata_std"]
    mod_std = stats["data_std"]
    R = stats["R"]
    bias = stats["mb"]
    rms = stats["rms"]

    crms = _get_crms(mod_std, obs_std, R)  # sqrt(rms ** 2 - bias ** 2)
    sign = _get_fairmode_sign(mod_std, obs_std, R)
    rmsu, UrRV, RV, alpha = _get_RMSU(mean, obs_std, obs_var)

    fairmode_stats["RMSU"] = rmsu
    fairmode_stats["sign"] = sign
    fairmode_stats["crms"] = crms
    fairmode_stats["bias"] = bias
    fairmode_stats["rms"] = rms
    fairmode_stats["alpha"] = alpha
    fairmode_stats["UrRV"] = UrRV
    fairmode_stats["RV"] = RV

    return fairmode_stats<|MERGE_RESOLUTION|>--- conflicted
+++ resolved
@@ -847,12 +847,7 @@
 
                         if use_fairmode and freq != "yearly" and not np.isnan(obs_vals).all():
                             stats["mb"] = np.nanmean(mod_vals - obs_vals)
-<<<<<<< HEAD
                             stats["fairmode"] = fairmode_stats(obs_var, stats)
-=======
-                            fairmode_stats = _process_fairmode(obs_var, stats)
-                            stats["fairmode"] = fairmode_stats
->>>>>>> 28b11f5f
 
                         #  Code for the calculation of trends
                         if add_trends and freq != "daily":
