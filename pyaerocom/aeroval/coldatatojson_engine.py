import logging
import os
from time import time

from cf_units import Unit
from numpy.typing import ArrayLike

from pyaerocom import ColocatedData, TsType
from pyaerocom.aeroval._processing_base import ProcessingEngine
from pyaerocom.aeroval.coldatatojson_helpers import (
    _add_heatmap_entry_json,
    _apply_annual_constraint,
    _init_data_default_frequencies,
    _init_meta_glob,
    _process_heatmap_data,
    _process_map_and_scat,
    _process_regional_timeseries,
    _process_sites,
    _process_sites_weekly_ts,
    _process_statistics_timeseries,
    _remove_less_covered,
    _write_site_data,
    _write_stationdata_json,
    add_profile_entry_json,
    get_heatmap_filename,
    get_json_mapname,
    get_profile_filename,
    get_timeseries_file_name,
    init_regions_web,
    process_profile_data_for_regions,
    process_profile_data_for_stations,
    update_regions_json,
)
from pyaerocom.aeroval.exceptions import ConfigError
from pyaerocom.aeroval.json_utils import write_json
from pyaerocom.exceptions import TemporalResolutionError

logger = logging.getLogger(__name__)


class ColdataToJsonEngine(ProcessingEngine):
    def run(self, files):
        """
        Convert colocated data files to json

        Parameters
        ----------
        files : list
            list of file paths pointing to colocated data objects to be
            processed.

        Returns
        -------
        list
            list of files that have been converted.

        """

        converted = []
        for file in files:
            logger.info(f"Processing: {file}")
            coldata = ColocatedData(data=file)
            self.process_coldata(coldata)
            converted.append(file)
        return converted

    def process_coldata(self, coldata: ColocatedData):
        """
        Creates all json files for one ColocatedData object

        Parameters
        ----------
        coldata : ColocatedData
            colocated data to be processed.

        Raises
        ------
        NotImplementedError
            DESCRIPTION.
        ValueError
            DESCRIPTION.
        ConfigError
            DESCRIPTION.

        Returns
        -------
        None.

        """
        t00 = time()
        use_weights = self.cfg.statistics_opts.weighted_stats
        drop_stats = self.cfg.statistics_opts.drop_stats
        # redundant, but cheap and important to be correct
        self.cfg._check_time_config()
        freqs = self.cfg.time_cfg.freqs
        periods = self.cfg.time_cfg.periods
        seasons = self.cfg.time_cfg.get_seasons()
        main_freq = self.cfg.time_cfg.main_freq
        annual_stats_constrained = self.cfg.statistics_opts.annual_stats_constrained

        out_dirs = self.cfg.path_manager.get_json_output_dirs(True)
        regions_json = self.exp_output.regions_file
        regions_how = self.cfg.webdisp_opts.regions_how

        stats_min_num = self.cfg.statistics_opts.MIN_NUM

        if hasattr(coldata.data, "altitude_units"):
            if Unit(coldata.data.attrs["altitude_units"]) != Unit(
                "km"
            ):  # put everything in terms of km for viz
                # convert start and end for file naming
                self._convert_coldata_altitude_units_to_km(coldata)

        vert_code = self._get_vert_code(coldata)

        diurnal_only = coldata.get_meta_item("diurnal_only")

        add_trends = self.cfg.statistics_opts.add_trends
        trends_min_yrs = self.cfg.statistics_opts.trends_min_yrs

        min_yrs = self.cfg.statistics_opts.min_yrs
        sequential_yrs = self.cfg.statistics_opts.sequential_yrs
        avg_over_trends = self.cfg.statistics_opts.avg_over_trends
        use_fairmode = self.cfg.statistics_opts.use_fairmode
        use_diurnal = self.cfg.statistics_opts.use_diurnal

        # ToDo: some of the checks below could be done automatically in
        # EvalSetup, and at an earlier stage
        if vert_code == "ModelLevel":
            raise NotImplementedError("Coming (not so) soon...")

        # this will need to be figured out as soon as there is altitude
        elif "altitude" in coldata.data.dims:
            raise ValueError("Altitude should have been dealt with already in the colocation")

        elif not isinstance(coldata, ColocatedData):
            raise ValueError(f"Need ColocatedData object, got {type(coldata)}")

        elif coldata.has_latlon_dims and regions_how == "country":
            raise NotImplementedError(
                "Cannot yet apply country filtering for 4D colocated data instances"
            )
        elif not main_freq in freqs:
            raise ConfigError(f"main_freq {main_freq} is not in experiment frequencies: {freqs}")
        if self.cfg.statistics_opts.stats_tseries_base_freq is not None:
            if not self.cfg.statistics_opts.stats_tseries_base_freq in freqs:
                raise ConfigError(
                    f"Base frequency for statistics timeseries needs to be "
                    f"specified in experiment frequencies: {freqs}"
                )
        # init some stuff
        if "var_name_input" in coldata.metadata:
            obs_var = coldata.metadata["var_name_input"][0]
            model_var = coldata.metadata["var_name_input"][1]
        else:
            obs_var = model_var = "UNDEFINED"

        model_name = coldata.model_name
        obs_name = coldata.obs_name

        mcfg = self.cfg.model_cfg.get_entry(model_name)
        var_name_web = mcfg.get_varname_web(model_var, obs_var)

        logger.info(
            f"Computing json files for {model_name} ({model_var}) vs. {obs_name} ({obs_var})"
        )

        meta_glob = _init_meta_glob(
            coldata,
            vert_code=vert_code,
            obs_name=obs_name,
            model_name=model_name,
            var_name_web=var_name_web,
        )
        if min_yrs > 0:
            logger.info(
                f"Removing stations with less than {min_yrs} years of continuous data, with sequential_yrs = {sequential_yrs}"
            )
            coldata = _remove_less_covered(coldata, min_yrs, sequential_yrs)

        # get region IDs
        (regborders, regs, regnames) = init_regions_web(coldata, regions_how)

        update_regions_json(regborders, regions_json)

        use_country = True if regions_how == "country" else False

        data = _init_data_default_frequencies(coldata, freqs)

        if annual_stats_constrained:
            data = _apply_annual_constraint(data)

        if not coldata.data.attrs.get("just_for_viz", False):  # make the regular json output
            if not diurnal_only:
                logger.info("Processing statistics timeseries for all regions")

                self._process_stats_timeseries_for_all_regions(
                    data=data,
                    coldata=coldata,
                    main_freq=main_freq,
                    regnames=regnames,
                    use_weights=use_weights,
                    drop_stats=drop_stats,
                    use_country=use_country,
                    obs_name=obs_name,
                    obs_var=obs_var,
                    var_name_web=var_name_web,
                    out_dirs=out_dirs,
                    vert_code=vert_code,
                    model_name=model_name,
                    model_var=model_var,
                    meta_glob=meta_glob,
                    periods=periods,
                    seasons=seasons,
                    add_trends=add_trends,
                    trends_min_yrs=trends_min_yrs,
                    regions_how=regions_how,
                    regs=regs,
                    stats_min_num=stats_min_num,
                    use_fairmode=use_fairmode,
                )
            if coldata.ts_type == "hourly" and use_diurnal:
                logger.info("Processing diurnal profiles")
                self._process_diurnal_profiles(
                    coldata=coldata,
                    regions_how=regions_how,
                    regnames=regnames,
                    meta_glob=meta_glob,
                    out_dirs=out_dirs,
                )
        else:
            logger.info("Processing profile data for vizualization")

            self._process_profile_data_for_vizualization(
                data=data,
                use_country=use_country,
                region_names=regnames,
                station_names=coldata.data.station_name.values,
                periods=periods,
                seasons=seasons,
                obs_name=obs_name,
                var_name_web=var_name_web,
                out_dirs=out_dirs,
            )

        logger.info(
            f"Finished computing json files for {model_name} ({model_var}) vs. "
            f"{obs_name} ({obs_var})"
        )

        dt = time() - t00
        logger.info(f"Time expired: {dt:.2f} s")

    def _convert_coldata_altitude_units_to_km(self, coldata: ColocatedData = None):
        alt_units = coldata.data.attrs["altitude_units"]

        coldata.data.attrs["vertical_layer"]["start"] = str(
            Unit(alt_units).convert(coldata.data.attrs["vertical_layer"]["start"], other="km")
        )

        coldata.data.attrs["vertical_layer"]["end"] = str(
            Unit(alt_units).convert(coldata.data.attrs["vertical_layer"]["end"], other="km")
        )

    def _get_vert_code(self, coldata: ColocatedData = None):
        if hasattr(coldata.data, "vertical_layer"):
            # start and end for vertical layers (display on web and name jsons)
            start = float(coldata.data.attrs["vertical_layer"]["start"])
            end = float(coldata.data.attrs["vertical_layer"]["end"])
            # format correctly (e.g., 1, 1.5, 2, 2.5, etc.)
            start = f"{round(float(start), 1):g}"
            end = f"{round(float(end), 1):g}"
            vert_code = f"{start}-{end}km"
        else:
            vert_code = coldata.get_meta_item("vert_code")
        return vert_code

    def _process_profile_data_for_vizualization(
        self,
        data: dict[str, ColocatedData] = None,
        use_country: bool = False,
        region_names: dict[str:str] = None,
        station_names: ArrayLike = None,
        periods: tuple[str, ...] = None,
        seasons: tuple[str, ...] = None,
        obs_name: str = None,
        var_name_web: str = None,
        out_dirs: dict = None,
    ):
        if region_names == None and station_names == None:
            raise ValueError("Both region_id and station_name can not both be None")

        # Loop through regions
        for regid in region_names:
            profile_viz = process_profile_data_for_regions(
                data=data,
                region_id=regid,
                use_country=use_country,
                periods=periods,
                seasons=seasons,
            )

            fname = get_profile_filename(region_names[regid], obs_name, var_name_web)

            outfile_profile = os.path.join(out_dirs["profiles"], fname)
            add_profile_entry_json(outfile_profile, data, profile_viz, periods, seasons)
        # Loop through stations
        for station_name in station_names:
            profile_viz = process_profile_data_for_stations(
                data=data,
                station_name=station_name,
                use_country=use_country,
                periods=periods,
                seasons=seasons,
            )

            fname = get_profile_filename(station_name, obs_name, var_name_web)

            outfile_profile = os.path.join(out_dirs["profiles"], fname)
            add_profile_entry_json(outfile_profile, data, profile_viz, periods, seasons)

    def _process_stats_timeseries_for_all_regions(
        self,
        data: dict[str, ColocatedData] = None,
        coldata: ColocatedData = None,
        main_freq: str = None,
        regnames=None,
        use_weights: bool = True,
        drop_stats: tuple = (),
        use_country: bool = False,
        obs_name: str = None,
        obs_var: str = None,
        var_name_web: str = None,
        out_dirs: dict = None,
        vert_code: str = None,
        model_name: str = None,
        model_var: str = None,
        meta_glob: dict = None,
        periods: tuple[str, ...] = None,
        seasons: tuple[str, ...] = None,
        add_trends: bool = False,
        trends_min_yrs: int = 7,
        regions_how: str = "default",
        regs: dict = None,
        stats_min_num: int = 1,
        use_fairmode: bool = False,
    ):
        input_freq = self.cfg.statistics_opts.stats_tseries_base_freq
        for reg in regnames:
            try:
                stats_ts = _process_statistics_timeseries(
                    data=data,
                    freq=main_freq,
                    region_ids={reg: regnames[reg]},
                    use_weights=use_weights,
                    drop_stats=drop_stats,
                    use_country=use_country,
                    data_freq=input_freq,
                )

            except TemporalResolutionError:
                stats_ts = {}
            fname = get_timeseries_file_name(regnames[reg], obs_name, var_name_web, vert_code)
            ts_file = os.path.join(out_dirs["hm/ts"], fname)
            _add_heatmap_entry_json(
                ts_file, stats_ts, obs_name, var_name_web, vert_code, model_name, model_var
            )

<<<<<<< HEAD
            logger.info("Processing heatmap data for all regions")
            hm_all = _process_heatmap_data(
                data,
                regnames,
                use_weights,
                use_country,
                meta_glob,
                periods,
                seasons,
                add_trends,
                trends_min_yrs,
                avg_over_trends,
            )
=======
        logger.info("Processing heatmap data for all regions")

        hm_all = _process_heatmap_data(
            data,
            regnames,
            use_weights,
            drop_stats,
            use_country,
            meta_glob,
            periods,
            seasons,
            add_trends,
            trends_min_yrs,
        )
>>>>>>> 16a0d2b0

        for freq, hm_data in hm_all.items():
            fname = get_heatmap_filename(freq)

<<<<<<< HEAD
                hm_file = os.path.join(out_dirs["hm"], fname)
                _add_entry_json(
                    hm_file, hm_data, obs_name, var_name_web, vert_code, model_name, model_var
                )
=======
            hm_file = os.path.join(out_dirs["hm"], fname)

            _add_heatmap_entry_json(
                hm_file, hm_data, obs_name, var_name_web, vert_code, model_name, model_var
            )
>>>>>>> 16a0d2b0

        logger.info("Processing regional timeseries for all regions")
        ts_objs_regional = _process_regional_timeseries(data, regnames, regions_how, meta_glob)

        _write_site_data(ts_objs_regional, out_dirs["ts"])
        if coldata.has_latlon_dims:
            for cd in data.values():
                if cd is not None:
                    cd.data = cd.flatten_latlondim_station_name().data

        logger.info("Processing individual site timeseries data")
        (ts_objs, map_meta, site_indices) = _process_sites(data, regs, regions_how, meta_glob)

        _write_site_data(ts_objs, out_dirs["ts"])

        scatter_freq = min(TsType(fq) for fq in self.cfg.time_cfg.freqs)
        scatter_freq = min(scatter_freq, main_freq)

        logger.info("Processing map and scat data by period")

        for period in periods:
            # compute map_data and scat_data just for this period
            map_data, scat_data = _process_map_and_scat(
                data,
                map_meta,
                site_indices,
                [period],
                str(scatter_freq),
                stats_min_num,
                seasons,
                add_trends,
                trends_min_yrs,
                avg_over_trends,
                use_fairmode,
                obs_var,
                drop_stats,
            )

            # the files in /map and /scat will be split up according to their time period as well
            map_name = get_json_mapname(
                obs_name, var_name_web, model_name, model_var, vert_code, period
            )
            outfile_map = os.path.join(out_dirs["map"], map_name)
            write_json(map_data, outfile_map, ignore_nan=True)

            outfile_scat = os.path.join(out_dirs["scat"], map_name)
            write_json(scat_data, outfile_scat, ignore_nan=True)

    def _process_diurnal_profiles(
        self,
        coldata: ColocatedData = None,
        regions_how: str = "default",
        regnames=None,
        meta_glob: dict = None,
        out_dirs: dict = None,
    ):
        (ts_objs_weekly, ts_objs_weekly_reg) = _process_sites_weekly_ts(
            coldata, regions_how, regnames, meta_glob
        )
        outdir = os.path.join(out_dirs["ts/diurnal"])
        for ts_data_weekly in ts_objs_weekly:
            # writes json file
            _write_stationdata_json(ts_data_weekly, outdir)
        if ts_objs_weekly_reg != None:
            for ts_data_weekly_reg in ts_objs_weekly_reg:
                # writes json file
                _write_stationdata_json(ts_data_weekly_reg, outdir)<|MERGE_RESOLUTION|>--- conflicted
+++ resolved
@@ -366,21 +366,6 @@
                 ts_file, stats_ts, obs_name, var_name_web, vert_code, model_name, model_var
             )
 
-<<<<<<< HEAD
-            logger.info("Processing heatmap data for all regions")
-            hm_all = _process_heatmap_data(
-                data,
-                regnames,
-                use_weights,
-                use_country,
-                meta_glob,
-                periods,
-                seasons,
-                add_trends,
-                trends_min_yrs,
-                avg_over_trends,
-            )
-=======
         logger.info("Processing heatmap data for all regions")
 
         hm_all = _process_heatmap_data(
@@ -394,24 +379,17 @@
             seasons,
             add_trends,
             trends_min_yrs,
-        )
->>>>>>> 16a0d2b0
+                avg_over_trends,
+        )
 
         for freq, hm_data in hm_all.items():
             fname = get_heatmap_filename(freq)
 
-<<<<<<< HEAD
-                hm_file = os.path.join(out_dirs["hm"], fname)
-                _add_entry_json(
-                    hm_file, hm_data, obs_name, var_name_web, vert_code, model_name, model_var
-                )
-=======
             hm_file = os.path.join(out_dirs["hm"], fname)
 
             _add_heatmap_entry_json(
                 hm_file, hm_data, obs_name, var_name_web, vert_code, model_name, model_var
             )
->>>>>>> 16a0d2b0
 
         logger.info("Processing regional timeseries for all regions")
         ts_objs_regional = _process_regional_timeseries(data, regnames, regions_how, meta_glob)
