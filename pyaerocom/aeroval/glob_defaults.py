--- conflicted
+++ resolved
@@ -95,7 +95,7 @@
         "scale": [100.0, 125.0, 150.0, 175.0, 200.0, 225.0, 250.0, 275.0, 300.0],
         "colmap": "coolwarm",
     },
-<<<<<<< HEAD
+    "ts": {"scale": [265, 270, 275, 280, 285, 290, 300, 305, 310, 315, 320], "colmap": "coolwarm"},
     "fakedryo3": {"scale": [0, 0.5, 1, 15, 20, 25, 0.30, 40, 50], "colmap": "coolwarm"},
     "fakedrypm10": {"scale": [0, 0.5, 1, 15, 20, 25, 0.30, 40, 50], "colmap": "coolwarm"},
     "fakedrypm25": {"scale": [0, 0.5, 1, 15, 20, 25, 0.30, 40, 50], "colmap": "coolwarm"},
@@ -111,9 +111,6 @@
         "scale": [0, 0.05, 0.1, 0.15, 0.20, 0.25, 0.30, 0.35, 0.40],
         "colmap": "coolwarm",
     },
-=======
-    "ts": {"scale": [265, 270, 275, 280, 285, 290, 300, 305, 310, 315, 320], "colmap": "coolwarm"},
->>>>>>> fb6ef48e
 }
 
 #: Default information for statistical parameters
@@ -382,7 +379,8 @@
     wetoxn=["WetOXN", "3D", "Deposition"],
     wetrdn=["WetRDN", "3D", "Deposition"],
     prmm=["Precipitation", "3D", "Deposition"],
-<<<<<<< HEAD
+    # Temperature
+    ts=["Surface Temperature", "3D", "Temperature"],
     # Fake drydep
     fakedryoxs=["FakeDryOXS", "3D", "Deposition"],
     fakedryso2=["FakeDrySO2", "3D", "Deposition"],
@@ -401,8 +399,4 @@
     fakedryo3=["FakeDryO3", "3D", "Deposition"],
     fakedrypm10=["FakeDryPM10", "3D", "Deposition"],
     fakedrypm25=["FakeDryPM2.5", "3D", "Deposition"],
-=======
-    # Temperature
-    ts=["Surface Temperature", "3D", "Temperature"],
->>>>>>> fb6ef48e
 )