<<<<<<< HEAD
#!/usr/bin/env python3
# -*- coding: utf-8 -*-
import os
import glob
from tests.conftest import tempdir
import numpy as np
from traceback import format_exc

from pyaerocom import const, GriddedData
from pyaerocom.aeroval._processing_base import ProcessingEngine, HasColocator
from pyaerocom.colocateddata import ColocatedData
from pyaerocom.aeroval.modelmaps_engine import ModelMapsEngine
from pyaerocom.aeroval.coldatatojson_engine import ColdataToJsonEngine
from pyaerocom.helpers import _make_dummy_cube, get_highest_resolution, get_max_period_range
from pyaerocom.io import ReadGridded
from pyaerocom.aeroval.modelentry import ModelEntry
=======
import logging

from pyaerocom.aeroval._processing_base import HasColocator, ProcessingEngine
from pyaerocom.aeroval.coldatatojson_engine import ColdataToJsonEngine
from pyaerocom.aeroval.modelmaps_engine import ModelMapsEngine
from pyaerocom.aeroval.superobs_engine import SuperObsEngine

logger = logging.getLogger(__name__)
>>>>>>> 74d1283b


class ExperimentProcessor(ProcessingEngine, HasColocator):
    """Processing engine for AeroVal experiment

    By default, this class processes one configuration file, represented by
    :class:`EvalSetup`. As such, an instance of :class:`EvalSetup` represents
    an AeroVal experiment, comprising a list of models, a list of observations
    (and variables).

    For each possible (or defined) model / obs / variable combination, the
    processing engine will perform spatial and temporal co-location and will
    store on co-located NetCDF file (e.g. if there are 2 models, 2 observation
    networks and 2 variables there will be 4 co-located NetCDF files).
    The co-location is done using :class:`pyaerocom.colocation_auto.Colocator`.

    """

    def _run_single_entry(self, model_name, obs_name, var_list):
        if model_name == obs_name:
            msg = f"Cannot run same dataset against each other ({model_name} vs. {obs_name})"
            logger.info(msg)
            return
        ocfg = self.cfg.get_obs_entry(obs_name)
        if ocfg["is_superobs"]:
            try:
                engine = SuperObsEngine(self.cfg)
                engine.run(
                    model_name=model_name,
                    obs_name=obs_name,
                    var_list=var_list,
                    try_colocate_if_missing=True,
                )
            except Exception:
                if self.raise_exceptions:
                    raise
                logger.warning("failed to process superobs...")
        elif ocfg["only_superobs"]:
            logger.info(
                f"Skipping json processing of {obs_name}, as this is "
                f"marked to be used only as part of a superobs "
                f"network"
            )
        else:
            col = self.get_colocator(model_name, obs_name)
            if self.cfg.processing_opts.only_json:
                files_to_convert = col.get_available_coldata_files(var_list)
            else:
                col.run(var_list)
                files_to_convert = col.files_written

            if self.cfg.processing_opts.only_colocation:
                logger.info(
                    f"FLAG ACTIVE: only_colocation: Skipping "
                    f"computation of json files for {obs_name} /"
                    f"{model_name} combination."
                )
            else:
<<<<<<< HEAD
                self.make_json_files(files_to_convert)
    def _make_dummy_model(self, obs_list):

        # Sets up variable for the model register
        tmpdir = const.LOCAL_TMP_DIR
        const.add_data_search_dir(tmpdir)
        
        model_id = "dummy_model"
        outdir = os.path.join(tmpdir, f"{model_id}/renamed")
        os.makedirs(outdir, exist_ok=True)

        #Finds dates and freq to use, so that all observations are covered        
        (start, stop) = get_max_period_range(self.cfg.time_cfg.periods)
        freq = get_highest_resolution(*self.cfg.time_cfg.freqs)


        # Loops over variables in obs
        for obs in obs_list:
            for var in self.cfg.obs_cfg[obs]["obs_vars"]:
                # Create dummy cube

                dummy_cube = _make_dummy_cube(var, start_yr=start,
                                                   stop_yr=stop, freq=freq)

                # Converts cube to GriddedData
                dummy_grid = GriddedData(dummy_cube)

                # Loop over each year
                yr_gen = dummy_grid.split_years()
                
                for dummy_grid_yr in yr_gen:
                    # Add to netcdf
                    yr = dummy_grid_yr.years_avail()[0]
                    vert_code = self.cfg.obs_cfg[obs]["obs_vert_type"]
                    
                    save_name = dummy_grid_yr.aerocom_savename(model_id, var, vert_code, yr, freq)
                    dummy_grid_yr.to_netcdf(outdir, savename=save_name)

            
        # Check if correct
        print(ReadGridded(data_id="dummy_model"))

        # Add dummy model to cfg
        self.cfg.model_cfg['dummy'] = ModelEntry(model_id='dummy_model')
        
        return model_id



    def _delete_dummy_model(self, model_id):
        tmpdir = const.LOCAL_TMP_DIR
        const.add_data_search_dir(tmpdir)
        
        outdir = os.path.join(tmpdir, f"{model_id}/renamed")
        dirs = glob.glob(outdir+"/*.nc")
        for d in dirs:
            print(f"Deleting dummy model {d}")
            os.remove(d)
        
=======
                engine = ColdataToJsonEngine(self.cfg)
                engine.run(files_to_convert)
>>>>>>> 74d1283b

    def run(self, model_name=None, obs_name=None, var_list=None, update_interface=True):
        """Create colocated data and json files for model / obs combination

        Parameters
        ----------
        model_name : str or list, optional
            Name or pattern specifying model that is supposed to be analysed.
            Can also be a list of names or patterns to specify multiple models.
            If None (default), then all models are run that are part of this
            experiment.
        obs_name : :obj:`str`, or :obj:`list`, optional
            Like :attr:`model_name`, but for specification(s) of observations
            that are supposed to be used. If None (default) all observations
            are used.
        var_list : list, optional
            list variables supposed to be analysed. If None, then all
            variables available are used. Defaults to None. Can also be
            `str` type.
        update_interface : bool
            if true, relevant json files that determine what is displayed
            online are updated after the run, including the the menu.json file
            and also, the model info table (minfo.json) file is created and
            saved in :attr:`exp_dir`.

        Returns
        -------
        list
            list containing all colocated data objects that have been converted
            to json files.
        """
        if isinstance(var_list, str):
            var_list = [var_list]

        self.cfg._check_time_config()

        obs_list = self.cfg.obs_cfg.keylist(obs_name)
        if self.cfg.model_cfg == {}:
            model_id = self._make_dummy_model(obs_list)
            use_dummy_model = True
        else:
            use_dummy_model = False


        model_list = self.cfg.model_cfg.keylist(model_name)

        logger.info("Start processing")

        # compute model maps (completely independent of obs-eval
        # processing below)
        if self.cfg.webdisp_opts.add_model_maps:
            engine = ModelMapsEngine(self.cfg)
            engine.run(model_list=model_list, var_list=var_list)

        if not self.cfg.processing_opts.only_model_maps:
            for obs_name in obs_list:
                for model_name in model_list:
                    self._run_single_entry(model_name, obs_name, var_list)

        if update_interface:
            self.update_interface()
<<<<<<< HEAD
        if use_dummy_model:
            self._delete_dummy_model(model_id)
        const.print_log.info('Finished processing.')
=======
        logger.info("Finished processing.")
>>>>>>> 74d1283b

    def update_interface(self):
        """Update aeroval interface

        Things done here:

            - Update menu file
            - Make aeroval info table json (tab informations in interface)
            - update and order heatmap file
        """
        self.exp_output.update_interface()<|MERGE_RESOLUTION|>--- conflicted
+++ resolved
@@ -1,30 +1,15 @@
-<<<<<<< HEAD
 #!/usr/bin/env python3
 # -*- coding: utf-8 -*-
-import os
-import glob
-from tests.conftest import tempdir
-import numpy as np
-from traceback import format_exc
 
-from pyaerocom import const, GriddedData
-from pyaerocom.aeroval._processing_base import ProcessingEngine, HasColocator
-from pyaerocom.colocateddata import ColocatedData
-from pyaerocom.aeroval.modelmaps_engine import ModelMapsEngine
-from pyaerocom.aeroval.coldatatojson_engine import ColdataToJsonEngine
-from pyaerocom.helpers import _make_dummy_cube, get_highest_resolution, get_max_period_range
-from pyaerocom.io import ReadGridded
-from pyaerocom.aeroval.modelentry import ModelEntry
-=======
 import logging
 
 from pyaerocom.aeroval._processing_base import HasColocator, ProcessingEngine
 from pyaerocom.aeroval.coldatatojson_engine import ColdataToJsonEngine
+from pyaerocom.aeroval.helpers import _delete_dummy_model, _make_dummy_model
 from pyaerocom.aeroval.modelmaps_engine import ModelMapsEngine
 from pyaerocom.aeroval.superobs_engine import SuperObsEngine
 
 logger = logging.getLogger(__name__)
->>>>>>> 74d1283b
 
 
 class ExperimentProcessor(ProcessingEngine, HasColocator):
@@ -83,70 +68,8 @@
                     f"{model_name} combination."
                 )
             else:
-<<<<<<< HEAD
-                self.make_json_files(files_to_convert)
-    def _make_dummy_model(self, obs_list):
-
-        # Sets up variable for the model register
-        tmpdir = const.LOCAL_TMP_DIR
-        const.add_data_search_dir(tmpdir)
-        
-        model_id = "dummy_model"
-        outdir = os.path.join(tmpdir, f"{model_id}/renamed")
-        os.makedirs(outdir, exist_ok=True)
-
-        #Finds dates and freq to use, so that all observations are covered        
-        (start, stop) = get_max_period_range(self.cfg.time_cfg.periods)
-        freq = get_highest_resolution(*self.cfg.time_cfg.freqs)
-
-
-        # Loops over variables in obs
-        for obs in obs_list:
-            for var in self.cfg.obs_cfg[obs]["obs_vars"]:
-                # Create dummy cube
-
-                dummy_cube = _make_dummy_cube(var, start_yr=start,
-                                                   stop_yr=stop, freq=freq)
-
-                # Converts cube to GriddedData
-                dummy_grid = GriddedData(dummy_cube)
-
-                # Loop over each year
-                yr_gen = dummy_grid.split_years()
-                
-                for dummy_grid_yr in yr_gen:
-                    # Add to netcdf
-                    yr = dummy_grid_yr.years_avail()[0]
-                    vert_code = self.cfg.obs_cfg[obs]["obs_vert_type"]
-                    
-                    save_name = dummy_grid_yr.aerocom_savename(model_id, var, vert_code, yr, freq)
-                    dummy_grid_yr.to_netcdf(outdir, savename=save_name)
-
-            
-        # Check if correct
-        print(ReadGridded(data_id="dummy_model"))
-
-        # Add dummy model to cfg
-        self.cfg.model_cfg['dummy'] = ModelEntry(model_id='dummy_model')
-        
-        return model_id
-
-
-
-    def _delete_dummy_model(self, model_id):
-        tmpdir = const.LOCAL_TMP_DIR
-        const.add_data_search_dir(tmpdir)
-        
-        outdir = os.path.join(tmpdir, f"{model_id}/renamed")
-        dirs = glob.glob(outdir+"/*.nc")
-        for d in dirs:
-            print(f"Deleting dummy model {d}")
-            os.remove(d)
-        
-=======
                 engine = ColdataToJsonEngine(self.cfg)
                 engine.run(files_to_convert)
->>>>>>> 74d1283b
 
     def run(self, model_name=None, obs_name=None, var_list=None, update_interface=True):
         """Create colocated data and json files for model / obs combination
@@ -185,11 +108,12 @@
 
         obs_list = self.cfg.obs_cfg.keylist(obs_name)
         if self.cfg.model_cfg == {}:
-            model_id = self._make_dummy_model(obs_list)
+            logging.info("No model found, will make dummy model data")
+            model_id = _make_dummy_model(obs_list, self.cfg)
             use_dummy_model = True
         else:
             use_dummy_model = False
-
+            model_id = None
 
         model_list = self.cfg.model_cfg.keylist(model_name)
 
@@ -208,13 +132,9 @@
 
         if update_interface:
             self.update_interface()
-<<<<<<< HEAD
         if use_dummy_model:
-            self._delete_dummy_model(model_id)
-        const.print_log.info('Finished processing.')
-=======
+            _delete_dummy_model(model_id)
         logger.info("Finished processing.")
->>>>>>> 74d1283b
 
     def update_interface(self):
         """Update aeroval interface
