#!/usr/bin/env python3
# -*- coding: utf-8 -*-
from cf_units import Unit
from collections import OrderedDict as od

import os

import iris
from iris.analysis.cartography import area_weights
from iris.analysis import MEAN
from iris.exceptions import UnitConversionError
import numpy as np
import pandas as pd
from pathlib import Path

from pyaerocom import const, logger, print_log
from pyaerocom.helpers_landsea_masks import load_region_mask_iris
from pyaerocom.tstype import TsType
from pyaerocom.exceptions import (CoordinateError,
                                  DataDimensionError,
                                  DataExtractionError,
                                  DimensionOrderError,
                                  ResamplingError,
                                  TemporalResolutionError,
                                  VariableDefinitionError,
                                  VariableNotFoundError)

from pyaerocom.time_config import IRIS_AGGREGATORS, TS_TYPE_TO_NUMPY_FREQ
from pyaerocom.time_resampler import TimeResampler
from pyaerocom.helpers import (get_time_rng_constraint,
                               get_lon_rng_constraint,
                               get_lat_rng_constraint,
                               cftime_to_datetime64,
                               str_to_iris,
                               to_pandas_timestamp,
                               datetime2str,
                               isrange, isnumeric,
                               delete_all_coords_cube,
                               copy_coords_cube,
                               make_dummy_cube_latlon,
                               check_coord_circular,
                               extract_latlon_dataarray)

from pyaerocom.mathutils import closest_index, exponent
from pyaerocom.stationdata import StationData
from pyaerocom.region import Region
from pyaerocom.vert_coords import AltitudeAccess

class GriddedData(object):
    """Base class representing model data

    This class is largely based on the :class:`iris.Cube` object. However, this
    object comes with an expanded functionality for convenience, for instance,
    netCDF files can directly be loaded in the :class:`GriddedData` object,
    whereas :class:`iris.cube.Cube` instances are typically created using
    helper methods such as

    1. :func:`iris.load` (returns
    :class:`iris.cube.CubeList`, i.e. a list-like iterable object that contains
    instances of :class:`Cube` objects, one for each variable) or

    2. :func:`iris.load_cube` which directly returns a :class:`iris.cube.Cube`
    instance and typically requires specification of a variable constraint.

    The :class:`GriddedData` object represents one variable in space and time, as
    well as corresponding meta information. Since it is based on the https://github.com/SciTools/iris/issues/1977
    :class:`iris.cube.Cube` it is optimised for netCDF files that follow the
    CF conventions and may not work for files that do not follow this standard.

    Parameters
    ----------
    input : :obj:`str:` or :obj:`Cube`
        data input. Can be a single .nc file or a preloaded iris Cube.
    var_name : :obj:`str`, optional
        variable name that is extracted if `input` is a file path. Irrelevant
        if `input` is preloaded Cube

    """
    _grid = None
    _GRID_IO = const.GRID_IO
    #: Req. order of dimension coordinates for time-series computation
    COORDS_ORDER_TSERIES = ['time', 'latitude', 'longitude']
    _MAX_SIZE_GB = 64 #maximum file size for in-memory operations

    SUPPORTED_VERT_SCHEMES = ['mean', 'max', 'min', 'surface', 'altitude',
                              'profile']

    _META_ADD = od(from_files         = [],
                   data_id            = "n/d",
                   var_name_read      = "n/d",
                   ts_type            = "n/d",
                   regridded          = False,
                   outliers_removed   = False,
                   computed           = False,
                   concatenated       = False,
                   region             = None,
                   reader             = None)

    def __init__(self, input=None, var_name=None, convert_unit_on_init=True,
                 **meta):

        if input is None:
            input = iris.cube.Cube([])

        self._grid = None
        self._reader = None
        #attribute used to store area weights (if applicable, see method
        #area_weights)
        self._area_weights = None
        self._altitude_access = None

        # list of coordinate names as returned by name() method of iris coordinate
        # will be filled upon access of coord_names
        self._coord_names = None
        # list of containing var_name attributes of all coordinates
        self._coord_var_names = None
        self._coord_standard_names = None
        self._coord_long_names = None

        if input:
            self.load_input(input, var_name)

        self.update_meta(**meta)

        if self.has_data and self.var_name is not None and convert_unit_on_init:
            self.check_unit()

    @property
    def var_name(self):
        """Name of variable"""
        return self.grid.var_name

    @var_name.setter
    def var_name(self, val):
        """Name of variable"""
        if not isinstance(val, str):
            raise ValueError('Invalid input for var_name, need str, got {}'
                             .format(val))
        self.grid.var_name = val

    @property
    def var_name_aerocom(self):
        """AeroCom variable name"""
        try:
            return const.VARS[self.var_name].var_name_aerocom
        except Exception:
            return None

    @property
    def var_info(self):
        """Print information about variable"""
        if not self.var_name in const.VARS:
            try:
                return const.VARS[self.var_name_aerocom]
            except Exception:
                raise VariableDefinitionError('No default access available for '
                                              'variable {}'.format(self.var_name))
        return const.VARS[self.var_name]

    @property
    def ts_type(self):
        """Temporal resolution"""
        if self.metadata['ts_type'] == 'n/d':
            self.infer_ts_type()

        return self.metadata['ts_type']

    @property
    def standard_name(self):
        """Standard name of variable"""
        return self.grid.standard_name

    @property
    def long_name(self):
        """Long name of variable"""
        return self.grid.long_name

    @long_name.setter
    def long_name(self, val):
        self.grid.long_name = val

    @property
    def unit_ok(self):
        """Boolean specifying if variable unit is AeroCom default"""
        from pyaerocom.exceptions import VariableDefinitionError
        try:
            var = const.VARS[self.cube.var_name]
            to_unit = var.units
            current_unit = self.units
            if to_unit == current_unit: # string match e.g. both are m-1
                return True
            else:
                # no string match, however, might still be the same
                # e.g. m-1 and 1/m
                if Unit(to_unit).convert(1, current_unit) == 1:
                    self.units = to_unit
                    return True
                return False
        except (VariableDefinitionError, ValueError):
            return False

    @property
    def suppl_info(self):
        w = DeprecationWarning('Outdated attribute suppl_info. Please use '
                               'metadata instead')
        const.print_log.warning(w)
        return self.metadata

    @property
    def metadata(self):
        return self.cube.attributes

    def check_unit(self):
        """Check if unit of data is AeroCom default and convert if not
        """
        try:
            if not self.unit_ok:
                var = const.VARS[self.cube.var_name]
                logger.info('Attempting unit conversion from {} to {}'
                            .format(self.units, var.units))
                self.convert_unit(var.units)
        except (VariableDefinitionError, UnitConversionError,
                MemoryError, ValueError) as e:
            print_log.warning(f'Failed to convert unit of {self.data_id} '
                              f'({self.var_name}) from {self.units} to '
                              f'{var.units}. Reason: {e}')

    @property
    def data_revision(self):
        """Revision string from file Revision.txt in the main data directory
        """
        if self.from_files:
            data_dir = os.path.dirname(self.from_files[0])
            revision_file = os.path.join(data_dir, const.REVISION_FILE)
            if os.path.isfile(revision_file):
                with open(revision_file, 'rt') as in_file:
                    revision = in_file.readline().strip()
                    in_file.close()

                return revision
        return 'n/a'

    @property
    def reader(self):
        """Instance of reader class from which this object was created"""
        r = self._reader
        from pyaerocom.io import ReadGridded
        if not isinstance(r, ReadGridded):
            self._reader = r = ReadGridded(self.data_id)
        return r

    @reader.setter
    def reader(self, val):
        self._reader = val

    @property
    def concatenated(self):
        return self.metadata['concatenated']

    @property
    def computed(self):
        return self.metadata['computed']

    @property
    def units(self):
        """Unit of data"""
        return self.grid.units

    @units.setter
    def units(self, val):
        self.grid.units = val

    @property
    def data(self):
        """Data array (n-dimensional numpy array)

        Note
        ----
        This is a pointer to the data object of the underlying iris.Cube
        instance and will load the data into memory. Thus, in case of large
        datasets, this may lead to a memory error
        """
        return self.grid.data

    @data.setter
    def data(self, array):
        if not isinstance(array, np.ndarray):
            raise ValueError('Cannot set data array: need numpy.ndarray')
        elif not array.shape == self.grid.data.shape:
            raise DataDimensionError('Cannot assign dataarray: shape mismatch. '
                                     'Got: {}, Need: {}'
                                     .format(array.shape,self.grid.shape))
        self.grid.data = array

    @property
    def altitude_access(self):
        if not isinstance(self._altitude_access, AltitudeAccess):
            self._altitude_access = AltitudeAccess(self)
        return self._altitude_access

    @property
    def delta_t(self):
        """Array containing timedelta values for each time stamp"""
        ts = self.time_stamps()
        if len(ts) < 2:
            raise AttributeError('Need at least 2 timestamps in GriddedData in '
                                 'order to compute delta-t')
        return (ts[1:] - ts[0:-1])

    def check_frequency(self):
        """Check if all datapoints are sampled at the same time frequency"""
        dt = np.unique(self.delta_t)
        if len(dt) > 1:
            raise AttributeError('Irregular time-frequency')
        freq = TS_TYPE_TO_NUMPY_FREQ[self.ts_type]
        if not int(dt.astype('timedelta64[{}]'.format(freq))) == 1:
            raise AttributeError('Mismatch between sampling freq and '
                                 'actual frequency of values in time dimension ')

    def infer_ts_type(self):
        """Try to infer sampling frequency from time dimension data

        Returns
        -------
        str
            ts_type that was inferred (is assigned to metadata too)

        Raises
        ------
        DataDimensionError
            if data object does not contain a time dimension
        """
        if not self.has_time_dim:
            raise DataDimensionError('Cannot infer frequency. Data has no time '
                                     'dimension')
        dt = np.unique(self.delta_t)
        if len(dt) > 1:
            raise ValueError('Could not identify unique frequency')
        dt = dt[0]
        for ts_type, freq in TS_TYPE_TO_NUMPY_FREQ.items():
            val = dt.astype('timedelta64[{}]'.format(freq)).astype(int)
            if val == 1:
                self.metadata['ts_type'] = ts_type
                return ts_type
        raise AttributeError('Failed to infer ts_type from data')

    @property
    def TS_TYPES(self):
        """List with valid filename encryptions specifying temporal resolution
        """
        return self.io_opts.GRID_IO.TS_TYPES

    @property
    def from_files(self):
        """List of file paths from which this data object was created"""
        return self.metadata['from_files']

    @property
    def is_masked(self):
        """Flag specifying whether data is masked or not

        Note
        ----
        This method only works if the data is loaded.
        """
        if self.grid.has_lazy_data():
            raise AttributeError("Information cannot be accessed. Data is not "
                                 "available in memory (lazy loading)")
        return isinstance(self.grid.data, np.ma.core.MaskedArray)

    @property
    def base_year(self):
        """Base year of time dimension

        Note
        ----
        Changing this attribute will update the time-dimension.
        """
        if not self.has_time_dim:
            raise DataDimensionError('Could not access base year: data has no '
                                     'time dimension')
        try:
            return self.time.units.utime().origin.year
        except Exception as e:
            raise DataDimensionError('Could access base-year. Unexpected error: '
                                     '{}'.format(repr(e)))

    @base_year.setter
    def base_year(self, val):
        self.change_base_year(val)

# =============================================================================
#     def change_base_year_OLD(self, new_year):
#         """Changes base year of time dimension
#
#         Relevant, e.g. for climatological analyses
#
#         Parameters
#         -----------
#         new_year : int
#             new base year (can also be other than integer if it is convertible)
#         """
#         if not self.has_time_dim:
#             raise DataDimensionError('Data object has no time dimension ... ')
#         if isinstance(new_year, str):
#             try:
#                 new_year = int(new_year)
#                 if not new_year > -2000 and new_year < 20000:
#                     raise ValueError('Need value between -2000 and 20000')
#             except Exception as e:
#                 raise ValueError(repr(e))
#         from cf_units import Unit
#         startyr = int(str(self.start.astype('datetime64[Y]')))
#         diff = new_year - startyr
#         u = self.time.units
#         origin = u.utime().origin.year
#         origin_new = u.utime().origin.year + diff
#         self.time.units = Unit(u.origin.replace(str(origin),
#                                                 str(origin_new)),
#                                 calendar=u.calendar)
# =============================================================================

    def change_base_year(self, new_year, inplace=True):
        """
        Changes base year of time dimension

        Relevant, e.g. for climatological analyses.

        ToDo
        ----
        Account for leap years.

        Note
        ----
        This method does not account for offsets arising from leap years (
        affecting daily or higher resolution data).
        It is thus recommended to use this method with care. E.g. if you use
        this method on a 2016 daily data object, containing a calendar that
        supports leap years, you'll end up with 366 time stamps also in the new
        data object.

        Parameters
        -----------
        new_year : int
            new base year (can also be other than integer if it is convertible)
        inplace : bool
            if True, modify this object, else, use a copy

        Returns
        -------
        GriddedData
            modified data object
        """
        if inplace:
            data = self
        else:
            data = self.copy()
        from pyaerocom.io.iris_io import correct_time_coord
        data.cube = correct_time_coord(data.cube, data.ts_type, new_year)
        return data

    @property
    def start(self):
        """Start time of dataset as datetime64 object"""
        if not self.has_time_dim:
            raise ValueError('GriddedData has no time dimension')
        t = cftime_to_datetime64(self.time[0])[0]

        #try:
        # ToDo: check if this is needed
        np_freq = TsType(self.ts_type).to_numpy_freq() #TS_TYPE_TO_NUMPY_FREQ[self.ts_type]
        dtype_appr = 'datetime64[{}]'.format(np_freq)
        t=t.astype(dtype_appr)
# =============================================================================
#         except Exception:
#             logger.exception('Failed to round start time {} to beginning of '
#                              'frequency {}'.format(t, self.ts_type))
# =============================================================================
        return t.astype('datetime64[us]')

    @property
    def stop(self):
        """Start time of dataset as datetime64 object"""
        if not self.has_time_dim:
            raise ValueError('GriddedData has no time dimension')
        t = cftime_to_datetime64(self.time[-1])[0]

        np_freq = TsType(self.ts_type).to_numpy_freq() #TS_TYPE_TO_NUMPY_FREQ[self.ts_type]
        dtype_appr = 'datetime64[{}]'.format(np_freq)

        t = t.astype(dtype_appr) + np.timedelta64(1, np_freq)
        t = t.astype('datetime64[us]') - np.timedelta64(1,'us')
        return t

    @property
    def cube(self):
        """Instance of underlying cube object"""
        return self.grid

    @cube.setter
    def cube(self, val):
        """Instance of underlying cube object"""
        self.grid = val

    @property
    def grid(self):
        """Underlying grid data object"""
        return self._grid

    @grid.setter
    def grid(self, value):
        if not isinstance(value, iris.cube.Cube):
            raise TypeError("Grid data format %s is not supported, need Cube"
                            %type(value))

        for key, val in self._META_ADD.items():
            if not key in value.attributes:
                value.attributes[key] = val
        self._grid = value

    @property
    def plot_settings(self):
        """:class:`Variable` instance that contains plot settings

        The settings can be specified in the variables.ini file based on the
        unique var_name, see e.g. `here <http://aerocom.met.no/pyaerocom/
        config_files.html#variables>`__

        If no default settings can be found for this variable, all parameters
        will be initiated with ``None``, in which case the Aerocom plot method
        uses
        """
        return const.VARS[self.var_name]

    @property
    def name(self):
        """ID of model to which data belongs"""
        logger.warning('Deprecated attribute name, please use data_id instead')
        return self.metadata["data_id"]

    @property
    def data_id(self):
        """ID of data object (e.g. model run ID, obsnetwork ID)

        Note
        ----
        This attribute was formerly named ``name`` which is alse the
        corresponding attribute name in :attr:`metadata`
        """
        try:
            return self.metadata['data_id']
        except KeyError:
            return 'N/D'

    @property
    def is_climatology(self):
        ff = self.from_files
        if len(ff) == 1 and '9999' in os.path.basename(ff[0]):
            return True
        return False

    @property
    def has_data(self):
        """True if sum of shape of underlying Cube instance is > 0, else False
        """
        return True if bool(sum(self._grid.shape)) else False

    @property
    def shape(self):
        return self._grid.shape

    @property
    def lon_res(self):
        if not 'longitude' in self:
            raise AttributeError('Data does not contain longitude information')
        vals = np.diff(self.longitude.points)
        val = vals.mean()
        if vals.std() / val > 0.0001:
            raise ValueError('Check longitudes')
        return val

    @property
    def lat_res(self):
        if not 'latitude' in self:
            raise AttributeError('Data does not contain longitude information')
        vals = np.diff(self.latitude.points)
        val = vals.mean()
        if vals.std() / val > 0.0001:
            raise ValueError('Check latitudes')
        return val

    @property
    def ndim(self):
        """Number of dimensions"""
        if not self.has_data:
            raise NotImplementedError("No data available...")
        return self.grid.ndim

    @property
    def coords_order(self):
        """Array containing the order of coordinates"""
        return self.coord_names

    @property
    def coord_names(self):
        """List containing coordinate names"""
        if not self.has_data:
            return []
        elif self._coord_names is None:
            self._update_coord_info()
        return self._coord_names

    @property
    def dimcoord_names(self):
        """List containing coordinate names"""
        if not self.has_data:
            return []
        return [c.name() for c in self.grid.dim_coords]

    @property
    def area_weights(self):
        """Area weights of lat / lon grid"""
        if self._area_weights is None:
            self.calc_area_weights()
        return self._area_weights

    @area_weights.setter
    def area_weights(self, val):
        raise AttributeError("Area weights cannot be set manually yet...")

    @property
    def has_latlon_dims(self):
        """Boolean specifying whether data has latitude and longitude dimensions"""
        return all([dim in self.dimcoord_names for dim in ['latitude',
                                                           'longitude']])
    @property
    def has_time_dim(self):
        """Boolean specifying whether data has latitude and longitude dimensions"""
        return 'time' in self.dimcoord_names

    def _read_netcdf(self, input, var_name, perform_fmt_checks):
        from pyaerocom.io.iris_io import load_cube_custom
        self.grid = load_cube_custom(input, var_name,
                                     perform_fmt_checks=perform_fmt_checks)
        if not 'from_files' in self.metadata:
            self.metadata['from_files'] = []
        elif not isinstance(self.metadata["from_files"], list):
            self.metadata["from_files"] = [self.metadata["from_files"]]
        self.metadata["from_files"].append(input)
        try:
            from pyaerocom.io.helpers import get_metadata_from_filename
            self.update_meta(**get_metadata_from_filename(input))
        except Exception:
            logger.warning('Failed to access metadata from filename')

    def load_input(self, input, var_name=None, perform_fmt_checks=None):
        """Import input as cube

        Parameters
        ----------
        input : :obj:`str:` or :obj:`Cube`
            data input. Can be a single .nc file or a preloaded iris Cube.
        var_name : :obj:`str`, optional
            variable name that is extracted if `input` is a file path . Irrelevant
            if `input` is preloaded Cube
        perform_fmt_checks : bool, optional
            perform formatting checks based on information in filenames. Only
            relevant if input is a file

        """
        if isinstance(input, iris.cube.Cube):
            self.grid = input #instance of Cube
        elif isinstance(input, Path) and input.exists():
            self._read_netcdf(str(input), var_name, perform_fmt_checks)
        elif isinstance(input, str) and os.path.exists(input):
            self._read_netcdf(input, var_name, perform_fmt_checks)
        else:
            raise IOError('Failed to load input: {}'.format(input))

        if var_name is not None and self.var_name != var_name:
            try:
                self.var_name = var_name
            except ValueError:
                const.print_log.warning('Could not update var_name, invalid input '
                                     '{} (need str)'.format(var_name))

    def _try_convert_non_cf_unit(self, new_unit):
        import pyaerocom.units_helpers as uh
        # check if it is deposition and if units are implicit
        try:
            fac = uh.get_unit_conversion_fac(self.units, new_unit,
                                             self.var_name)
        except :
            if uh.is_deposition(self.var_name):
                tst = TsType(self.ts_type)
                si = tst.to_si()
                check_from = f'{self.units} {si}-1' # e.g. kg N m-2 h-1
                check_to = f'{self.units} s-1' # -> kg N m-2 s-1
                check_aerocom = self.var_info.units # what we want in the end
                fac1 =  uh.get_unit_conversion_fac(check_from,
                                                   check_to) #h-1 -> s-1
                fac2 = uh.get_unit_conversion_fac(
                    check_to,
                    check_aerocom,
                    self.var_name) # kg N m-2 s-1 -> kg m-2 s-1
                mulfac = fac1*fac2
                self.cube *= mulfac
                self.units = check_aerocom


            else:
                raise UnitConversionError('What a surprise...')




    def convert_unit(self, new_unit):
        """Convert unit of data to new unit"""
        try:
            self.grid.convert_units(new_unit)
        except ValueError as e:
            self._try_convert_non_cf_unit(new_unit)

    def time_stamps(self):
        """Convert time stamps into list of numpy datetime64 objects

        The conversion is done using method :func:`cfunit_to_datetime64`

        Returns
        -------
        list
            list containing all time stamps as datetime64 objects
        """
        if self.has_time_dim:
            return cftime_to_datetime64(self.time)

    def years_avail(self):
        """
        Generate list of years that are available in this dataset

        Returns
        -------
        list

        """
        toyear = lambda x: int(str(x.astype('datetime64[Y]')))

        return [x for x in set(map(toyear, self.time_stamps()))]

    def split_years(self, years=None):
        """
        Generator to split data object into individual years

        Note
        ----
        This is a generator method and thus should be looped over

        Parameters
        ----------
        years : list, optional
            List of years that should be excluded. If None, it uses output
            from :func:`years_avail`.

        Yields
        ------
        GriddedData
            single year data object

        """

        from pyaerocom.helpers import start_stop_from_year
        if years is None:
            years = self.years_avail()
        if len(years) == 1:
            const.print_log.info('Nothing to split... GriddedData contains '
                                 'only {}'.format(years[0]))
            yield self
        for year in years:
            start, stop = start_stop_from_year(year)
            yield self.crop(time_range=(start, stop))

    def check_coord_order(self):
        """Wrapper for :func:`check_dimcoords_tseries`"""
        logger.warning(DeprecationWarning('Method was renamed, please use '
                                          'check_dimcoords_tseries'))
        return self.check_dimcoords_tseries()

    def check_dimcoords_tseries(self):
        """Check order of dimension coordinates for time series retrieval

        For computation of time series at certain lon / lat coordinates, the
        data dimensions have to be in a certain order specified by
        :attr:`COORDS_ORDER_TSERIES`.

        This method checks the current order (and dimensionality) of data and
        raises appropriate errors.

        Raises
        ------
        DataDimensionError
            if dimension of data is not supported (currently, 3D or 4D data
            is supported)
        DimensionOrderError
            if dimensions are not in the right order (in which case
            :func:`reorder_dimensions_tseries` may be used to catch the
            Exception)
        """
        if not self.ndim in (3,4):
            raise DataDimensionError('Time series extraction requires at least 3 '
                            'coordinates in cube')
# =============================================================================
#         elif not len(self.cube.dim_coords) == self.ndim:
#             raise DataDimensionError('Number of dimensions ({}) does not equal '
#                                      'number of dimension coordinates ({})'
#                                      .format(self.ndim,
#                                              len(self.cube.dim_coords)))
# =============================================================================
        order = self.COORDS_ORDER_TSERIES
        for i, coord in enumerate(order):
            dims = self.cube.coord_dims(coord)
            if len(dims) == 0:
                raise DataDimensionError('Coord {} is not associated with a '
                                         'data dimension in cube'
                                         .format(coord))
            elif len(dims) > 1:
                raise NotImplementedError('Coord {} is associated with '
                                          'multiple dimensions. This cannot '
                                          'yet be handled...'.format(coord))

            if not dims[0] == i:
                raise DimensionOrderError('Invalid order of grid dimensions')
# =============================================================================
#
#         check = self.dimcoord_names
#         if not len(check) >= 3:
#             raise DataDimensionError('One of the data dimension coordinates '
#                                      'may not be defined')
#
#         for i, item in enumerate(check[:3]):
#             if not item == order[i]:
#                 raise DimensionOrderError('Invalid order of grid '
#                                           'dimension, need {}, got {}'
#                                           .format(order,
#                                                   check))
# =============================================================================

    def reorder_dimensions_tseries(self):
        """Reorders dimensions of data such that :func:`to_time_series` works
        """
        order = self.COORDS_ORDER_TSERIES
        new_order = []
        #coord_names = [c.name() for c in self.grid.dim_coords]
        for coord in order:
            dims = self.cube.coord_dims(coord)
            if len(dims) == 0:
                raise DataDimensionError('Coord {} is not associated with a '
                                         'data dimension in cube'
                                         .format(coord))
            elif len(dims) > 1:
                raise NotImplementedError('Coord {} is associated with '
                                          'multiple dimensions. This cannot '
                                          'yet be handled...'.format(coord))
            new_order.append(dims[0])

        if not len(new_order) == self.ndim:
            for i in range(self.ndim):
                if not i in new_order:
                    new_order.append(i)
        self.transpose(new_order)
        self.check_dimcoords_tseries()

    def reorder_dimensions_tseries_old(self):
        """Reorders dimensions of data such that :func:`to_time_series` works
        """
        order = self.COORDS_ORDER_TSERIES
        new_order = []
        coord_names = [c.name() for c in self.grid.dim_coords]
        for coord_name in order:
            new_order.append(coord_names.index(coord_name))
        if not len(new_order) == self.ndim:
            for i in range(self.ndim):
                if not i in new_order:
                    new_order.append(i)
        self.transpose(new_order)
        self.check_dimcoords_tseries()

    def transpose(self, new_order):
        """Re-order data dimensions in object

        Wrapper for :func:`iris.cube.Cube.transpose`

        Note
        ----
        Changes THIS object (i.e. no new instance of :class:`GriddedData` will
        be created)

        Parameters
        ----------
        order : list
            new index order
        """
        self.grid.transpose(new_order)

    def mean_at_coords(self, latitude=None, longitude=None,
                       time_resample_kwargs=None, **kwargs):
        """Compute mean value at all input locations

        Parameters
        ----------
        latitude : 1D list or similar
            list of latitude coordinates of coordinate locations. If None,
            please provided coords in iris style as list of (lat, lon) tuples
            via `coords` (handled via arg kwargs)
        longitude : 1D list or similar
            list of longitude coordinates of coordinate locations. If None,
            please provided coords in iris style as list of (lat, lon) tuples
            via `coords` (handled via arg kwargs)
        time_resample_kwargs : dict, optional
            time resampling arguments passed to
            :func:`StationData.resample_time`
        **kwargs
            additional keyword args passed to :func:`to_time_series`

        Returns
        -------
        float
            mean value at coordinates over all times available in this object

        """
        ts = self.to_time_series(latitude=latitude,
                                 longitude=longitude,
                                 **kwargs)
        mean =  []
        for stat in ts:
            if isinstance(time_resample_kwargs, dict):
                stat.resample_time(self.var_name,
                                   inplace=True,
                                   **time_resample_kwargs)
            data = stat[self.var_name].values
            if len(data) > 0:
                data = np.nanmean(data)
            mean.append(data)
        return np.nanmean(mean)

    def _coords_to_iris_sample_points(self, **coords):

        sample_points = []
        num = None
        for cname, vals in coords.items():
            if isnumeric(vals):
                vals= [vals]
            if num is None:
                num = len(vals)
            elif num != len(vals):
                raise ValueError('All coord arrays need to have same length')
            sample_points.append((cname, vals))
        return sample_points

    def _iris_sample_points_to_coords(self, sample_points):
        lats, lons = None, None
        for (name, vals) in sample_points:
            if isnumeric(vals):
                vals = [vals]
            if name in ('lat', 'latitude'):
                lats = vals
            elif name in ('lon', 'longitude'):
                lons = vals
        if not lats or not lons or not len(lats) == len(lons):
            raise ValueError('Could not extract latitude or longitude info '
                             'from sampling_points or both input arrays '
                             'do not have the same lenght')

        return dict(lat=lats, lon=lons)

    def to_time_series(self, sample_points=None, scheme="nearest",
                       vert_scheme=None, add_meta=None, use_iris=False,
                       **coords):

        """Extract time-series for provided input coordinates (lon, lat)

        Extract time series for each lon / lat coordinate in this cube or at
        predefined sample points (e.g. station data). If sample points are
        provided, the cube is interpolated first onto the sample points.

        Todo
        ----
        Check Memory error handle

        Parameters
        ----------
        sample_points : list
            coordinates (e.g. lon / lat) at which time series is supposed to be
            retrieved
        scheme : str or iris interpolator object
            interpolation scheme (for details, see :func:`interpolate`)
        vert_scheme : str
            string specifying how to treat vertical coordinates. This is only
            relevant for data that contains vertical levels. It will be ignored
            otherwise. Note that if the input coordinate specifications contain
            altitude information, this parameter will be set automatically to
            'altitude'. Allowed inputs are all data collapse schemes that
            are supported by :func:`pyaerocom.helpers.str_to_iris` (e.g. `mean,
            median, sum`). Further valid schemes are `altitude, surface,
            profile`.
            If not other specified and if `altitude` coordinates are provided
            via sample_points (or **coords parameters) then, vert_scheme will
            be set to `altitude`. Else, `profile` is used.
        add_meta : dict, optional
            dictionary specifying additional metadata for individual input
            coordinates. Keys are meta attribute names (e.g. station_name)
            and corresponding values are lists (with length of input coords)
            or single entries that are supposed to be assigned to each station.
            E.g. `add_meta=dict(station_name=[<list_of_station_names>])`).
        **coords
            additional keyword args that may be used to provide the interpolation
            coordinates (for details, see :func:`interpolate`)

        Returns
        -------
        list
            list of result dictionaries for each coordinate. Dictionary keys
            are: ``longitude, latitude, var_name``
        """
        if 'collapse_scalar' in coords: #for backwards compatibility
            collapse_scalar = coords.pop('collapse_scalar')
        else:
            collapse_scalar = True
        try:
            self.check_dimcoords_tseries()
        except DimensionOrderError:
            self.reorder_dimensions_tseries()
        pinfo = False
        if np.prod(self.shape) > 5913000: # (shape of 2x2 deg, daily data)
            pinfo = True
            from time import time
            t0 = time()
            const.print_log.info('Extracting timeseries data from large array '
                                 '(shape: {}). This may take a while...'
                                 .format(self.shape))
        # if the method makes it to this point, it is 3 or 4 dimensional
        # and the first 3 dimensions are time, latitude, longitude.
# =============================================================================
#         lens = [len(x[1]) for x in sample_points]
#         if not all([lens[0]==x for x in lens]):
#             raise ValueError("Arrays for sample coordinates must have the "
#                              "same lengths")
# =============================================================================
        if self.ndim == 3: #data does not contain vertical dimension
            if use_iris:
                if sample_points is None:
                    sample_points = self._coords_to_iris_sample_points(**coords)
                result = self._to_timeseries_2D(sample_points, scheme,
                                                collapse_scalar=collapse_scalar,
                                                add_meta=add_meta)
            else:
                if not coords:
                    coords = self._iris_sample_points_to_coords(sample_points)
                result = self._to_time_series_xarray(scheme=scheme,
                                                     add_meta=add_meta,
                                                     **coords)
            if pinfo:
                const.print_log.info('Time series extraction successful. '
                                     'Elapsed time: {:.0f} s'
                                     .format(time() - t0))
            return result

        if sample_points is None:
            sample_points = self._coords_to_iris_sample_points(**coords)
        return self._to_timeseries_3D(sample_points, scheme,
                                      collapse_scalar=collapse_scalar,
                                      vert_scheme=vert_scheme,
                                      add_meta=add_meta)

    def _to_time_series_xarray(self, scheme='nearest',
                               add_meta=None, ts_type=None, **coords):

        try:
            self.check_dimcoords_tseries()
        except DimensionOrderError:
            self.reorder_dimensions_tseries()

        arr = self.to_xarray()

        if not len(coords) == 2:
            raise NotImplementedError('Please provide only latitude / longitude '
                                      'sampling points as input')
        for coord, vals in coords.items():
            if coord in ('lat', 'latitude'):
                if isinstance(vals, str) or isnumeric(vals):
                    vals = [vals]
                lat = vals
            elif coord in ('lon', 'longitude'):
                if isinstance(vals, str) or isnumeric(vals):
                    vals = [vals]
                lon = vals
        if lat is None or lon is None:
            raise ValueError('Please provide latitude and longitude coords')
        subset = extract_latlon_dataarray(arr, lat, lon, method=scheme,
                                          new_index_name='latlon')

        lat_id = subset.attrs['lat_dimname']
        lon_id = subset.attrs['lon_dimname']
        var = self.var_name
        times = self.time_stamps()

        meta_iter = {}
        meta_glob = {}
        if add_meta is not None:
            for meta_key, meta_val in add_meta.items():
                try:
                    if not len(meta_val) == len(lon):
                        raise ValueError
                    meta_iter[meta_key] = meta_val
                except Exception:
                    meta_glob[meta_key] = meta_val

        result = []
        subset = subset.compute()
        data_np = subset.data
        lats = subset[lat_id].data
        lons = subset[lon_id].data
        for sidx in range(subset.shape[-1]):

            data = StationData(latitude=lats[sidx],
                               longitude=lons[sidx],
                               data_id=self.name,
                               ts_type=self.ts_type)

            data.var_info[var] = {'units':self.units}

            vals = data_np[:, sidx]

            data[var] = pd.Series(vals, index=times)
            for meta_key, meta_val in meta_iter.items():
                data[meta_key] = meta_val[sidx]
            for meta_key, meta_val in meta_glob.items():
                data[meta_key] = meta_val

            if ts_type is not None:
                data.resample_time(var, ts_type, how='mean', inplace=True)
            result.append(data)
        return result

    def _to_timeseries_2D(self, sample_points, scheme, collapse_scalar,
                          add_meta=None, ts_type=None):
        """Extract time-series for provided input coordinates (lon, lat)

        Todo
        ----
        Check Memory error handle

        Parameters
        ----------
        sample_points : list
            coordinates (e.g. lon / lat) at which time series is supposed to be
            retrieved
        scheme : str or iris interpolator object
            interpolation scheme (for details, see :func:`interpolate`)
        collapse_scalar : bool
            see :func:`interpolate`

        Returns
        -------
        list
            list of result dictionaries for each coordinate. Dictionary keys
            are: ``longitude, latitude, var_name``
        """
        if self.ndim != 3:
            raise Exception('Developers: Debug! Users: please contact '
                            'developers :)')

        data = self.interpolate(sample_points, scheme, collapse_scalar)
        var = self.var_name
        times = data.time_stamps()

        #lats, lons = tuple_list_to_lists(sample_points)
        lats = [x[1] for x in sample_points if x[0] == "latitude"][0]
        lons = [x[1] for x in sample_points if x[0] == "longitude"][0]
        arr = data.grid.data
        grid_lons = data.longitude.points
        result = []
        meta_iter = {}
        meta_glob = {}
        if add_meta is not None:
            for meta_key, meta_val in add_meta.items():
                try:
                    if not len(meta_val) == len(lons):
                        raise ValueError
                    meta_iter[meta_key] = meta_val
                except Exception:
                    meta_glob[meta_key] = meta_val

        for i, lat in enumerate(lats):
            lon = lons[i]
            j = np.where(grid_lons==lon)[0][0]

            data = StationData(latitude=lat,
                               longitude=lon,
                               data_id=self.name,
                               ts_type=self.ts_type)
            data.var_info[var] = {'units':self.units}
            vals = arr[:, i, j]

            data[var] = pd.Series(vals, index=times)
            for meta_key, meta_val in meta_iter.items():
                data[meta_key] = meta_val[i]
            for meta_key, meta_val in meta_glob.items():
                data[meta_key] = meta_val

            if ts_type is not None:
                data.resample_time(var, ts_type, how='mean', inplace=True)
            result.append(data)

        return result

    def _to_timeseries_3D(self, sample_points, scheme, collapse_scalar,
                          vert_scheme='surface', add_meta=None):

        # Data contains vertical dimension
        data = self._apply_vert_scheme(sample_points, vert_scheme)

        # ToDo: check if _to_timeseries_2D can be called here
        return data.to_time_series(sample_points, scheme,
                                   collapse_scalar, add_meta=add_meta)

    def _apply_vert_scheme(self, sample_points, vert_scheme=None):
        """Helper method that checks and infers vertical scheme for time
        series computation from 3D data (used in :func:`_to_timeseries_3D`)"""

        if vert_scheme is None:
            const.print_log.info('Setting vert_scheme in GriddedData to mean')
            vert_scheme ='mean'
        try:
            self.check_dimcoords_tseries()
        except DimensionOrderError:
            self.reorder_dimensions_tseries()

        cname = self.dimcoord_names[-1]

        if not vert_scheme in self.SUPPORTED_VERT_SCHEMES:
            raise ValueError('Invalid input for vert_scheme: {}. Supported '
                             'schemes are: {}'
                             .format(vert_scheme, self.SUPPORTED_VERT_SCHEMES))
        if vert_scheme == 'surface':
            vert_index = self._infer_index_surface_level()
            return self[:,:,:,vert_index]
        elif vert_scheme == 'altitude':
            if not 'altitude' in [sp[0] for sp in sample_points]:
                raise ValueError('Require altitude specification in sample '
                                 'points for vert_scheme altitude')
            if not self.check_altitude_access():
                raise DataDimensionError('Cannot access altitude '
                                         'information')
            raise NotImplementedError('Cannot yet retrieve timeseries at '
                                      'altitude levels. Coming soon...')
        elif vert_scheme == 'profile':
            raise NotImplementedError('Cannot yet retrieve profile timeseries')
        else:
            try:
                # check if vertical scheme can be converted into valid iris
                # aggregator (in which case vertical dimension is collapsed)
                aggr = str_to_iris(vert_scheme)
            except KeyError:
                pass
            else:
                return self.collapsed(cname, aggr)

        raise NotImplementedError('Cannot yet retrieve timeseries '
                                  'from 4D data for vert_scheme {} '
                                  .format(vert_scheme))

    def check_altitude_access(self):
        """Checks if altitude levels can be accessed

        Returns
        -------
        bool
            True, if altitude access is provided, else False

        """
        return self.altitude_access.check_altitude_access()

    def get_altitude(self, **coords):
        """Extract (or try to compute) altitude values at input coordinates"""
        if not isinstance(self._altitude_access, AltitudeAccess):
            self.check_altitude_access()
        self._altitude_access.get_altitude(**coords)
        raise NotImplementedError('Coming soon...')

    def extract_surface_level(self):
        """Extract surface level from 4D field"""
        if not self.ndim==4:
            raise DataDimensionError('Can only extract surface level for 4D '
                                     'gridded data object')
        idx = self._infer_index_surface_level()
        return self[:,:,:,idx]

    def _infer_index_surface_level(self):
        if not self.ndim == 4:
            raise DataDimensionError('Can only infer surface level for 4D '
                                     'gridded data object')
        try:
            self.check_dimcoords_tseries()
        except DimensionOrderError:
            self.reorder_dimensions_tseries()
        cname = self.dimcoord_names[-1]
        coord = self[cname]
        from pyaerocom import vert_coords as vc
        if 'positive' in coord.attributes:
            if coord.attributes['positive'] == 'up':
                return np.argmin(self.grid.dim_coords[3].points)
            elif coord.attributes['positive'] == 'down':
                return np.argmax(self.grid.dim_coords[3].points)

        try:
            coord = vc.VerticalCoordinate(cname)
            if coord.lev_increases_with_alt:
                # vertical coordinate values increase with altitude -> find lowest value (e.g. altitude)
                return np.argmin(self.grid.dim_coords[3].points)
            else:
                # vertical coordinate values decrease with altitude -> find highest value (e.g. pressure)
                return np.argmax(self.grid.dim_coords[3].points)
        except Exception:
            if not const.GRID_IO.INFER_SURFACE_LEVEL:
                raise DataExtractionError('Cannot infer surface level since '
                                          'global option INFER_SURFACE_LEVEL in'
                                          'pyaerocom.const.GRID_IO is deactivated')
            const.print_log.info(
                'Inferring surface level in GriddedData based on mean value of '
                '{} data in first and last level since CF coordinate info is '
                'missing... The level with the largest mean value will be '
                'assumed to be the surface. If mean values in both levels'
                .format(self.var_name))
            last_lev_idx = self.shape[-1] - 1
            mean_first_idx = np.nanmean(self[0, :, :, 0].data)
            mean_last_idx = np.nanmean(self[0, :, :, last_lev_idx].data)
            if exponent(mean_first_idx) == exponent(mean_last_idx):
                raise DataExtractionError('Could not infer surface level. '
                    '{} data in first and last level is of similar magnitude...'
                    .format(self.var_name))
            elif mean_first_idx > mean_last_idx:
                return 0
            return last_lev_idx

    def to_time_series_single_coord(self, latitude, longitude):
        """Make time series dictionary of single location using neirest coordinate

        Todo
        ----
        Crop before extraction

        Parameters
        ----------
        latitude : float
            latitude of coordinate
        longitude : float
            longitude of coordinate

        Returns
        -------
        dict
            dictionary containing results
        """
        raise NameError(DeprecationWarning('This method is deprecated since '
                                           'version 0.8.0'))
# =============================================================================
#         self.check_dimcoords_tseries()
#         if not self.ndim == 3:
#             raise DataDimensionError('So far, timeseries can only be extracted '
#                                      'from 3 dimensional data...')
#         lons = self.longitude.points
#         lats = self.latitude.points
#         lon_idx = np.argmin(np.abs(lons - longitude))
#         lat_idx = np.argmin(np.abs(lats - latitude))
#         times = self.time_stamps()
#         data = self.grid.data[:, lat_idx, lon_idx]
#         return {'latitude'      : latitude,
#                 'longitude'     : longitude,
#                 'name'          : self.name,
#                 self.var_name   : pd.Series(data, times)}
# =============================================================================

    def _closest_time_idx(self, t):
        """Find closest index to input in time dimension"""
        t = self.time.units.date2num(to_pandas_timestamp(t))
        return self.time.nearest_neighbour_index(t)

    def find_closest_index(self, **dimcoord_vals):
        """Find the closest indices for dimension coordinate values"""
        idx = {}
        for dim, val in dimcoord_vals.items():
            if not dim in self.coord_names:
                raise DataDimensionError('No such dimension {}'.format(dim))
            elif dim == 'time':
                idx[dim] = self._closest_time_idx(val)
            else:
                idx[dim] = self[dim].nearest_neighbour_index(val)
        return idx

    def isel(self, **kwargs):
        raise NotImplementedError('Please use method sel for data selection '
                                  'based on dimension values')

    def sel(self, use_neirest=True, **dimcoord_vals):
        """Select subset by dimension names

        Note
        ----
        This is a BETA version, please use with care

        Parameters
        ----------
        **dimcoord_vals
            key / value pairs specifying coordinate values to be extracted

        Returns
        -------
        GriddedData
            subset data object
        """
        constraints = []
        rng_funs = {'time'   : get_time_rng_constraint,
                    'longitude' : get_lon_rng_constraint,
                    'latitude' : get_lat_rng_constraint}

        coord_vals = {}
        for dim, val in dimcoord_vals.items():
            is_rng = isrange(val)
            if is_rng:
                c = rng_funs[dim](*val)
                constraints.append(c)
            else:
                if dim == 'time':
                    if isnumeric(val) and val in self['time'].points:
                        _tval = val
                    else:
                        _idx = self._closest_time_idx(val)
                        _tval = self.time[_idx].points[0]
                    _cval = self['time'].units.num2date(_tval)
                    if not use_neirest and _cval != val:
                        raise DataExtractionError('No such value {} in dim {}. '
                                                  'Use option use_neirest to '
                                                  'disregard and extract '
                                                  'neirest neighbour'.format
                                                  (val, dim))
                else:
                    _idx = self[dim].nearest_neighbour_index(val)
                    _cval = self[dim][_idx].points[0]
                    if not use_neirest and _cval != val:
                        raise DataExtractionError('No such value {} in dim {}'
                                                  'Use option use_neirest to '
                                                  'disregard and extract '
                                                  'neirest neighbour'.format
                                                  (val, dim))
                coord_vals[dim] = _cval

        if coord_vals:
            constraints.append(iris.Constraint(coord_values=coord_vals))

        if len(constraints) > 0:
            c = constraints[0]
            for cadd in constraints[1:]:
                c = c & cadd
        subset = self.extract(c)
        if subset is None:
            raise DataExtractionError('Failed to extract subset for input '
                                      'coordinates {}'.format(dimcoord_vals))
        return subset

    # TODO: Test, confirm and remove beta flag in docstring
    def remove_outliers(self, low=None, high=None, inplace=True):
        """Remove outliers from data

        Parameters
        ----------
        low : float
            lower end of valid range for input variable. If None, then the
            corresponding value from the default settings for this variable
            are used (cf. minimum attribute of `available variables
            <https://pyaerocom.met.no/config_files.html#variables>`__)
        high : float
            upper end of valid range for input variable. If None, then the
            corresponding value from the default settings for this variable
            are used (cf. maximum attribute of `available variables
            <https://pyaerocom.met.no/config_files.html#variables>`__)
        inplace : bool
            if True, this object is modified, else outliers are removed in
            a copy of this object

        Returns
        -------
        GriddedData
            modified data object
        """
        if low is None:
            low = self.var_info.minimum
            logger.info('Setting {} outlier lower lim: {:.2f}'
                        .format(self.var_name, low))
        if high is None:
            high = self.var_info.maximum
            logger.info('Setting {} outlier upper lim: {:.2f}'
                        .format(self.var_name, high))
        obj = self if inplace else self.copy()
        obj._ensure_is_masked_array()

        data = obj.grid.data

        mask = np.logical_or(data<low, data>high)
        obj.grid.data[mask] = np.ma.masked
        obj.metadata['outliers_removed'] = True
        return obj

    def _ensure_is_masked_array(self):
        """Make sure underlying data is masked array

        Required, e.g. for removal of outliers

        Note
        ----
        Will trigger "realisation" of data (i.e. loading of numpy array) in
        case data is lazily loaded.
        """
        if not np.ma.is_masked(self.cube.data):
            self.cube.data = np.ma.masked_array(self.cube.data)

    def _resample_time_iris(self, to_ts_type):
        """Resample time dimension using iris funcitonality

        This does not allow to specify further constraints but just
        aggregates to input resolution

        Parameters
        ----------
        to_ts_type : str
            either of the supported temporal resolutions (cf.
            :attr:`IRIS_AGGREGATORS` in :mod:`helpers`, e.g. "monthly")

        Returns
        -------
        GriddedData
            new data object containing downscaled data

        Raises
        ------
        TemporalResolutionError
            if input resolution is not provided, or if it is higher temporal
            resolution than this object
        """
        #from pyaerocom.tstype import TsType

        to = TsType(to_ts_type)
        current = TsType(self.ts_type)

        if current == to:
            logger.info('Data is already in {} resolution'.format(to_ts_type))
            return self
        if not to_ts_type in IRIS_AGGREGATORS:
            raise TemporalResolutionError('Resolution {} cannot '
                'converted'.format(to_ts_type))
        elif current < to: #current resolution is smaller than desired
            raise TemporalResolutionError('Cannot increase '
                'temporal resolution from {} to {}'.format(self.ts_type,
                                          to_ts_type))
        cube = self.grid

        # Create aggregators
        aggrs = ['yearly']
        if not to_ts_type in aggrs:
            aggrs.append(to_ts_type)

        for aggr in aggrs:
            if not aggr in [c.name() for c in cube.aux_coords]:
                # this adds the corresponding aggregator to the cube
                IRIS_AGGREGATORS[aggr](cube, 'time', name=aggr)
            #IRIS_AGGREGATORS[to_ts_type](cube, 'time', name=to_ts_type)
        # not downscale
        aggregated = cube.aggregated_by(aggrs, MEAN)
        data = GriddedData(aggregated, **self.metadata)
        data.metadata['ts_type'] = to_ts_type
        data.check_dimcoords_tseries()
        return data

    def _resample_time_xarray(self, to_ts_type, how, apply_constraints,
                              min_num_obs):
        import xarray as xarr

        arr = xarr.DataArray.from_iris(self.cube)

        try:
            rs = TimeResampler(arr)
            arr_out = rs.resample(to_ts_type, from_ts_type=self.ts_type,
                                  how=how,
                                  apply_constraints=apply_constraints,
                                  min_num_obs=min_num_obs)
        except ValueError: # likely non-standard datetime objects in array (cf https://github.com/pydata/xarray/issues/3426)
            arr['time'] = self.time_stamps()
            rs = TimeResampler(arr)
            arr_out = rs.resample(to_ts_type,
                                  from_ts_type=self.ts_type,
                                  how=how,
                                  apply_constraints=apply_constraints,
                                  min_num_obs=min_num_obs)
        data = GriddedData(arr_out.to_iris(),
                           convert_unit_on_init=False,
                           **self.metadata)
        data.metadata['ts_type'] = to_ts_type
        data.metadata.update(rs.last_setup)
<<<<<<< HEAD
        if isinstance(how,dict):
            how = how[to_ts_type][self.ts_type]
        if how in ('mean', 'median', 'std', 'max'):
=======
        if how in ('mean', 'median', 'std', 'max', 'min'):
>>>>>>> 988584fb
            data.units = self.units
        else:
            print_log.info(
                f'Cannot infer unit when aggregating using {how}. Please set '
                f'unit in returned data object!')
        try:
            data.check_dimcoords_tseries()
        except:
            data.reorder_dimensions_tseries()
        return data

    def resample_time(self, to_ts_type='monthly', how=None,
                      apply_constraints=None, min_num_obs=None,
                      use_iris=False):
        """Resample time to input resolution

        Parameters
        ----------
        to_ts_type : str
            either of the supported temporal resolutions (cf.
            :attr:`IRIS_AGGREGATORS` in :mod:`helpers`, e.g. "monthly")
        how : str
            string specifying how the data is to be aggregated, default is mean
        apply_constraints : bool, optional
            if True, hierarchical resampling is applied using input
            `min_num_obs` (if provided) or else, using constraints
            specified in :attr:`pyaerocom.const.OBS_MIN_NUM_RESAMPLE`
        min_num_obs : dict or int, optinal
            integer or nested dictionary specifying minimum number of
            observations required to resample from higher to lower frequency.
            For instance, if `input_data` is hourly and `to_ts_type` is
            monthly, you may specify something like::

                min_num_obs =
                    {'monthly'  :   {'daily'  : 7},
                     'daily'    :   {'hourly' : 6}}

            to require at least 6 hours per day and 7 days per month.
        use_iris : bool
            option to use resampling scheme from iris library rather than
            xarray.

        Returns
        -------
        GriddedData
            new data object containing downscaled data

        Raises
        ------
        TemporalResolutionError
            if input resolution is not provided, or if it is higher temporal
            resolution than this object
        """
        if how is None:
            how = 'mean'
        if not self.has_time_dim:
            raise DataDimensionError('Require time dimension in GriddedData: '
                                     '{}'.format(self.short_str()))
        if use_iris and not apply_constraints and how=='mean':
            return self._resample_time_iris(to_ts_type)

        try:
            return self._resample_time_xarray(to_ts_type, how,
                                              apply_constraints,
                                              min_num_obs)
        except NotImplementedError as e:
            raise ResamplingError('Resampling of time in GriddedData failed '
                                  'using xarray. Reason: {}. Please try again '
                                  'with input arg use_iris=True'
                                  .format(repr(e)))

    def downscale_time(self, to_ts_type='monthly'):
        msg = DeprecationWarning('This method is deprecated. Please use new '
                                 'name resample_time')
        print_log.warning(msg)
        return self.resample_time(to_ts_type)

    def add_aggregator(self, aggr_name):
        raise NotImplementedError

    def calc_area_weights(self):
        """Calculate area weights for grid"""
        if not self.has_latlon_dims:
            raise DataDimensionError('Data does not have latitude and longitude '
                                     'dimensions. This is required for '
                                     'computation of area weights.')
        self._check_lonlat_bounds()
        self._area_weights = area_weights(self.grid)
        return self.area_weights

    def filter_altitude(self, alt_range=None):
        """Currently dummy method that makes life easier in :class:`Filter`

        Returns
        -------
        GriddedData
            current instance
        """
        const.logger.info('Altitude filtering is not applied in GriddedData '
                          'and will be skipped')
        return self

    def filter_region(self, region_id, inplace=False, **kwargs):
        """Filter region based on ID

        This works both for rectangular regions and mask regions

        Parameters
        -----------
        region_id : str
            name of region
        inplace : bool
            if True, the current data object is modified, else a new object
            is returned
        **kwargs
            additional keyword args passed to :func:`apply_region_mask` if
            input region is a mask.

        Returns
        -------
        GriddedData
            filtered data object
        """
        if region_id in const.HTAP_REGIONS:
            return self.apply_region_mask(region_id, inplace=inplace, **kwargs)
        return self.crop(region=region_id)

    def apply_region_mask(self, region_id, thresh_coast=0.5, inplace=False):
        """Apply a masked region filter
        """

        if not region_id in const.HTAP_REGIONS:
            raise ValueError('Invalid input for region_id: {}, choose from: {}'
                             .format(region_id, const.HTAP_REGIONS))

        # get Iris mask
        mask_iris = load_region_mask_iris(region_id)

        # Reads mask to griddedata
        mask  = GriddedData(mask_iris, convert_unit_on_init=False)
        mask = mask.regrid(self.cube)

        #mask.quickplot_map(vmin=0, vmax=1)
        npm = mask.cube.data

        if isinstance(npm, np.ma.core.MaskedArray):
            npm = npm.filled(np.nan)

        thresh_mask = npm > thresh_coast
        npm[thresh_mask] = 0
        npm[~thresh_mask] = 1

        #griddeddata = self.copy()

        try:
            if inplace:
                griddeddata = self
            else:
                griddeddata = self.copy()

            # UPDATE MASK WITH REGIONAL MASK.
            griddeddata.cube.data[:, npm.astype(bool)] = np.nan
            griddeddata.metadata['region'] = region_id

        except MemoryError:
            raise NotImplementedError("Coming soon... ")

        return griddeddata

    def crop(self, lon_range=None, lat_range=None,
             time_range=None, region=None):
        """High level function that applies cropping along multiple axes

        Note
        ----
            1. For cropping of longitudes and latitudes, the method
            :func:`iris.cube.Cube.intersection` is used since it automatically
            accepts and understands longitude input based on definition
            0 <= lon <= 360 as well as for -180 <= lon <= 180
            2. Time extraction may be provided directly as index or in form of
            :class:`pandas.Timestamp` objects.

        Parameters
        ----------
        lon_range : :obj:`tuple`, optional
            2-element tuple containing longitude range for cropping. If None,
            the longitude axis remains unchanged.
            Example input to crop around meridian: `lon_range=(-30, 30)`
        lat_range : :obj:`tuple`, optional
            2-element tuple containing latitude range for cropping. If None,
            the latitude axis remains unchanged
        time_range : :obj:`tuple`, optional
            2-element tuple containing time range for cropping. Allowed data
            types for specifying the times are

                1. a combination of 2 :class:`pandas.Timestamp` instances or
                2. a combination of two strings that can be directly converted\
                into :class:`pandas.Timestamp` instances (e.g.\
                `time_range=("2010-1-1", "2012-1-1")`) or
                3. directly a combination of indices (:obj:`int`).

            If None, the time axis remains unchanged.
        region : :obj:`str` or :obj:`Region`, optional
            string ID of pyaerocom default region or directly an instance of
            the :class:`Region` object. May be used instead of
            ``lon_range`` and ``lat_range``, if these are unspecified.

        Returns
        -------
        GriddedData
            new data object containing cropped grid
        """
        suppl = {}
        suppl.update(self.metadata)
        if region is not None:
            if isinstance(region, str):
                try:
                    region = Region(region)
                except Exception as e:
                    logger.warning("Failed to access longitude / latitude range "
                                   "using region ID {}. Error msg: {}".format(
                                           region, repr(e)))
            if not isinstance(region, Region):
                raise ValueError("Invalid input for region")
            suppl["region"] = region.name
            lon_range, lat_range = region.lon_range, region.lat_range
        if lon_range is not None and lat_range is not None:
            data = self.grid.intersection(longitude=lon_range,
                                          latitude=lat_range)
        elif lon_range is not None and lat_range is None:
            data = self.grid.intersection(longitude=lon_range)
        elif lon_range is None and lat_range is not None:
            data = self.grid.intersection(latitude=lat_range)
        else:
            data = self.grid
        if not data:
            raise DataExtractionError("Failed to apply spatial cropping...")
        if time_range is None:
            return GriddedData(data, **suppl)
        else:
            if all(isinstance(x, str) for x in time_range):
                time_range = (pd.Timestamp(time_range[0]),
                              pd.Timestamp(time_range[1]))
            if all(isinstance(x, pd.Timestamp) for x in time_range):
                logger.info("Cropping along time axis based on Timestamps")
                time_constraint = get_time_rng_constraint(*time_range)
                try:
                    self.cube.coord("time").bounds = None
                except Exception:
                    pass
                data = data.extract(time_constraint)
            elif all(isinstance(x, int) for x in time_range):
                logger.info("Cropping along time axis based on indices")
                data = data[time_range[0]:time_range[1]]
            if not data:
                raise DataExtractionError("Failed to apply temporal cropping")
        return GriddedData(data, **suppl)

    def get_area_weighted_timeseries(self, region=None):
        """Helper method to extract area weighted mean timeseries

        Parameters
        ----------
        region
            optional, name of AeroCom default region for which the mean is to
            be calculated (e.g. EUROPE)

        Returns
        -------
        StationData
            station data containing area weighted mean
        """
        try:
            self.check_dimcoords_tseries()
        except DimensionOrderError:
            self.reorder_dimensions_tseries()
        if self.ndim != 3:
            raise NotImplementedError('Area weighted mean can only computed '
                                      'for data containing latitude and '
                                      'longitude data')
        stat = StationData()
        stat.station_name = self.data_id
        if region is not None:
            d = self.crop(region=region)
            stat['region'] = region
        else:
            d = self
        vals = d.area_weighted_mean()

        stat[self.var_name] = pd.Series(vals, d.time_stamps())
        return stat

    # redefined methods from iris.Cube class. This includes all Cube
    # processing methods that exist in the Cube class and that work on the
    # Cube and return a Cube instance. These may be expanded (e.g. for
    # instance what they accept as input
    def aerocom_filename(self, at_stations=False):
        """Filename of data following Aerocom 3 conventions

        Parameters
        ----------
        at_stations : str
            if True, then AtStations string will be included in filename

        Returns
        -------
        str
            generated file name based on what is in this object
        """
        const.print_log.warning(
            DeprecationWarning('This method is deprecated. Please use '
                               'aerocom_savename instead')
        )
        from pyaerocom.io import FileConventionRead
        f = self.from_files[0]
        fconv = FileConventionRead().from_file(f)
        base_info = fconv.get_info_from_file(f)

        vert_code = base_info['vert_code']
        if vert_code is None:
            vert_code = 'UNDEFINED'
        if at_stations:
            vert_code += 'AtStations'

        name = [fconv.name, self.name, self.var_name, vert_code,
                str(pd.Timestamp(self.start).year), self.ts_type]
        return f'{fconv.file_sep}'.join(name) + '.nc'

    def aerocom_savename(self, data_id=None, var_name=None,
                         vert_code=None, year=None, ts_type=None):
        """Get filename for saving following AeroCom conventions"""
        from pyaerocom.io.helpers import aerocom_savename
        if vert_code is None:
            try:
                from pyaerocom.io.fileconventions import FileConventionRead
                f = self.from_files[0]
                fconv = FileConventionRead().from_file(f)
                vert_code = fconv.get_info_from_file(f)['vert_code']
            except Exception:
                pass

        if vert_code in (None, ''):
            raise ValueError('Please provide input vert_code')

        if data_id is None:
            data_id = self.data_id
        if var_name is None:
            var_name = self.var_name
        if year is None:
            start = pd.Timestamp(self.start).year
            stop = pd.Timestamp(self.stop).year
            if stop > start:
                raise ValueError('Cannot create AeroCom savename for multiyear '
                                 'data... please split first')
            year = str(start)
        else:
            year = str(year)
        if ts_type is None:
            ts_type = self.ts_type
        return aerocom_savename(data_id, var_name, vert_code, year, ts_type)

    def compute_at_stations_file(self, latitudes=None, longitudes=None,
                                 out_dir=None, savename=None,
                                 obs_data=None):
        """Creates and saves new netcdf file at input lat / lon coordinates

        This method can be used to reduce the size of too large grid files.
        It reduces the lon / lat dimensionality corresponding to the locations
        of the input lat / lon coordinates.

        """
        from pyaerocom import UngriddedData, print_log
        print_log.info('Computing AtStations file. This may take a while')
        if isinstance(obs_data, UngriddedData):
            longitudes = obs_data.longitude
            latitudes = obs_data.latitude

        if not len(longitudes) == len(latitudes):
            raise ValueError('Longitude and latitude arrays need to have the '
                             'same length (since they are supposed to belong) '
                             'to station_coordinates')
        if out_dir is None:
            out_dir = const.CACHEDIR
        if savename is None:
            savename = self.aerocom_filename(at_stations=True)
        lons = self.longitude.points
        lats = self.latitude.points

        lon_idx = []
        lat_idx = []

        for lat, lon in zip(latitudes, longitudes):
            lon_idx.append(closest_index(lons, lon))
            lat_idx.append(closest_index(lats, lat))

        lon_idx = sorted(dict.fromkeys(lon_idx))
        lat_idx = sorted(dict.fromkeys(lat_idx))
        try:
            self.check_dimcoords_tseries()
        except DimensionOrderError:
            self.reorder_dimensions_tseries()

        subset = self[:, lat_idx][:,:,lon_idx]
        # make sure everything went well with the dimensions
        subset.check_dimcoords_tseries()
        path = subset.to_netcdf(out_dir, savename)
        print_log.info('Finished computing AtStations file.')
        return path

    def to_xarray(self):
        from xarray import DataArray
        arr = DataArray.from_iris(self.cube)
        return arr

    def _check_meta_netcdf(self):
        """Get rid of empty entries and convert bools to int in meta"""
        meta_out = {}
        for k, v in self.metadata.items():
            if type(v) == bool:
                meta_out[k] = int(v)
            elif v != None:
                meta_out[k] = v
        self.cube.attributes = meta_out

    def _to_netcdf_aerocom(self, out_dir, **kwargs):

        years = self.years_avail()
        outpaths = []
        for subset in self.split_years(years):
            subset._check_meta_netcdf()
            savename = subset.aerocom_savename(**kwargs)
            fp = os.path.join(out_dir, savename)
            iris.save(subset.grid, fp)
            outpaths.append(fp)
        return outpaths

    def to_netcdf(self, out_dir, savename=None, **kwargs):
        """Save as NetCDF file

        Parameters
        -----------
        out_dir : str
            output direcory (must exist)
        savename : str, optional
            name of file. If None, :func:`aerocom_savename` is used which is
            generated automatically and may be modified via `**kwargs`
        **kwargs
            keywords for name

        Returns
        -------
        list
            list of output files created
        """

        if savename is None: #use AeroCom convention
            return self._to_netcdf_aerocom(out_dir, **kwargs)
        self._check_meta_netcdf()
        savename = self.aerocom_savename(**kwargs)
        fp = os.path.join(out_dir, savename)
        iris.save(self.grid, fp)

        return [fp]

    def interpolate(self, sample_points=None, scheme="nearest",
                    collapse_scalar=True, **coords):
        """Interpolate cube at certain discrete points

        Reimplementation of method :func:`iris.cube.Cube.interpolate`, for
        details `see here <http://scitools.org.uk/iris/docs/v1.10.0/iris/iris/
        cube.html#iris.cube.Cube.interpolate>`__

        Note
        ----
        The input coordinates may also be provided using the input arg
        `**coords` which provides a more intuitive option (e.g. input
        ``(sample_points=[("longitude", [10, 20]), ("latitude", [1, 2])])``
        is the same as input ``(longitude=[10, 20], latitude=[1,2])``

        Parameters
        ----------
        sample_points : list
            sequence of coordinate pairs over which to interpolate
        scheme : str or iris interpolator object
            interpolation scheme, pyaerocom default is nearest. If input is
            string, it is converted into the corresponding iris Interpolator
            object, see :func:`str_to_iris` for valid strings
        collapse_scalar : bool
            Whether to collapse the dimension of scalar sample points in the
            resulting cube. Default is True.
        **coords
            additional keyword args that may be used to provide the interpolation
            coordinates in an easier way than using the ``Cube`` argument
            `sample_points`. May also be a combination of both.

        Returns
        -------
        GriddedData
            new data object containing interpolated data

        Examples
        --------

            >>> from pyaerocom import GriddedData
            >>> data = GriddedData()
            >>> data._init_testdata_default()
            >>> itp = data.interpolate([("longitude", (10)),
            ...                         ("latitude" , (35))])
            >>> print(itp.shape)
            (365, 1, 1)
        """
        if isinstance(scheme, str):
            scheme = str_to_iris(scheme)
        if not sample_points:
            sample_points = []
        sample_points.extend(list(coords.items()))
        print_log.info('Interpolating data of shape {}. This may take a while.'
                       .format(self.shape))
        try:
            itp_cube = self.grid.interpolate(sample_points, scheme,
                                             collapse_scalar)
        except MemoryError:
            raise MemoryError("Interpolation failed since grid of interpolated "
                              "Cube is too large")
        print_log.info('Successfully interpolated cube')
        return GriddedData(itp_cube, **self.metadata)

    def regrid(self, other=None, lat_res_deg=None, lon_res_deg=None,
               scheme='areaweighted', **kwargs):
        """Regrid this grid to grid resolution of other grid

        Parameters
        ----------
        other : GriddedData or Cube, optional
            other data object to regrid to. If None, then input args
            `lat_res` and `lon_res` are used to regrid.
        lat_res_deg : float or int, optional
            latitude resolution in degrees (is only used if input arg `other`
            is None)
        lon_res_deg : float or int, optional
            longitude resolution in degrees (is only used if input arg `other`
            is None)
        scheme : str
            regridding scheme (e.g. linear, neirest, areaweighted)

        Returns
        -------
        GriddedData
            regridded data object (new instance, this object remains unchanged)
        """

        if isinstance(other, iris.cube.Cube):
            other = GriddedData(other)
        if isinstance(scheme, str):
            scheme = str_to_iris(scheme, **kwargs)

        if other is None:
            if any(x is None for x in (lat_res_deg, lon_res_deg)):
                raise ValueError('Missing input for regridding. Need either '
                                 'other data object or both lat_res_deg and '
                                 'lon_res_deg specified')
            dummy = make_dummy_cube_latlon(lat_res_deg=lat_res_deg,
                                           lon_res_deg=lon_res_deg)
            other = GriddedData(dummy)

        if not (self.has_latlon_dims * other.has_latlon_dims):
            raise DataDimensionError('Can only regrid data objects with '
                                     'latitude and longitude dimensions')

        self._check_lonlat_bounds()
        other._check_lonlat_bounds()

        self.check_lon_circular()
        other.check_lon_circular()

        data_rg = self.grid.regrid(other.grid, scheme)
        suppl = od(**self.metadata)
        suppl['regridded'] = True
        data_out = GriddedData(data_rg, **suppl)
        return data_out

    def check_lon_circular(self):
        """Check if latitude and longitude coordinates are circular"""
        if not self.has_latlon_dims:
            raise DataDimensionError('No lat lon dimensions available...')
        if not self.longitude.circular:
            self.longitude.circular = check_coord_circular(self.longitude.points,
                                                           360)
        return self.longitude.circular

    def collapsed(self, coords, aggregator, **kwargs):
        """Collapse cube

        Reimplementation of method :func:`iris.cube.Cube.collapsed`, for
        details `see here <http://scitools.org.uk/iris/docs/latest/iris/iris/
        cube.html#iris.cube.Cube.collapsed>`__

        Parameters
        ----------
        coords : str or list
            string IDs of coordinate(s) that are to be collapsed (e.g.
            ``["longitude", "latitude"]``)
        aggregator : str or Aggregator or WeightedAggretor
            the aggregator used. If input is string, it is converted into the
            corresponding iris Aggregator object, see
            :func:`str_to_iris` for valid strings
        **kwargs
            additional keyword args (e.g. ``weights``)

        Returns
        -------
        GriddedData
            collapsed data object
        """
        if isinstance(aggregator, str):
            aggregator = str_to_iris(aggregator)
        collapsed = self.grid.collapsed(coords, aggregator, **kwargs)
        return GriddedData(collapsed, **self.cube.attributes)

    def extract(self, constraint, inplace=False):
        """Extract subset

        Parameters
        ----------
        constraint : iris.Constraint
            constraint that is to be applied

        Returns
        -------
        GriddedData
            new data object containing cropped data
        """
        data_crop = self.grid.extract(constraint)
        if not data_crop:
            raise DataExtractionError("Failed to extract subset")
        if inplace:
            self.cube = data_crop
        else:
            return GriddedData(data_crop, **self.metadata)

    def intersection(self, *args, **kwargs):
        """Ectract subset using :func:`iris.cube.Cube.intersection`

        See `here for details <http://scitools.org.uk/iris/docs/v1.9.0/html/
        iris/iris/cube.html#iris.cube.Cube.intersection>`__
        related to method and input parameters.

        Note
        ----
        Only works if underlying grid data type is :class:`iris.cube.Cube`

        Parameters
        ----------
        *args
            non-keyword args
        **kwargs
            keyword args

        Returns
        -------
        GriddedData
            new data object containing cropped data
        """
        data_crop = self.grid.intersection(*args, **kwargs)

        return GriddedData(data_crop, **self.metadata)

    def quickplot_map(self, time_idx=0, xlim=(-180, 180), ylim=(-90, 90),
                      add_mean=True, **kwargs):
        """Make a quick plot onto a map

        Parameters
        ----------
        time_idx : int
            index in time to be plotted
        xlim : tuple
            2-element tuple specifying plotted longitude range
        ylim : tuple
            2-element tuple specifying plotted latitude range
        add_mean : bool
            if True, the mean value over the region and period is inserted
        **kwargs
            additional keyword arguments passed to
            :func:`pyaerocom.quickplot.plot_map`

        Returns
        -------
        fig
            matplotlib figure instance containing plot
        """
        if not 'latitude' in self.dimcoord_names:
            raise DataDimensionError('Missing latitude dimension...')
        elif not 'longitude' in self.dimcoord_names:
            raise DataDimensionError('Missing longitude dimension...')
        tstr = ''
        if 'time' in self.dimcoord_names:
            if not self.ndim == 3:
                raise DataDimensionError('Invalid number of dimensions: {}. '
                                         'Expected 3.'.format(self.ndim))
            if not isinstance(time_idx, int):
                try:
                    t = to_pandas_timestamp(time_idx).to_datetime64()
                    time_idx = np.argmin(abs(self.time_stamps() - t))
                except Exception:
                    raise ValueError('Failed to interpret input time stamp')

            data = self[time_idx]
            try:
                t = cftime_to_datetime64(self.time[time_idx])[0]
                tstr = datetime2str(t, self.ts_type)
            except Exception:
                try:
                    tstr = datetime2str(self.time_stamps()[time_idx],
                                        self.ts_type)
                except Exception:
                    print_log.warning('Failed to retrieve ts_type in '
                                      'GriddedData {}'.format(repr(self)))
        else:
            if not self.ndim == 2:
                raise DataDimensionError('Invalid number of dimensions: {}. '
                                         'Expected 2.'.format(self.ndim))
            data = self

        from pyaerocom.plot.mapping import plot_griddeddata_on_map

        lons = self.longitude.contiguous_bounds()
        lats = self.latitude.contiguous_bounds()

        fig = plot_griddeddata_on_map(data=data.grid.data, lons=lons,
                                      lats=lats,
                                      var_name=self.var_name,
                                      unit=self.units,
                                      xlim=xlim, ylim=ylim,
                                      **kwargs)

        fig.axes[0].set_title("{} ({}, {})".format(self.data_id,
                              self.var_name, tstr))
        if add_mean:
            from pyaerocom.plot.config import COLOR_THEME

            ax = fig.axes[0]
            try:
                from pyaerocom.mathutils import exponent
                mean = data.mean()
                vstr = ('{:.%sf}'% (abs(exponent(mean)) + 1)).format(mean)
                mustr = 'Mean={}'.format(vstr)
                u = str(self.units)
                if not u=='1':
                    mustr += ' [{}]'.format(u)
                ax.text(0.02, 0.02, mustr,
                        color=COLOR_THEME.color_map_text,
                        transform=ax.transAxes,
                        fontsize=22,
                        bbox=dict(facecolor='#ffffff', edgecolor='none',
                                  alpha=0.65))
            except Exception as e:
                print_log.warning('Failed to compute / add area weighted mean. '
                                  'Reason: {}'.format(repr(e)))

        return fig

    def min(self):
        """Minimum value"""
        #make sure data is in memory
        data = self.grid.data
        if self.is_masked:
            return data.data[~data.mask].min()
        return data.min()

    def max(self):
        """Maximum value"""
        #make sure data is in memory
        data = self.grid.data
        if self.is_masked:
            return data.data[~data.mask].max()
        return data.max()

    def area_weighted_mean(self):
        """Get area weighted mean"""
        ws = self.area_weights
        return self.collapsed(coords=["longitude", "latitude"],
                              aggregator=MEAN,
                              weights=ws).grid.data

    def mean(self, areaweighted=True):
        """Mean value of data array

        Note
        ----
        Corresponds to numerical mean of underlying N-dimensional numpy array.
        Does not consider area-weights or any other advanced averaging.
        """
        #make sure data is in memory
        if areaweighted:
            return self.area_weighted_mean().mean()
        data = self.grid.data
        if self.is_masked:
            return data.data[~data.mask].mean()
        return data.mean()

    def std(self):
        """Standard deviation of values"""
        #make sure data is in memory
        data = self.grid.data
        if self.is_masked:
            return data.data[~data.mask].std()
        return data.std()

    def short_str(self):
        """Short string representation"""
        return "ID: {}, Var: {}".format(self.data_id, self.var_name)

    def _check_lonlat_bounds(self):
        """Check if longitude and latitude bounds are set and if not, guess"""
        if self.longitude.bounds is None:
            self.longitude.guess_bounds()
        if self.latitude.bounds is None:
            self.latitude.guess_bounds()

    def _init_testdata_default(self):
        """Helper method that loads ECMWF_OSUITE test data"""
        from pyaerocom.io.testfiles import get
        self.load_input(get()["models"]["ecmwf_osuite"], var_name="od550aer")
        return self

    @property
    def _size_GB(self):
        """Size of original data files from which this object is created

        These method is intended to be used for operations that actually
        require the *realisation* of the (lazy loaded) data.
        """
        raise NotImplementedError
        return sum([os.path.getsize(f) for f in self.from_files]) / 10**9

    def __getattr__(self, attr):
        return self[attr]

    def _check_coordinate_access(self, val):
        if self._coord_standard_names is None:
            self._update_coord_info()
        if val in self._coord_standard_names:
            return {'standard_name' : val}
        elif val in self._coord_var_names:
            return {'var_name' : val}
        elif val in self._coord_long_names:
            return {'long_name' : val}
        raise CoordinateError('Could not associate one of the coordinates with '
                              'input string {}'.format(val))

    def copy(self):
        """Copy this data object"""
        return GriddedData(self.cube.copy())

    def delete_aux_vars(self):
        """Delete auxiliary variables and iris AuxFactories"""
        c = self.cube
        for aux_fac in c.aux_factories:

            c.remove_aux_factory(aux_fac)

        for coord in c.coords():
            if isinstance(coord, iris.coords.AuxCoord):
                c.remove_coord(coord.name())

    def search_other(self, var_name, require_same_shape=True):
        """Searches data for another variable"""
        if require_same_shape and self.concatenated or self.computed:
            raise NotImplementedError('Coming soon...')
        for file in self.from_files:
            try:
                from pyaerocom.io.iris_io import load_cube_custom
                cube = load_cube_custom(file, var_name=var_name,
                                        perform__fmt_checks=False)
                return GriddedData(cube, from_files=file)
            except Exception:
                pass
        if var_name in self.reader.vars_provided:
            return self.reader.read_var(var_name,
                                        start=self.start,
                                        stop=self.stop,
                                        ts_type=self.ts_type,
                                        flex_ts_type=True)
        raise VariableNotFoundError('Could not find variable {}'.format(var_name))

    def update_meta(self, **kwargs):
        """Update metadata dictionary"""
        for key, val in kwargs.items():
            if key == 'var_name' and not isinstance(val, str):
                const.print_log.warning('Skipping assignment of var_name from '
                                     'metadata in GriddedData, since attr. '
                                     'needs to be str and is {}'.format(val))
                continue
            self._grid.attributes[key] = val

    def delete_all_coords(self, inplace=True):
        """Deletes all coordinates (dimension + auxiliary) in this object"""
        if inplace:
            obj = self
        else:
            obj = self.copy()
        delete_all_coords_cube(obj.cube, inplace=True)
        return obj

    def copy_coords(self, other, inplace=True):
        """Copy all coordinates from other data object

        Requires the underlying data to be the same shape.

        Warning
        --------
        This operation will delete all existing coordinates and auxiliary
        coordinates and will then copy the ones from the input data object.
        No checks of any kind will be performed

        Parameters
        ----------
        other : GriddedData or Cube
            other data object (needs to be same shape as this object)

        Returns
        -------
        GriddedData
            data object containing coordinates from other object
        """
        if inplace:
            obj = self
        else:
            obj = self.copy()
        if isinstance(other, iris.cube.Cube):
            other = GriddedData(other)
        if not other.shape == obj.shape:
            raise DataDimensionError('Cannot copy coordinates: shape mismatch')
        copy_coords_cube(to_cube=obj.cube, from_cube=other.cube, inplace=True)
        return obj

    def _update_coord_info(self):
        n, vn, sn, ln = [], [], [], []
        for c in self.grid.coords():
            n.append(c.name())
            vn.append(c.var_name)
            sn.append(c.standard_name)
            ln.append(c.long_name)
        self._coord_names = n
        self._coord_var_names = vn
        self._coord_standard_names = sn
        self._coord_long_names = ln

    def __getitem__(self, indices_or_attr):
        """x.__getitem__(y) <==> x[y]"""

        if isinstance(indices_or_attr, str):
            if indices_or_attr in self.__dict__:
                return self.__dict__[indices_or_attr]
            try:
                which = self._check_coordinate_access(indices_or_attr)
                return self.grid.coord(**which)
            except Exception:
                raise AttributeError("GriddedData object has no "
                                     "attribute {}"
                                     .format(indices_or_attr))

        sub = self.grid.__getitem__(indices_or_attr)
        return GriddedData(sub, **self.metadata)

    def __contains__(self, val):
        """Check if variable or coordinate matchs input string"""
        return val is self.name or val in self.coord_names

    def __dir__(self):
        return self.coord_names + super().__dir__()

    def __str__(self):
        """For now, use string representation of underlying data"""
        return ("pyaerocom.GriddedData: %s\nGrid data: %s"
                %(self.name, self.grid.__str__()))

    def __repr__(self):
        """For now, use representation of underlying data"""
        return "pyaerocom.GriddedData\nGrid data: %s" %self.grid.__repr__()

    def __add__(self, other):
        raise NotImplementedError('Coming soon')

    #sorted out
    def _to_timeseries_iter_coords_2D(self, sample_points, scheme,
                                      collapse_scalar):
        """Extract time-series for provided input coordinates (lon, lat)

        This method extracts the time-series at all input coordinates by
        iterating over the coordinate locations, cropping the grid around the
        coordinate and then interpolating it using
        the provided interpolation scheme.

        This method may be faster for a small number of coordinates (compared
        to :func:`to_timeseries`). It may also be the better choice in case the
        number of coordinates is too large in which case :func:`to_time_series`
        may fail due to a MemoryError (i.e. the case where the final
        interpolated object is too large to fit into memory).

        Parameters
        ----------
        sample_points : list
            coordinates (e.g. lon / lat) at which time series is supposed to be
            retrieved
        scheme : str or iris interpolator object
            interpolation scheme (for details, see :func:`interpolate`)
        collapse_scalar : bool
            see :func:`interpolate`
        **coords
            additional keyword args that may be used to provide the interpolation
            coordinates (for details, see :func:`interpolate`)

        Returns
        -------
        list
            list of result dictionaries for each coordinate. Dictionary keys
            are: ``latitude, longitude, altitude, var_name``
        """
        raise NotImplementedError
        if not scheme=="nearest":
            raise NotImplementedError
        self.check_dimcoords_tseries()

        lats, lons = None, None
        for val in sample_points:
            name, vals = val[0], val[1]
            if name == 'latitude':
                lats = vals
            elif name == 'longitude':
                lons = vals

        var = self.var_name
        times = self.time_stamps()
        grid_lats = self.latitude.points
        grid_lons = self.longitude.points
        result = []
        totnum = len(lats)
        for i, lat in enumerate(lats):
            if i%10 == 0:
                print('At coord {} of {}'.format(i+1, totnum))
            lon = lons[i]

            lat_idx = np.argmin(np.abs(grid_lats - lat))
            lon_idx = np.argmin(np.abs(grid_lons - lon))

            #: TODO review indexing [:,:] style vs. extract method vs. lazy data
            C = iris.Constraint(latitude=grid_lats[lat_idx],
                               longitude=grid_lons[lon_idx])

            sub = self.extract(C)

            vals = sub.grid.data
            #sub = self.grid[:, lat_idx, lon_idx]
            # first slice, then access data
            data = pd.Series(vals, index=times)
            result.append({'latitude'   :   lat,
                           'longitude'  :   lon,
                           'name'       :   self.name,
                            var         :   data})
        return result

    ### Deprecated (but still supported) stuff
    @property
    def unit(self):
        """Unit of data"""
        const.print_log.warning(DeprecationWarning('Attr. unit is deprecated, '
                                                'please use units instead'))
        return self.grid.units

    @unit.setter
    def unit(self, val):
        const.print_log.warning(DeprecationWarning('Attr. unit is deprecated, '
                                                'please use units instead'))
        self.grid.units = val

if __name__=='__main__':
    import matplotlib.pyplot as plt
    import pyaerocom as pya
    plt.close("all")
    pya.initialise_testdata()
    # print("uses last changes ")
    data = pya.io.ReadGridded('TM5-met2010_CTRL-TEST').read_var('od550aer',
                                                                start=2010,
                                                                ts_type='monthly')

    data.sel(latitude=(30, 60), time=('6/2010', '10/2010'))<|MERGE_RESOLUTION|>--- conflicted
+++ resolved
@@ -1605,13 +1605,9 @@
                            **self.metadata)
         data.metadata['ts_type'] = to_ts_type
         data.metadata.update(rs.last_setup)
-<<<<<<< HEAD
         if isinstance(how,dict):
             how = how[to_ts_type][self.ts_type]
-        if how in ('mean', 'median', 'std', 'max'):
-=======
         if how in ('mean', 'median', 'std', 'max', 'min'):
->>>>>>> 988584fb
             data.units = self.units
         else:
             print_log.info(
