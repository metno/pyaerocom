--- conflicted
+++ resolved
@@ -744,7 +744,6 @@
         current = str(self.units)
         # check if it is deposition and if units are implicit
         try:
-<<<<<<< HEAD
             mulfac = uh.get_unit_conversion_fac(from_unit=current,
                                                 to_unit=new_unit,
                                                 var_name=self.var_name)
@@ -767,25 +766,11 @@
                 fac1 =  uh.get_unit_conversion_fac(unit,
                                                    check_to) # e.g. h-1 -> d-1
 
-=======
-            fac = uh.get_unit_conversion_fac(self.units, new_unit,
-                                             self.var_name)
-        except Exception as e:
-            if uh.is_deposition(self.var_name):
-                tst = TsType(self.ts_type)
-                si = tst.to_si()
-                check_from = f'{self.units} {si}-1' # e.g. kg N m-2 h-1
-                check_to = f'{self.units} s-1' # -> kg N m-2 s-1
-                check_aerocom = self.var_info.units # what we want in the end
-                fac1 =  uh.get_unit_conversion_fac(check_from,
-                                                   check_to) #h-1 -> s-1
->>>>>>> 964567ea
                 fac2 = uh.get_unit_conversion_fac(
                             check_to,
                             new_unit,
                             self.var_name) # kg N m-2 d-1 -> kg m-2 d-1
                 mulfac = fac1*fac2
-<<<<<<< HEAD
                 self._apply_unit_mulfac(new_unit,
                                         mulfac)
 
@@ -796,17 +781,6 @@
             const.print_log.info(
                 f'Succesfully converted unit from {current} to {new_unit} in '
                 f'{self.short_str()}')
-=======
-                new = self._grid * mulfac
-                new.attributes = self._grid.attributes
-                new.units = check_aerocom
-                self._grid = new
-                #self.units = check_aerocom
-
-
-            else:
-                raise UnitConversionError(e)
->>>>>>> 964567ea
 
     def _apply_unit_mulfac(self, new_unit, mulfac):
 
@@ -1968,12 +1942,8 @@
                 data = data[time_range[0]:time_range[1]]
             if not data:
                 raise DataExtractionError("Failed to apply temporal cropping")
-<<<<<<< HEAD
         return GriddedData(data, check_unit=False,
                            convert_unit_on_init=False, **suppl)
-=======
-        return GriddedData(data, convert_unit_on_init=False, **suppl)
->>>>>>> 964567ea
 
     def get_area_weighted_timeseries(self, region=None):
         """Helper method to extract area weighted mean timeseries
@@ -2736,8 +2706,5 @@
     # print("uses last changes ")
     data = pya.io.ReadGridded('TM5-met2010_CTRL-TEST').read_var('od550aer',
                                                                 start=2010,
-<<<<<<< HEAD
                                                                 ts_type='daily')
-=======
-                                                                ts_type='daily')
->>>>>>> 964567ea
+
