#!/usr/bin/env python3
# -*- coding: utf-8 -*-
"""
Module containing time resampling functionality
"""
import numpy as np
import pandas as pd
import xarray as xarr
from pyaerocom import const
from pyaerocom.exceptions import TemporalResolutionError
from pyaerocom.tstype import TsType
from pyaerocom.time_config import TS_TYPE_TO_PANDAS_FREQ, TS_TYPES
from pyaerocom.helpers import (resample_time_dataarray,
                               resample_timeseries, isnumeric)

class TimeResampler(object):
    """Object that can be use to resample timeseries data

    It supports hierarchical resampling of :class:`xarray.DataArray` objects
    and :class:`pandas.Series` objects.

    Hierarchical means, that resampling constraints can be applied for each
    level, that is, if hourly data is to be resampled to monthly, it may be
    specified to first required minimum number of hours per day, and minimum
    days per month, to create the output data.
    """
    DEFAULT_SAMPLING_CONSTRAINTS = const.OBS_MIN_NUM_RESAMPLE
    APPLY_CONSTRAINTS = const.OBS_APPLY_TIME_RESAMPLE_CONSTRAINTS
    FREQS_SUPPORTED = TS_TYPE_TO_PANDAS_FREQ
    AGGRS_UNIT_PRESERVE = ('mean', 'median', 'std', 'max', 'min')

    def __init__(self, input_data=None):
        self.last_setup = None
        # the following attribute is updated whenever a resampling operation is
        # performed and it will check if any of the specified resampling
        # aggregators invalidates unit preservation (e.g. using how=add for
        # for accumulating precipitation...). See also attr. AGGRS_UNIT_PRESERVE
        self._last_units_preserved = None
        self._input_data = None

        if input_data is not None:
            self.input_data = input_data

    @property
    def last_units_preserved(self):
        """Boolean indicating if last resampling operation preserves units"""
        if self._last_units_preserved is None:
            raise AttributeError('Please call resample first...')
        return self._last_units_preserved

    @property
    def input_data(self):
        """Input data object that is to be resampled"""
        return self._input_data

    @input_data.setter
    def input_data(self, val):
        if not isinstance(val, (pd.Series, xarr.DataArray)):
            raise ValueError('Invalid input: need Series or DataArray')
        self._input_data = val

    @property
    def fun(self):
        """Resamplig method (depends on input data type)"""
        if isinstance(self.input_data, pd.Series):
            return resample_timeseries
        return resample_time_dataarray

    def _gen_idx(self, from_ts_type, to_ts_type, min_num_obs, how):
        """Generate hierarchical resampling index

        Return
        ------
        list
            list (can be considered the iterator) of 3-element tuples for each\
            resampling step, containing

            - frequency to which the current is converted
            - minimum number of not-NaN values required for that step
            - aggregator to be used (e.g. mean, median, ...)

        """
        if isnumeric(min_num_obs):
            if not isinstance(how, str):
                raise ValueError('Error initialising resampling constraints. '
                                 'min_num_obs is numeric ({}) and input how '
                                 'is {} (would need to be string, e.g. mean)'
                                 .format(min_num_obs, how))
            return [(to_ts_type.val, int(min_num_obs), how)]
        if not isinstance(min_num_obs, dict):
            raise ValueError('Invalid input for min_num_obs, need dictionary '
                             'or integer, got {}'.format(min_num_obs))

        how_default = how if isinstance(how, str) else 'mean'

        valid = TS_TYPES
        from_mul = from_ts_type.mulfac
        from_base = from_ts_type.base

        start = valid.index(from_ts_type.base)
        stop = valid.index(to_ts_type.base)

        last_from = valid[start]
        idx = []

        for i in range(start+1, stop+1):
            to = valid[i]
            if to in min_num_obs and last_from in min_num_obs[to]:
                if isinstance(how, dict) and to in how and last_from in how[to]:
                    _how = how[to][last_from]
                else:
                    _how = how_default
                min_num = min_num_obs[to][last_from]
                if last_from == from_base and from_mul != 1:
                    const.print_log.info(
                        f'Updating min_num_obs={min_num} for {from_base}->'
                        f'{to} since input resolution is {from_ts_type}'
                        )
                    min_num = int(np.round(min_num/from_mul))
                    const.print_log.info(
                        f'New value: min_num_obs={min_num}'
                        )
                last_from = to
                idx.append((to, min_num, _how))
        if len(idx) == 0  or not idx[-1][0] == to_ts_type.val:
            idx.append((to_ts_type.val, 0, how_default))
        return idx

    def resample(self, to_ts_type, input_data=None, from_ts_type=None,
                 how=None, apply_constraints=None,
                 min_num_obs=None, **kwargs):
        """Resample input data

        Parameters
        ----------
        to_ts_type : str or TsType
            output resolution
        input_data : pandas.Series or xarray.DataArray
            data to be resampled
        from_ts_type : str or TsType, optional
            current temporal resolution of data
        how : str
            string specifying how the data is to be aggregated, default is mean
        apply_constraints : bool, optional
            if True, hierarchical resampling is applied using input
            `samping_constraints` (if provided) or else, using constraints
            specified in :attr:`pyaerocom.const.OBS_MIN_NUM_RESAMPLE`
        min_num_obs : dict or int, optinal
            integer or nested dictionary specifying minimum number of
            observations required to resample from higher to lower frequency.
            For instance, if `input_data` is hourly and `to_ts_type` is
            monthly, you may specify something like::

                min_num_obs =
                    {'monthly'  :   {'daily'  : 7},
                     'daily'    :   {'hourly' : 6}}

            to require at least 6 hours per day and 7 days per month.

        **kwargs
           additional input arguments passed to resampling method

        Returns
        -------
        pandas.Series or xarray.DataArray
            resampled data object
        """
        if str(from_ts_type) == 'native':
            from_ts_type = None

        if how is None:
            how = 'mean'

        if not isinstance(to_ts_type, TsType):
            to_ts_type = TsType(to_ts_type)
<<<<<<< HEAD
        to_freq = to_ts_type.to_pandas_freq() 
# =============================================================================
#         if not to_ts_type.val in self.FREQS_SUPPORTED:
#             if to_ts_type.mulfac == 1:
#                 raise NotImplementedError('Cannot resample to input frequency '
#                                       '{}. Choose from: {}'
#                                       .format(to_ts_type,
#                                               self.FREQS_SUPPORTED.keys()))
#             to_ts_type = to_ts_type.next_lower
# =============================================================================
=======
>>>>>>> 6f391237

        if input_data is not None:
            self.input_data = input_data
        if self.input_data is None:
            raise ValueError('Please provide data (Series or DataArray)')

        if apply_constraints is None:
            apply_constraints = self.APPLY_CONSTRAINTS

<<<<<<< HEAD
        if not apply_constraints:
            self.last_setup = dict(apply_constraints=False,
                                   min_num_obs=None)
            return self.fun(self.input_data, freq=to_freq,
                            how=how, **kwargs)
        elif from_ts_type is None:
            const.print_log.warn('Cannot apply time resampling constraints, '
                                 'since input from_ts_type is None. Applying '
                                 'resampling to {} without any constraints'
                                 .format(to_ts_type))
            self.last_setup = dict(apply_constraints=False,
                                   min_num_obs=None)
            #freq = to_ts_type.to_pandas_freq()
            return self.fun(self.input_data, freq=to_freq,
                            how=how, **kwargs)
=======
        if min_num_obs is None:
            min_num_obs = self.DEFAULT_SAMPLING_CONSTRAINTS
>>>>>>> 6f391237

        self.last_setup = dict(apply_constraints=apply_constraints,
                               min_num_obs=min_num_obs,
                               how=how)

        if from_ts_type is None:
            apply_constraints = False
        elif isinstance(from_ts_type, str):
            from_ts_type = TsType(from_ts_type)

        if to_ts_type > from_ts_type:
            raise TemporalResolutionError('Cannot resample time-series from {} '
                                          'to {}'
                                          .format(from_ts_type, to_ts_type))
        elif to_ts_type == from_ts_type:
<<<<<<< HEAD
            const.logger.info('Input time frequency equals current frequency '
                              'of data, ignoring any resampling constraints')
            self.last_setup = dict(apply_constraints=False,
                                   min_num_obs=None)
            #freq = to_ts_type.to_pandas_freq()
            return self.fun(self.input_data, freq=to_freq, how=how,
=======
            const.logger.info('Input time frequency {} equals current frequency '
                              'of data. Resampling will be applied anyways '
                              'which will introduce NaN values at missing '
                              'time stamps'.format(to_ts_type.val))

            freq = to_ts_type.to_pandas_freq()
            self._last_units_preserved = True
            return self.fun(self.input_data, freq=freq, how='mean',
>>>>>>> 6f391237
                            **kwargs)

        if not apply_constraints:
            freq = to_ts_type.to_pandas_freq()
            if not isinstance(how, str):
                raise ValueError('Temporal resampling without constraints can '
                                 'only use string type argument how (e.g. '
                                 'how=mean). Got {}'.format(how))
            if how in self.AGGRS_UNIT_PRESERVE:
                self._last_units_preserved = True
            else:
                self._last_units_preserved = False
            return self.fun(self.input_data, freq=freq,
                            how=how, **kwargs)

        if not isinstance(from_ts_type, TsType):
            raise ValueError('Invalid input for from_ts_type: {}. Need valid '
                             'str or TsType. Input arg from_ts_type is '
                             'required if resampling using hierarchical '
                             'constraints (arg apply_constraints) is activated'
                             .format(from_ts_type.val))

        _idx = self._gen_idx(from_ts_type, to_ts_type, min_num_obs, how)
        data = self.input_data
        aggrs = []
        for to_ts_type, mno, rshow in _idx:
            const.logger.info('TO: {} ({}, {})'.format(to_ts_type, mno, rshow))
            freq = TsType(to_ts_type).to_pandas_freq()
            data = self.fun(data, freq=freq, how=rshow,
                            min_num_obs=mno)
            aggrs.append(rshow)

        if all([x in self.AGGRS_UNIT_PRESERVE for x in aggrs]):
            self._last_units_preserved = True
        else:
            self._last_units_preserved = False

        self.last_setup = dict(apply_constraints=True,
                               min_num_obs=min_num_obs,
                               how=how)
        return data

if __name__ == '__main__':
    import matplotlib.pyplot as plt
    import pyaerocom as pya

    data = pya.io.ReadGridded('AATSR_SU_v4.3').read_var('od550aer', start=2010)
    mon_iris = data.resample_time('monthly')

    mon_xarr = data.resample_time('monthly', apply_constraints=True,
                                  min_num_obs=1)

    plt.close('all')
    data = pya.io.ReadUngridded().read('EBASMC', 'concpm10')

    stats = data.to_station_data_all('concpm10')<|MERGE_RESOLUTION|>--- conflicted
+++ resolved
@@ -173,19 +173,6 @@
 
         if not isinstance(to_ts_type, TsType):
             to_ts_type = TsType(to_ts_type)
-<<<<<<< HEAD
-        to_freq = to_ts_type.to_pandas_freq() 
-# =============================================================================
-#         if not to_ts_type.val in self.FREQS_SUPPORTED:
-#             if to_ts_type.mulfac == 1:
-#                 raise NotImplementedError('Cannot resample to input frequency '
-#                                       '{}. Choose from: {}'
-#                                       .format(to_ts_type,
-#                                               self.FREQS_SUPPORTED.keys()))
-#             to_ts_type = to_ts_type.next_lower
-# =============================================================================
-=======
->>>>>>> 6f391237
 
         if input_data is not None:
             self.input_data = input_data
@@ -195,26 +182,8 @@
         if apply_constraints is None:
             apply_constraints = self.APPLY_CONSTRAINTS
 
-<<<<<<< HEAD
-        if not apply_constraints:
-            self.last_setup = dict(apply_constraints=False,
-                                   min_num_obs=None)
-            return self.fun(self.input_data, freq=to_freq,
-                            how=how, **kwargs)
-        elif from_ts_type is None:
-            const.print_log.warn('Cannot apply time resampling constraints, '
-                                 'since input from_ts_type is None. Applying '
-                                 'resampling to {} without any constraints'
-                                 .format(to_ts_type))
-            self.last_setup = dict(apply_constraints=False,
-                                   min_num_obs=None)
-            #freq = to_ts_type.to_pandas_freq()
-            return self.fun(self.input_data, freq=to_freq,
-                            how=how, **kwargs)
-=======
         if min_num_obs is None:
             min_num_obs = self.DEFAULT_SAMPLING_CONSTRAINTS
->>>>>>> 6f391237
 
         self.last_setup = dict(apply_constraints=apply_constraints,
                                min_num_obs=min_num_obs,
@@ -230,14 +199,6 @@
                                           'to {}'
                                           .format(from_ts_type, to_ts_type))
         elif to_ts_type == from_ts_type:
-<<<<<<< HEAD
-            const.logger.info('Input time frequency equals current frequency '
-                              'of data, ignoring any resampling constraints')
-            self.last_setup = dict(apply_constraints=False,
-                                   min_num_obs=None)
-            #freq = to_ts_type.to_pandas_freq()
-            return self.fun(self.input_data, freq=to_freq, how=how,
-=======
             const.logger.info('Input time frequency {} equals current frequency '
                               'of data. Resampling will be applied anyways '
                               'which will introduce NaN values at missing '
@@ -246,7 +207,6 @@
             freq = to_ts_type.to_pandas_freq()
             self._last_units_preserved = True
             return self.fun(self.input_data, freq=freq, how='mean',
->>>>>>> 6f391237
                             **kwargs)
 
         if not apply_constraints:
