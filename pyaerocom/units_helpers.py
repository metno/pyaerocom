--- conflicted
+++ resolved
@@ -7,11 +7,8 @@
 @author: jonasg
 """
 import pandas as pd
-<<<<<<< HEAD
-=======
 import numpy as np
 
->>>>>>> 5b928696
 from cf_units import Unit
 from pyaerocom import const
 from pyaerocom.helpers import seconds_in_periods
@@ -188,58 +185,23 @@
         data = np.divide(data, conv_fac)
     return data
 
-<<<<<<< HEAD
-
-def implicit_to_explicit_rates(gridded, ts_type):
-    """
-    Convert implicitly defined daily, monthly or yearly rates to
-    per second.
-
-    Some data should be per second but have units without time information
-    information.
-
-=======
 def implicit_to_explicit_rates(gridded, ts_type):
     """
     Convert implicitly defined daily, monthly or yearly rates to
     per second. Update units and values accordingly.
     Some data should be per second but have units without time information
     information.
->>>>>>> 5b928696
     Parameters
     ----------
     gridded : GriddedData
         Data to convert
     ts_type : str
         Temporal resolution of gridded.
-<<<<<<< HEAD
-
-=======
->>>>>>> 5b928696
     Returns
     -------
     GriddedData
         Modified data, if not already a rate.
     """
-<<<<<<< HEAD
-
-    # TODO: Only modify data if conversion is succesful
-    new_gridded = gridded
-    unit = gridded.units
-    unit_string = str(unit)
-    is_rate = ('/s' in unit_string) or ('s-1' in unit_string)
-    if not is_rate:
-        raise NotImplementedError('This conversion needs further work.')
-        timestamps = gridded.time_stamps()
-        seconds_factor = seconds_in_periods(timestamps, ts_type)
-        new_gridded = gridded
-        data = new_gridded.to_xarray()
-        for i in range(len(seconds_factor)):
-            data.isel(time=i).values /= seconds_factor[i]
-        new_gridded.cube = data.to_iris()
-        new_units = '{} s-1'.format(gridded.units) # append rate to format
-        new_gridded.units = new_units
-=======
     from pyaerocom import GriddedData
 
     unit = gridded.units
@@ -258,7 +220,6 @@
         new_gridded = GriddedData()
         new_gridded.grid = cube
         new_gridded.units = '{} s-1'.format(gridded.units) # append rate to format
->>>>>>> 5b928696
     return new_gridded
 
 if __name__ == '__main__':
