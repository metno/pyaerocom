#!/usr/bin/env python3
# -*- coding: utf-8 -*-
"""
General helper methods for the pyaerocom library.
"""
from cf_units import Unit
from datetime import MINYEAR, datetime, date
import iris
import math as ma
import numpy as np
import pandas as pd
import xarray as xray

from pyaerocom.exceptions import (LongitudeConstraintError,
                                  DataCoverageError, MetaDataError,
                                  DataDimensionError,
                                  VariableDefinitionError,
                                  ResamplingError, TemporalResolutionError)
from pyaerocom import logger, const
from pyaerocom.time_config import (GREGORIAN_BASE, TS_TYPE_SECS,
                                   #TS_TYPE_TO_PANDAS_FREQ,
                                   PANDAS_RESAMPLE_OFFSETS,
                                   TS_TYPE_DATETIME_CONV,
                                   XARR_TIME_GROUPERS,
                                   microsec_units, millisec_units,
                                   sec_units, min_units, hr_units,
                                   day_units)
from pyaerocom.tstype import TsType

NUM_KEYS_META = ['longitude', 'latitude', 'altitude']

STR_TO_IRIS = dict(count       = iris.analysis.COUNT,
                   gmean       = iris.analysis.GMEAN,
                   hmean       = iris.analysis.HMEAN,
                   max         = iris.analysis.MAX,
                   mean        = iris.analysis.MEAN,
                   median      = iris.analysis.MEDIAN,
                   sum         = iris.analysis.SUM,
                   nearest     = iris.analysis.Nearest,
                   linear      = iris.analysis.Linear,
                   areaweighted= iris.analysis.AreaWeighted)

def varlist_aerocom(varlist):

    if isinstance(varlist, str):
        varlist = [varlist]
    elif not isinstance(varlist, list):
        raise ValueError('Need string or list')
    output = []
    for var in varlist:
        try:
            _var = const.VARS[var].var_name_aerocom
            if not _var in output:
                output.append(_var)
        except VariableDefinitionError as e:
            const.print_log.warning(repr(e))
    if len(output) == 0:
        raise ValueError('None of the input variables appears to be valid')
    return output

def delete_all_coords_cube(cube, inplace=True):
    """Delete all coordinates of an iris cube

    Parameters
    ----------
    cube : iris.cube.Cube
        input cube that is supposed to be cleared of coordinates
    inplace : bool
        if True, then the coordinates are deleted in the input object, else in
        a copy of it

    Returns
    -------
    iris.cube.Cube
        input cube without coordinates
    """
    if not inplace:
        cube = cube.copy()

    for aux_fac in cube.aux_factories:
        cube.remove_aux_factory(aux_fac)

    for coord in cube.coords():
        cube.remove_coord(coord)
    return cube

def extract_latlon_dataarray(arr, lat, lon, lat_dimname=None,
                             lon_dimname=None, method='nearest',
                             new_index_name=None, check_domain=True):
    """Extract individual lat / lon coordinates from `DataArray`

    Parameters
    ----------
    arr : DataArray
        data (must contain lat and lon dimensions)
    lat : array or similar
        1D array containing latitude coordinates
    lon : array or similar
        1D array containing longitude coordinates
    lat_dimname : str, optional
        name of latitude dimension in input data (if None, it assumes standard
        name)
    lon_dimname : str, optional
        name of longitude dimension in input data (if None, it assumes standard
        name)
    method : str
        how to interpolate to input coordinates (defaults to nearest neighbour)
    new_index_name : str, optional
        name of flattend latlon dimension (defaults to latlon)
    check_domain : bool
        if True, lat/lon domain of datarray is checked and all input coordinates
        that are outside of the domain are ignored.

    Returns
    -------
    DataArray
        data at input coordinates
    """
    if lat_dimname is None:
        lat_dimname = 'lat'
    if lon_dimname is None:
        lon_dimname = 'lon'
    if not lat_dimname in arr.dims and lat_dimname == 'lat':
        for alias in const.COORDINFO['lat'].aliases:
            if alias in arr.dims:
                lat_dimname = alias
                break
    if not lon_dimname in arr.dims and lon_dimname == 'lon':
        for alias in const.COORDINFO['lon'].aliases:
            if alias in arr.dims:
                lon_dimname = alias
                break
    if isinstance(lat, str):
        lat = [lat]
    if isinstance(lon, str):
        lon = [lon]
    if check_domain:
        arr_lat = arr[lat_dimname].data
        arr_lon = arr[lon_dimname].data
        lat0, lat1 = arr_lat.min(), arr_lat.max()
        lon0, lon1 = arr_lon.min(), arr_lon.max()
        new_lat = []
        new_lon = []
        for x, y in zip(lat, lon):
            if (lat0 <= x <= lat1) and (lon0 <= y <= lon1):
                new_lat.append(x)
                new_lon.append(y)
        if len(new_lat) == 0 and len(new_lon) == 0:
            raise DataCoverageError('Coordinates not found in dataarray')
        lat, lon = new_lat, new_lon
    if new_index_name is None:
        new_index_name = 'latlon'
    where = {lat_dimname : xray.DataArray(lat, dims=new_index_name),
             lon_dimname : xray.DataArray(lon, dims=new_index_name)}
    subset = arr.sel(where, method=method)
    subset.attrs['lat_dimname'] = lat_dimname
    subset.attrs['lon_dimname'] = lon_dimname
    return subset

def lists_to_tuple_list(*lists):
    """Convert input lists (of same length) into list of tuples

    e.g. input 2 lists of latitude and longitude coords, output one list
    with tuple coordinates at each index
    """
    return list(zip(*lists))

def tuple_list_to_lists(tuple_list):
    """Convert list with tuples (e.g. (lat, lon)) into multiple lists"""
    return list(map(list, zip(tuple_list)))

def make_dummy_cube_latlon(lat_res_deg=2, lon_res_deg=3, lat_range=None,
                           lon_range=None):
    """Make an empty Cube with given latitude and longitude resolution

    Dimensions will be lat, lon

    Parameters
    ----------
    lat_res_deg : float or int
        latitude resolution of grid
    lon_res_deg : float or int
        longitude resolution of grid
    lat_range : tuple or list
        2-element list containing latitude range. If `None`, then `(-90, 90)`
        is used.
    lon_range : tuple or list
        2-element list containing longitude range. If `None`, then `(-180, 180)`
        is used.

    Returns
    -------
    Cube
        dummy cube in input resolution
    """
    if lat_range is None:
        lat_range = (-90, 90)
    if lon_range is None:
        lon_range = (-180, 180)

    lons = np.arange(lon_range[0]+lon_res_deg/2, lon_range[1]+lon_res_deg/2,
                     lon_res_deg)
    lats = np.arange(lat_range[0]+lat_res_deg/2, lat_range[1]+lat_res_deg/2,
                     lat_res_deg)

    lon_circ = check_coord_circular(lons, modulus=360)
    latdim = iris.coords.DimCoord(lats, var_name='lat',
                                  standard_name='latitude',
                                  circular=False,
                                  units=Unit('degrees'))

    londim = iris.coords.DimCoord(lons, var_name='lon',
                                  standard_name='longitude',
                                  circular=lon_circ,
                                  units=Unit('degrees'))

    latdim.guess_bounds()
    londim.guess_bounds()
    dummy = iris.cube.Cube(np.ones((len(lats), len(lons))))

    dummy.add_dim_coord(latdim, 0)
    dummy.add_dim_coord(londim, 1)
    dummy.var_name = 'dummy_grid'

    return dummy

def check_coord_circular(coord_vals, modulus, rtol=1e-5):
    """Check circularity of coordinate

    Parameters
    ----------
    coord_vals : list or ndarray
        values of coordinate to be tested
    modulus : float or int
        modulus of coordinate (e.g. 360 for longitude)
    rtol : float
        relative tolerance

    Returns
    -------
    bool
        True if circularity is given, else False

    Raises
    ------
    ValueError
        if circularity is given and results in overlap (right end of input
        array is mapped to a value larger than the first one at the left end
        of the array)

    """
    from pyaerocom import const
    if len(coord_vals) < 2:
        const.print_log.warning('Checking coordinate values for circularity '
                                'failed since coord array has less than 2 values')
        return False
    step = coord_vals[-1] - coord_vals[-2]
    tol = step*rtol
    diff = coord_vals[-1] - coord_vals[0] + step
    if diff - tol > modulus:
        raise ValueError('Circularity is given but results in overlap (right '
                         'end of input array is mapped to a value larger than '
                         'the first one at the left end of the array).')
    if abs(modulus - diff) > tol:
        return False
    return True

def numpy_to_cube(data, dims=None, var_name=None, units=None, **attrs):
    """Make a cube from a numpy array

    Parameters
    ----------
    data : ndarray
        input data
    dims : list, optional
        list of :class:`iris.coord.DimCoord` instances in order of dimensions
        of input data array (length of list and shapes of each of the
        coordinates must match dimensions of input data)
    var_name : str, optional
        name of variable
    units : str
        unit of variable
    **attrs
        additional attributes to be added to metadata

    Returns
    -------
    iris.cube.Cube

    Raises
    ------
    DataDimensionError
        if input `dims` is specified and results in conflict
    """
    if not isinstance(data, np.ndarray):
        raise ValueError('Invalid input, need numpy array')
    cube = iris.cube.Cube(data)

    cube.var_name=var_name
    cube.units = units

    sh = data.shape
    if dims is not None:
        if not len(dims) == data.ndim:

            raise DataDimensionError('Input number of dimensios must match array '
                                     'dimension number')
        for i, dim in enumerate(dims):
            if not isinstance(dim, iris.coords.DimCoord):
                raise ValueError('Need iris.DimCoord...')
            elif not len(dim.points) == sh[i]:
                raise DataDimensionError('Length mismatch between {} dim ({}) and '
                                         'array dimension {} ({})'
                                         .format(dim.var_name, len(dim.points),
                                                 i, sh[i]))
            cube.add_dim_coord(dim, i)

    cube.attributes.update(attrs)
    return cube

def copy_coords_cube(to_cube, from_cube, inplace=True):
    """Copy all coordinates from one cube to another

    Requires the underlying data to be the same shape.

    Warning
    --------
    This operation will delete all existing coordinates and auxiliary
    coordinates and will then copy the ones from the input data object.
    No checks of any kind will be performed

    Parameters
    ----------
    to_cube
    other : GriddedData or Cube
        other data object (needs to be same shape as this object)

    Returns
    -------
    GriddedData
        data object containing coordinates from other object
    """
    if not all([isinstance(x, iris.cube.Cube) for x in [to_cube, from_cube]]):
        raise ValueError('Invalid input. Need instances of iris.cube.Cube class...')

    if not from_cube.shape == to_cube.shape:
        raise DataDimensionError('Cannot copy coordinates: shape mismatch')

    to_cube = delete_all_coords_cube(to_cube, inplace)

    for i, dim_coord in enumerate(from_cube.dim_coords):
        to_cube.add_dim_coord(dim_coord, i)

    for aux_coord, dim in from_cube._aux_coords_and_dims:
        to_cube.add_aux_coord(aux_coord, dim)

    for aux_fac in from_cube.aux_factories:
        to_cube.add_aux_factory(aux_fac)
    return to_cube

def infer_time_resolution(time_stamps):
    """Infer time resolution based on input time-stamps

    Uses the minimum time difference found in input array between consecutive
    time stamps and based on that finds the corresponding AeroCom resolution

    Parameters
    ----------
    time_stamps : pandas.DatetimeIndex
        time stamps

    Ret
    """
    import pandas as pd
    from pyaerocom import const

    if not isinstance(time_stamps, pd.DatetimeIndex):
        try:
            time_stamps = pd.DatetimeIndex(time_stamps)
        except Exception:
            raise ValueError('Could not infer time resolution: failed to '
                             'convert input to pandas.DatetimeIndex')
    vals = time_stamps.values
    highest_secs = abs(vals[1:] - vals[:-1]).min().astype('timedelta64[s]').astype(int)

    for tp in const.GRID_IO.TS_TYPES:
        if highest_secs <= TS_TYPE_SECS[tp]:
            return tp
    raise ValueError('Could not infer time resolution')

def seconds_in_periods(timestamps, ts_type):
    """
    Calculates the number of seconds for each period in timestamps.

    Parameters
    ----------
    timestamps : numpy.datetime64 or numpy.ndarray
        Either a single datetime or an array of datetimes.
    ts_type : str
        Frequency of timestamps.

    Returns
    -------
    np.array :
        Array with same length as timestamps containing number of seconds for
        each period.
    """

    ts_type = TsType(ts_type)
    if isinstance(timestamps, np.datetime64):
        timestamps = np.array([timestamps])
    if isinstance(timestamps, np.ndarray):
        timestamps = [to_pandas_timestamp(timestamp) for timestamp in timestamps]
    # From here on timestamps should be a numpy array containing pandas Timestamps

    seconds_in_day = 86400
    if ts_type >= TsType('monthly'):
        if ts_type == TsType('monthly'):
            days_in_months = np.array([ timestamp.days_in_month for timestamp in timestamps])
            seconds = days_in_months * seconds_in_day
            return seconds
        if ts_type == TsType('daily'):
            return seconds_in_day * np.ones_like(timestamps)
        raise NotImplementedError('Only yearly, monthly and daily frequencies implemented.')
    elif ts_type == TsType('yearly'):
        days_in_year = []
        for ts in timestamps:
            if ts.year % 4 == 0:
                days_in_year.append(366) #  Leap year
            else:
                days_in_year.append(365)
        seconds = np.array(days_in_year) * seconds_in_day
        return seconds
    raise TemporalResolutionError('Unknown TsType: {}'.format(ts_type))

def get_tot_number_of_seconds(ts_type, dtime=None):
    """Get total no. of seconds for a given frequency

    ToDo
    ----
    This method needs revision and can be solved simpler probably

    Parameters
    ----------
    ts_type : str or TsType
        frequency for which number of seconds is supposed to be retrieved
    dtime : TYPE, optional
        DESCRIPTION. The default is None.

    Raises
    ------
    AttributeError
        DESCRIPTION.

    Returns
    -------
    TYPE
        DESCRIPTION.

    """

    ts_tpe = TsType(ts_type)

    if ts_tpe >= TsType('monthly'):
        if dtime is None:
            raise AttributeError('For frequncies larger than or eq. monthly you' +
                                 ' need to provide dtime in order to compute the number of second.')
        if not ts_type == 'monthly':
            raise NotImplementedError('Can only handle monthly so far...')

        # find seconds from dtime
        # TODO generalize this
        days_in_month = dtime.dt.daysinmonth

        return days_in_month*24*60*60
    else:
        return TS_TYPE_SECS[ts_type]

def get_standard_name(var_name):
    """Converts AeroCom variable name to CF standard name

    Also handles alias names for variables, etc. or strings corresponding to
    older conventions (e.g. names containing 3D).

    Parameters
    ----------
    var_name : str
        AeroCom variable name

    Returns
    -------
    str
        corresponding standard name
    """
    from pyaerocom import const
    return const.VARS[var_name].standard_name

def get_standard_unit(var_name):
    """Gets standard unit of AeroCom variable

    Also handles alias names for variables, etc. or strings corresponding to
    older conventions (e.g. names containing 3D).

    Parameters
    ----------
    var_name : str
        AeroCom variable name

    Returns
    -------
    str
        corresponding standard unit
    """
    from pyaerocom import const
    return const.VARS[var_name].units

def get_lowest_resolution(ts_type, *ts_types):
    """Get the lowest resolution from several ts_type codes

    Parameters
    ----------
    ts_type : str
        first ts_type
    *ts_types
        one or more additional ts_type codes

    Returns
    -------
    str
        the ts_type that corresponds to the lowest resolution

    Raises
    ------
    ValueError
        if one of the input ts_type codes is not supported
    """
    #all_ts_types = const.GRID_IO.TS_TYPES
    from pyaerocom.tstype import TsType
    lowest = TsType(ts_type)
    for freq in ts_types:
        _temp = TsType(freq)
        if _temp < lowest:
            lowest = _temp
    return lowest.val

def sort_ts_types(ts_types):
    """Sort a list of ts_types

    Parameters
    ----------
    ts_types : list
        list of strings (or instance of :class:`TsType`) to be sorted

    Returns
    -------
    list
        list of strings with sorted frequencies

    Raises
    ------
    TemporalResolutionError
        if one of the input ts_types is not supported
    """
    freqs_sorted = []
    for ts_type in ts_types:
        if isinstance(ts_type, str):
            ts_type = TsType(ts_type)
        if len(freqs_sorted) == 0:
            freqs_sorted.append(ts_type)
        else:
            insert = False
            for i, tt in enumerate(freqs_sorted):
                if tt < ts_type:
                    insert=True
                    break
            if insert:
                freqs_sorted.insert(i, ts_type)
            else:
                freqs_sorted.append(ts_type)
    return [str(tt) for tt in freqs_sorted]

def get_highest_resolution(ts_type, *ts_types):
    """Get the highest resolution from several ts_type codes

    Parameters
    ----------
    ts_type : str
        first ts_type
    *ts_types
        one or more additional ts_type codes

    Returns
    -------
    str
        the ts_type that corresponds to the highest resolution

    Raises
    ------
    ValueError
        if one of the input ts_type codes is not supported
    """
    lst = [ts_type]
    lst.extend(ts_types)
    return sort_ts_types(lst)[0]

def isnumeric(val):
    """Check if input value is numeric

    Parameters
    ----------
    val
        input value to be checked

    Returns
    -------
    bool
        True, if input value corresponds to a range, else False.
    """
    from numbers import Number
    if isinstance(val, Number):
        return True
    return False

def isrange(val):
    """Check if input value corresponds to a range

    Checks if input is list, or array or tuple with 2 entries, or alternatively
    a slice that has defined start and stop and has set step to None.

    Note
    ----
    No check is performed, whether first entry is smaller than second entry if
    all requirements for a range are fulfilled.

    Parameters
    ----------
    val
        input value to be checked

    Returns
    -------
    bool
        True, if input value corresponds to a range, else False.
    """
    if isinstance(val, (list, np.ndarray, tuple)):
        if len(val) == 2:
            return True
        return False
    elif isinstance(val, slice):
        if val.step is not None or val.start is None or val.stop is None:
            return False
        return True
    return False

def merge_station_data(stats, var_name, pref_attr=None,
                       sort_by_largest=True, fill_missing_nan=True,
                       add_meta_keys=None):
    """Merge multiple StationData objects (from one station) into one instance

    Note
    ----
    - all input :class:`StationData` objects need to have same attributes\
       ``station_name``, ``latitude``, ``longitude`` and ``altitude``

    Parameters
    ----------
    stats : list
        list containing :class:`StationData` objects (note: all of these
        objects must contain variable data for the specified input variable)
    var_name : str
        data variable name that is to be merged
    pref_attr
        optional argument that may be used to specify a metadata attribute
        that is available in all input :class:`StationData` objects and that
        is used to order the input stations by relevance. The associated values
        of this attribute need to be sortable (e.g. revision_date). This is
        only relevant in case overlaps occur. If unspecified the relevance of
        the stations is sorted based on the length of the associated data
        arrays.
    sort_by_largest : bool
        if True, the result from the sorting is inverted. E.g. if
        ``pref_attr`` is unspecified, then the stations will be sorted based on
        the length of the data vectors, starting with the shortest, ending with
        the longest. This sorting result will then be inverted, if
        ``sort_by_largest=True``, so that the longest time series get's highest
        importance. If, e.g. ``pref_attr='revision_date'``, then the stations
        are sorted by the associated revision date value, starting with the
        earliest, ending with the latest (which will also be inverted if
        this argument is set to True)
    fill_missing_nan : bool
        if True, the resulting time series is filled with NaNs. NOTE: this
        requires that information about the temporal resolution (ts_type) of
        the data is available in each of the StationData objects.
    add_meta_keys : str or list, optional
            additional non-standard metadata keys that are supposed to be
            considered for merging.
    """
    from pyaerocom import const
    if isinstance(var_name, list):
        if len(var_name) > 1:
            raise NotImplementedError('Merging of multivar data not yet possible')
        var_name = var_name[0]

    # make sure the data is provided as pandas.Series object
    is_3d, has_errs = False, False
    for stat in stats:
        if not var_name in stat:
            raise DataCoverageError('All input station must contain {} data'
                                    .format(var_name))
        elif pref_attr is not None and not pref_attr in stat:
            raise MetaDataError('Cannot sort station relevance by attribute {}. '
                                'At least one of the input stations does not '
                                'contain this attribute'.format(pref_attr))
        elif not isinstance(stat[var_name], pd.Series):
            try:
                stat._to_ts_helper(var_name)
            except Exception as e:
                raise ValueError('Data needs to be provided as pandas Series in '
                                 'individual station data objects. Attempted to'
                                 'convert but failed with the following '
                                 'exception: {}'.format(repr(e)))
        elif fill_missing_nan:
            try:
                stat.get_var_ts_type(var_name)
            except MetaDataError:
                raise MetaDataError('Cannot merge StationData objects: one or '
                                    'more of the provided objects does not '
                                    'provide information about the ts_type of '
                                    'the {} data, which is required when input '
                                    'arg. fill_missing_nan is True.'.format(var_name))
        if stat.check_if_3d(var_name):
            is_3d = True
        elif is_3d:
            raise ValueError('Merge error: some of the input stations contain '
                             'altitude info (suggesting profile data), others '
                             'not.')
        if var_name in stat.data_err:
            has_errs = True

    if not is_3d:
        if pref_attr is not None:
            stats.sort(key=lambda s: s[pref_attr])
        else:
            stats.sort(key=lambda s: len(s[var_name].dropna()))

        if sort_by_largest:
            stats = stats[::-1]

        # remove first station from the list
        merged = stats.pop(0)

        for i, stat in enumerate(stats):
            merged.merge_other(stat, var_name, add_meta_keys=add_meta_keys)
    else:
        from xarray import DataArray
        dtime = []
        for stat in stats:
            _t = stat[var_name].index.unique()
            if not len(_t) == 1:
                raise NotImplementedError('So far, merging of profile data '
                                          'requires that profile values are '
                                          'sampled at the same time')
            dtime.append(_t[0])
        tidx = pd.DatetimeIndex(dtime)

        # AeroCom default vertical grid
        vert_grid = const.make_default_vert_grid()
        _data = np.ones((len(vert_grid), len(tidx))) * np.nan
        if has_errs:
            _data_err = np.ones((len(vert_grid), len(tidx))) * np.nan

        for i, stat in enumerate(stats):
            #print(stat[var_name].values)
            if i == 0:
                merged = stat
            else:
                merged.merge_meta_same_station(stat,
                                               add_meta_keys=add_meta_keys)

            _data[:, i] = np.interp(vert_grid, stat['altitude'],
                                    stat[var_name].values)

            if has_errs:
                try:
                    _data_err[:, i] = np.interp(vert_grid,
                                                stat['altitude'],
                                                stat.data_err[var_name])
                except Exception:
                    pass
        _coords = {'time'     : tidx,
                   'altitude' : vert_grid}

        d = DataArray(data=_data, coords=_coords,
                      dims=['altitude', 'time'], name=var_name)
        d = d.sortby('time')
        merged[var_name] = d
        merged.dtime = d.time
        merged.altitude = d.altitude

    if fill_missing_nan:
        try:
            merged.insert_nans_timeseries(var_name)
        except Exception as e:
            const.print_log.warning('Could not insert NaNs into timeseries of '
                                    'variable {} after merging stations. '
                                    'Reason: {}'.format(var_name, repr(e)))

    merged['stat_merge_pref_attr'] = pref_attr
    return merged

# =============================================================================
# def _get_pandas_freq_and_loffset(freq):
#     """Helper to convert resampling info"""
#     if freq in TS_TYPE_TO_PANDAS_FREQ:
#         freq = TS_TYPE_TO_PANDAS_FREQ[freq]
#     loffset = None
#     if freq in PANDAS_RESAMPLE_OFFSETS:
#         loffset = PANDAS_RESAMPLE_OFFSETS[freq]
#     return (freq, loffset)
# =============================================================================

def _get_resample_offset(freq):
    if freq in PANDAS_RESAMPLE_OFFSETS:
        return PANDAS_RESAMPLE_OFFSETS[freq]
    return None

def make_datetime_index(start, stop, freq, loffset=None):
    """Make pandas.DatetimeIndex for input specs

    Note
    ----
    If input frequency is specified in `PANDAS_RESAMPLE_OFFSETS`, an offset
    will be added (e.g. 15 days for monthly data).

    Parameters
    ----------
    start
        start time
    stop
        stop time
    freq
        frequency

    Returns
    -------
    DatetimeIndex
    """
    if not isinstance(start, pd.Timestamp):
        start = to_pandas_timestamp(start)
    if not isinstance(stop, pd.Timestamp):
        stop = to_pandas_timestamp(stop)
<<<<<<< HEAD
        
    #freq, loffset = _get_pandas_freq_and_loffset(freq)
    loffset = _get_resample_offset(freq)
=======

    freq, loffset = _get_pandas_freq_and_loffset(freq)
>>>>>>> 6f391237
    idx = pd.date_range(start=start, end=stop, freq=freq)
    if loffset is not None:
        idx = idx + pd.Timedelta(loffset)
    return idx

def calc_climatology(s, start, stop, min_count=None,
                     set_year=None, resample_how='mean'):
    """Compute climatological timeseries from pandas.Series

    Parameters
    ----------
    s : pandas.Series
        time series data
    start : numpy.datetime64 or similar
        start time of data used to compute climatology
    stop : numpy.datetime64 or similar
        start time of data used to compute climatology
    mincount_month : int, optional
        minimum number of observations required per aggregated month in
        climatological interval. Months not meeting this requirement will be
        set to NaN.
    set_year : int, optional
        if specified, the output data will be assigned the input year. Else
        the middle year of the climatological interval is used.
    resample_how : str
        string specifying how the climatological timeseries is to be
        aggregated

    Returns
    -------
    DataFrame
        dataframe containing climatological mean and median timeseries as
        well as columns std and count
    """
    if not isinstance(start, pd.Timestamp):
        start, stop = start_stop(start, stop)
    sc = s[start:stop]
    sc.dropna(inplace=True)

    if len(sc) == 0:
        raise ValueError('Cropping input time series in climatological '
                         'interval resulted in empty series')
    if set_year is None:
        set_year = int(start.year + (stop.year-start.year) / 2) + 1

    df = pd.DataFrame(sc)
    df['month'] = df.index.month

    clim = df.groupby('month').agg([resample_how, 'std','count'])

    #clim.columns = clim.columns.droplevel(0)
    clim.columns = ['data', 'std', 'numobs']
    idx = [np.datetime64('{}-{:02d}-15'.format(set_year, x)) for x in
           clim.index.values]
    clim.set_index(pd.DatetimeIndex(idx), inplace=True)
    if min_count is not None:
        mask = clim['numobs'] < min_count
        clim['data'][mask] = np.nan
        #mean[num < min_num_obs] = np.nan
    return clim

def resample_timeseries(ts, freq, how='mean', min_num_obs=None):
    """Resample a timeseries (pandas.Series)

    Parameters
    ----------
    ts : Series
        time series instance
    freq : str
        pandas frequency string
    how : str
        choose from mean or median
    min_num_obs : :obj:`int`, optional
        minimum number of observations required per period (when downsampling).
        E.g. if input is in daily resolution and freq is monthly and
        min_num_obs is 10, then all months that have less than 10 days of data
        are set to nan.

    Returns
    -------
    Series
        resampled time series object
    """
<<<<<<< HEAD
    #freq, loffset = _get_pandas_freq_and_loffset(freq)    
    loffset = _get_resample_offset(freq)
    resampler = s.resample(freq, loffset=loffset)
=======
    freq, loffset = _get_pandas_freq_and_loffset(freq)
    resampler = ts.resample(freq)#, loffset=loffset)
>>>>>>> 6f391237
    if min_num_obs is None:
        data = resampler.agg(how)
    else:
        df = resampler.agg([how, 'count'])
        invalid = df['count'] < min_num_obs
<<<<<<< HEAD
        df[how][invalid] = np.nan
=======
>>>>>>> 6f391237
        data = df[how]
        if np.any(invalid):
            data[invalid] = np.nan

    #print(freq, min_num_obs, how)
    if loffset is not None:
        data.index = data.index + pd.Timedelta(loffset)
    return data

def resample_time_dataarray(arr, freq, how='mean', 
                            min_num_obs=None):
    """Resample the time dimension of a :class:`xarray.DataArray`

    Note
    ----
    The dataarray must have a dimension coordinate named "time"

    Parameters
    ----------
    arr : DataArray
        data array to be resampled
    freq : str
        new temporal resolution (pandas freq. string)
    how : str
        choose from mean or median
    min_num_obs : :obj:`int`, optional
        minimum number of observations required per period (when downsampling).
        E.g. if input is in daily resolution and freq is monthly and
        min_num_obs is 10, then all months that have less than 10 days of data
        are set to nan.

    Returns
    -------
    DataArray
        resampled data array object

    Raises
    ------
    IOError
        if data input `arr` is not an instance of :class:`DataArray`
    DataDimensionError
        if time dimension is not available in dataset
    """

    if not isinstance(arr, xray.DataArray):
        raise IOError('Invalid input for arr: need DataArray, got {}'.format(type(arr)))
    elif not 'time' in arr.dims:
        raise DataDimensionError('Cannot resample time: input DataArray has '
                                 'no time dimension')

    #from pyaerocom.tstype import TsType
    #to = TsType(freq)
    #pd_freq=to.to_pandas_freq()
    invalid = None
    if min_num_obs is not None:
        if not freq in XARR_TIME_GROUPERS:
            raise ValueError('Cannot infer xarray grouper for freq {}'
                             .format(freq))
        #gr = XARR_TIME_GROUPERS[pd_freq]
        # 2D mask with shape of resampled data array
        #invalid = arr.groupby('time.{}'.format(gr)).count(dim='time') < min_num_obs
        invalid = arr.resample(time=freq).count(dim='time') < min_num_obs

<<<<<<< HEAD
    #freq, loffset = _get_pandas_freq_and_loffset(freq)    
    loffset = _get_resample_offset(freq)
    arr = arr.resample(time=freq, loffset=loffset).mean(dim='time')
=======
    freq, loffset = _get_pandas_freq_and_loffset(freq)
    resampler = arr.resample(time=pd_freq, loffset=loffset)
    try:
        aggfun = getattr(resampler, how)
    except AttributeError:
        raise ResamplingError('Invalid aggregator {} for temporal resampling '
                              'of DataArray...'.format(how))
    arr = aggfun(dim='time')

>>>>>>> 6f391237
    if invalid is not None:
        arr.data[invalid.data] = np.nan
    return arr

def same_meta_dict(meta1, meta2, ignore_keys=['PI'],
                   num_keys=NUM_KEYS_META, num_rtol=1e-2):
    """Compare meta dictionaries

    Parameters
    ----------
    meta1 : dict
        meta dictionary that is to be compared with ``meta2``
    meta2 : dict
        meta dictionary that is to be compared with ``meta1``
    ignore_keys : list
        list containing meta keys that are supposed to be ignored
    num_keys : keys that contain numerical values
    num_rtol : float
        relative tolerance level for comparison of numerical values

    Returns
    -------
    bool
        True, if dictionaries are the same, else False
    """
    if not meta1.keys() == meta2.keys():
        return False
    for k, v in meta1.items():
        if k in ignore_keys:
            continue
        elif k in num_keys:
            if not ma.isclose(v, meta2[k], rel_tol=num_rtol):
                return False
        elif isinstance(v, dict):
            if not same_meta_dict(v, meta2[k]):
                return False
        else:
            if not v == meta2[k]:
                return False
    return True

def str_to_iris(key, **kwargs):
    """Mapping function that converts strings into iris analysis objects

    Please see dictionary ``STR_TO_IRIS`` in this module for valid definitions

    Parameters
    ----------
    key : str
        key of :attr:`STR_TO_IRIS` dictionary

    Returns
    -------
    obj
        corresponding iris analysis object (e.g. Aggregator, method)
    """
    key = key.lower()
    if not key in STR_TO_IRIS:
        raise KeyError("No iris.analysis object available for key %s, please "
                       "choose from %s" %(key, STR_TO_IRIS.keys()))
    val = STR_TO_IRIS[key]
    if callable(val):
        return val(**kwargs)
    return val

def to_pandas_timestamp(value):
    """Convert input to instance of :class:`pandas.Timestamp`

    Parameters
    ----------
    value
        input value that is supposed to be converted to time stamp

    Returns
    --------
    pandas.Timestamp
    """
    if isinstance(value, pd.Timestamp):
        return value
    elif isinstance(value, (str, np.datetime64, datetime, date)):
        return pd.Timestamp(value)
    else:
        try:
            numval = int(value)
            if not 0 <= numval <= 10000:
                raise ValueError('Could not infer valid year from numerical '
                                 'time input')
            return pd.Timestamp(str(numval))
        except Exception as e:
            raise ValueError('Failed to convert {} to Timestamp: {}'
                             .format(value, repr(e)))

def to_datetime64(value):
    """Convert input value to numpy.datetime64

    Parameters
    ----------
    value
        input value that is supposed to be converted, needs to be either str,
        datetime.datetime, pandas.Timestamp or an integer specifying the
        desired year.

    Returns
    -------
    datetime64
        input timestamp converted to datetime64
    """
    if isinstance(value, np.datetime64):
        return value
    else:
        try:
            return to_pandas_timestamp(value).to_datetime64()
        except Exception as e:
            raise ValueError('Failed to convert {} to datetime64 object'
                             'Error: {}'.format(value, repr(e)))

def is_year(val):
    """Check if input is / may be year

    Parameters
    ----------
    val
        input that is supposed to be checked

    Returns
    -------
    bool
        True if input is a number between -2000 and 10000, else False
    """
    try:
        if -2000 < int(val) < 10000:
            return True
        raise Exception
    except Exception:
        return False

def _check_climatology_timestamp(t):
    if isnumeric(t) and t == 9999:
        return pd.Timestamp('1-1-2222')
    elif isinstance(t, np.datetime64):
        tstr = str(t)
        if tstr.startswith('9999'):
            return pd.Timestamp(tstr.replace('9999', '2222'))
    elif isinstance(t, str) and '9999' in t:
        return pd.Timestamp(t.replace('9999', '2222'))
    elif isinstance(t, datetime) and t.year == 9999:
        return pd.Timestamp(t.replace(year=2222))
    raise ValueError('Failed to identify {} as climatological timestamp...'
                     .format(t))

def start_stop(start, stop=None):
    """Create pandas timestamps from input start / stop values

    Note
    ----
    If input suggests climatological data in AeroCom format (i.e. year=9999)
    then the year is converted to 2222 instead since pandas cannot handle
    year 9999.

    Parameters
    -----------
    start
        start time (any format that can be converted to pandas.Timestamp)
    stop
        stop time (any format that can be converted to pandas.Timestamp)

    Returns
    -------
    pandas.Timestamp
        start timestamp
    pandas.Timestamp
        stop timestamp

    Raises
    ------
    ValueError
        if input cannot be converted to pandas timestamps
    """
    isclim = False
    try:
        start = to_pandas_timestamp(start)
    except pd.errors.OutOfBoundsDatetime: # probably climatology
        start = _check_climatology_timestamp(start)
        isclim = True

    if stop is None:
        if isclim:
            yr = 2222
        else:
            yr = start.year
        stop = to_pandas_timestamp('{}-12-31 23:59:59'.format(yr))
    else:
        try:
            subt_sec = False
            if isnumeric(stop):
                subt_sec = True
            stop = to_pandas_timestamp(stop)
            if subt_sec:
                stop = stop - pd.Timedelta(1, 's')
        except pd.errors.OutOfBoundsDatetime:
            stop = _check_climatology_timestamp(stop)
    return (start, stop)

def datetime2str(time, ts_type=None):
    from pyaerocom import const

    conv = TS_TYPE_DATETIME_CONV[ts_type]
    if is_year(time):
        return str(time)
    try:
        time = to_pandas_timestamp(time).strftime(conv)
    except pd.errors.OutOfBoundsDatetime:
        const.print_log.warning('Failed to convert time {} to string'.format(time))
        pass
    return time

def start_stop_str(start, stop=None, ts_type=None):

    conv = TS_TYPE_DATETIME_CONV[ts_type]
    if is_year(start) and stop is None:
        return str(start)
    start, stop = start_stop(start, stop)
    start_str = start.strftime(conv)
    stop_str = stop.strftime(conv)
    if stop_str != start_str:
        return '{}-{}'.format(start_str, stop_str)
    return start_str

def start_stop_from_year(year):
    """Create start / stop timestamp from year

    Parameters
    ----------
    year : int
        the year for which start / stop is to be instantiated

    Returns
    -------
    tuple
        2-element tuple containing

        - :obj:`pandas.Timestamp`: start timestamp
        - :obj:`pandas.Timestamp`: end timestamp
    """
    start = to_pandas_timestamp(year)
    stop = to_pandas_timestamp('{}-12-31 23:59:59'.format(year))
    return (start, stop)

def to_datestring_YYYYMMDD(value):
    """Convert input time to string with format YYYYMMDD

    Parameters
    ----------
    value
        input time, may be string, datetime, numpy.datetime64 or
        pandas.Timestamp

    Returns
    -------
    str
        input formatted to string YYYYMMDD

    Raises
    ------
    ValueError
        if input is not supported
    """
    if isinstance(value, str) and len(value) == 8:
        logger.info('Input is already string containing 8 chars. Assuming it '
                    'is in the right format and returning unchanged')
        return value
    try:
        return to_pandas_timestamp(value).strftime('%Y%m%d')
    except Exception as e:
        raise ValueError('Invalid input, need str, datetime, numpy.datetime64 '
                         'or pandas.Timestamp. Error: {}'.format(repr(e)))

def cftime_to_datetime64(times, cfunit=None, calendar=None):
    """Convert numerical timestamps with epoch to numpy datetime64

    This method was designed to enhance the performance of datetime conversions
    and is based on the corresponding information provided in the cftime
    package (`see here <https://github.com/Unidata/cftime/blob/master/cftime/
    _cftime.pyx>`__). Particularly, this object does, what the :func:`num2date`
    therein does, but faster, in case the time stamps are not defined on a non
    standard calendar.

    Parameters
    ----------
    times : :obj:`list` or :obj:`ndarray` or :obj:`iris.coords.DimCoord`
        array containing numerical time stamps (relative to basedate of
        ``cfunit``). Can also be a single number.
    cfunit : :obj:`str` or :obj:`Unit`, optional
        CF unit string (e.g. day since 2018-01-01 00:00:00.00000000 UTC) or
        unit. Required if `times` is not an instance of
        :class:`iris.coords.DimCoord`
    calendar : :obj:`str`, optional
        string specifying calendar (only required if ``cfunit`` is of type
        ``str``).

    Returns
    -------
    ndarray
        numpy array containing timestamps as datetime64 objects

    Raises
    ------
    ValueError
        if cfunit is ``str`` and calendar is not provided or invalid, or if
        the cfunit string is invalid

    Example
    -------

    >>> cfunit_str = 'day since 2018-01-01 00:00:00.00000000 UTC'
    >>> cftime_to_datetime64(10, cfunit_str, "gregorian")
    array(['2018-01-11T00:00:00.000000'], dtype='datetime64[us]')
    """
    if isinstance(times, iris.coords.DimCoord): #special case
        times, cfunit = times.points, times.units
    try:
        len(times)
    except Exception:
        times = [times]
    if isinstance(cfunit, str):
        if calendar is None:
            raise ValueError("Require specification of calendar for "
                             "conversion into datetime64 objects")
        cfunit = Unit(cfunit, calendar) #raises Error if calendar is invalid
    if not isinstance(cfunit, Unit):
        raise ValueError("Please provide cfunit either as instance of class "
                         "cf_units.Unit or as a string")
    calendar = cfunit.calendar
    basedate = cfunit.num2date(0)
    if ((calendar == 'proleptic_gregorian' and basedate.year >= MINYEAR) or
        (calendar in ['gregorian','standard'] and basedate > GREGORIAN_BASE)):
        # NOTE: changed on 9 July 2018 by jgliss due to error (kernel died)
        # after update of dependencies (cf_units). Attribute name does not
        # work anymore...
        cfu_str = cfunit.origin #cfunit.name

        res = cfu_str.split()[0].lower()
        if res in microsec_units:
            tstr = "us"
        elif res in millisec_units:
            tstr = "ms"
        elif res in sec_units:
            tstr = "s"
        elif res in min_units:
            tstr = "m"
        elif res in hr_units:
            tstr = "h"
        elif res in day_units:
            tstr = "D"
        else:
            raise ValueError('unsupported time units')

        basedate = np.datetime64(basedate)
        dt = np.asarray(np.asarray(times), dtype='timedelta64[{}]'.format(tstr))
        return basedate + dt
    else:
        return np.asarray([np.datetime64(t) for t in cfunit.num2date(times)])

def get_constraint(lon_range=None, lat_range=None,
                   time_range=None, meridian_centre=True):
    """Function that creates an :class:`iris.Constraint` based on input

    Note
    ----
    Please be aware of the definition of the longitudes in your data when
    cropping within the longitude dimension. The longitudes in your data may be
    defined either from **-180 <= lon <= 180** (pyaerocom standard) or from
    **0 <= lon <= 360**. In the former case (-180 -> 180) you can leave the
    additional input parameter ``meridian_centre=True`` (default).

    Parameters
    ----------
    lon_range : :obj:`tuple`, optional
        2-element tuple containing longitude range for cropping
        Example input to crop around meridian: `lon_range=(-30, 30)`
    lat_range : :obj:`tuple`, optional
        2-element tuple containing latitude range for cropping.
    time_range : :obj:`tuple`, optional
        2-element tuple containing time range for cropping. Allowed data
        types for specifying the times are

            1. a combination of 2 :class:`pandas.Timestamp` instances or
            2. a combination of two strings that can be directly converted\
            into :class:`pandas.Timestamp` instances (e.g.\
            `time_range=("2010-1-1", "2012-1-1")`) or
            3. directly a combination of indices (:obj:`int`).
    meridian_centre : bool
        specifies the coordinate definition range of longitude array. If True,
        then -180 -> 180 is assumed, else 0 -> 360

    Returns
    -------
    iris.Constraint
        the combined constraint from all valid input parameters

    Examples
    --------
    The following example shows how to crop over the meridian

    >>> from pyaerocom.helpers import get_constraint
    >>> from pyaerocom.io.fileconventions import FileConventionRead
    >>> from iris import load
    >>> from pyaerocom.io.testfiles import get
    >>> files = get()
    >>> fname = files['models']['aatsr_su_v4.3']
    >>> convention = FileConventionRead().from_file(fname)
    >>> meta_info = convention.get_info_from_file(fname)
    >>> for k, v in meta_info.items(): print(k, v)
    year 2008
    var_name od550aer
    ts_type daily
    >>> cubes = load(fname)
    >>> lons = cubes[0].coord("longitude").points
    >>> meridian_centre = True if lons.max() > 180 else False
    >>> year = meta_info["year"]
    >>> c = get_constraint(lon_range=(50, 150),
    ...                    lat_range=(20, 60),
    ...                    time_range=("%s-02-05" %year, "%s-02-25" %year))
    >>> cube_crop = cubes.extract(c)[0]
    >>> cube_crop.shape
    (21, 40, 100)
    """
    constraints = []
    if lon_range is not None:
        constraints.append(get_lon_rng_constraint(*lon_range, meridian_centre))
    if lat_range is not None:
        constraints.append(get_lat_rng_constraint(*lat_range))
    if time_range is not None:
        constraints.append(get_time_rng_constraint(*time_range))
    if len(constraints) > 0:
        c = constraints[0]
        for cadd in constraints[1:]:
            c = c & cadd
    return c

def get_lat_rng_constraint(low, high):
    """Create latitude constraint based on input range

    Parameters
    ----------
    low : float or int
        lower latitude coordinate
    high : float or int
        upper latitude coordinate

    Returns
    -------
    iris.Constraint
        the corresponding iris.Constraint instance

    """
    return iris.Constraint(latitude=lambda v: low <= v <= high)

def get_lon_rng_constraint(low, high, meridian_centre=True):
    """Create longitude constraint based on input range

    Parameters
    ----------
    low : float or int
        left longitude coordinate
    high : float or int
        right longitude coordinate
    meridian_centre : bool
        specifies the coordinate definition range of longitude array of the
        data to be cropped. If True, then -180 -> 180 is assumed, else 0 -> 360

    Returns
    -------
    iris.Constraint
        the corresponding iris.Constraint instance

    Raises
    ------
    ValueError
        if first coordinate in lon_range equals or exceeds second
    LongitudeConstraintError
        if the input implies cropping over border of longitude array
        (e.g. 160 -> - 160 if -180 <= lon <= 180).
    """
    if low == high:
        raise ValueError("the specified values are equal")
    elif low > high:
        raise ValueError("Left coordinate must exceed right coordinate")
    if meridian_centre:
        low, high = (low+180)%360-180, (high+180)%360-180
    else:
        low, high = low%360, high%360
    if low > high:
        msg = ("Cannot crop over right border of longitude range")
        raise LongitudeConstraintError(msg)
    return iris.Constraint(longitude=lambda v: low <= v <= high)

def get_time_rng_constraint(start, stop):
    """Create iris.Constraint for data extraction along time axis

    Parameters
    ----------
    start : :obj:`Timestamp` or :obj:` str`
        start time of desired subset. If string, it must be convertible
        into :class:`pandas.Timestamp` (e.g. "2012-1-1")
    stop : :obj:`Timestamp` or :obj:` str`
        start time of desired subset. If string, it must be convertible
        into :class:`pandas.Timestamp` (e.g. "2012-1-1")

    Returns
    -------
    iris.Constraint
        iris Constraint instance that can, e.g., be used as input for
        :func:`pyaerocom.griddeddata.GriddedData.extract`
    """
    if not isinstance(start, pd.Timestamp):
        start = pd.Timestamp(start)
    if not isinstance(stop, pd.Timestamp):
        stop = pd.Timestamp(stop)

    t_lower = iris.time.PartialDateTime(year=start.year,
                                        month=start.month,
                                        day=start.day)
    t_upper = iris.time.PartialDateTime(year=stop.year,
                                        month=stop.month,
                                        day=stop.day)

    return iris.Constraint(time=lambda cell: t_lower <= cell <= t_upper)

if __name__=="__main__":

    idx = make_datetime_index(2010, 2011, 'hourly')
    print(get_lowest_resolution('yearly', 'daily', 'monthly'))
    print(get_highest_resolution('yearly', 'daily', 'monthly'))

    print(infer_time_resolution([np.datetime64('2010-01-01'),
                                 np.datetime64('2010-01-02'),
                                 np.datetime64('2010-01-05'),
                                 np.datetime64('2010-10-15')]))

    print(varlist_aerocom(['od550aer', 'od550csaer']))

    rng = (30, 60)
    get_lon_rng_constraint(*rng, False)<|MERGE_RESOLUTION|>--- conflicted
+++ resolved
@@ -18,10 +18,9 @@
                                   ResamplingError, TemporalResolutionError)
 from pyaerocom import logger, const
 from pyaerocom.time_config import (GREGORIAN_BASE, TS_TYPE_SECS,
-                                   #TS_TYPE_TO_PANDAS_FREQ,
+                                   TS_TYPE_TO_PANDAS_FREQ,
                                    PANDAS_RESAMPLE_OFFSETS,
                                    TS_TYPE_DATETIME_CONV,
-                                   XARR_TIME_GROUPERS,
                                    microsec_units, millisec_units,
                                    sec_units, min_units, hr_units,
                                    day_units)
@@ -808,23 +807,16 @@
     merged['stat_merge_pref_attr'] = pref_attr
     return merged
 
-# =============================================================================
-# def _get_pandas_freq_and_loffset(freq):
-#     """Helper to convert resampling info"""
-#     if freq in TS_TYPE_TO_PANDAS_FREQ:
-#         freq = TS_TYPE_TO_PANDAS_FREQ[freq]
-#     loffset = None
-#     if freq in PANDAS_RESAMPLE_OFFSETS:
-#         loffset = PANDAS_RESAMPLE_OFFSETS[freq]
-#     return (freq, loffset)
-# =============================================================================
-
-def _get_resample_offset(freq):
+def _get_pandas_freq_and_loffset(freq):
+    """Helper to convert resampling info"""
+    if freq in TS_TYPE_TO_PANDAS_FREQ:
+        freq = TS_TYPE_TO_PANDAS_FREQ[freq]
+    loffset = None
     if freq in PANDAS_RESAMPLE_OFFSETS:
-        return PANDAS_RESAMPLE_OFFSETS[freq]
-    return None
-
-def make_datetime_index(start, stop, freq, loffset=None):
+        loffset = PANDAS_RESAMPLE_OFFSETS[freq]
+    return (freq, loffset)
+
+def make_datetime_index(start, stop, freq):
     """Make pandas.DatetimeIndex for input specs
 
     Note
@@ -849,14 +841,8 @@
         start = to_pandas_timestamp(start)
     if not isinstance(stop, pd.Timestamp):
         stop = to_pandas_timestamp(stop)
-<<<<<<< HEAD
-        
-    #freq, loffset = _get_pandas_freq_and_loffset(freq)
-    loffset = _get_resample_offset(freq)
-=======
 
     freq, loffset = _get_pandas_freq_and_loffset(freq)
->>>>>>> 6f391237
     idx = pd.date_range(start=start, end=stop, freq=freq)
     if loffset is not None:
         idx = idx + pd.Timedelta(loffset)
@@ -926,7 +912,8 @@
     ts : Series
         time series instance
     freq : str
-        pandas frequency string
+        new temporal resolution (can be pandas freq. string, or pyaerocom
+        ts_type)
     how : str
         choose from mean or median
     min_num_obs : :obj:`int`, optional
@@ -940,23 +927,13 @@
     Series
         resampled time series object
     """
-<<<<<<< HEAD
-    #freq, loffset = _get_pandas_freq_and_loffset(freq)    
-    loffset = _get_resample_offset(freq)
-    resampler = s.resample(freq, loffset=loffset)
-=======
     freq, loffset = _get_pandas_freq_and_loffset(freq)
     resampler = ts.resample(freq)#, loffset=loffset)
->>>>>>> 6f391237
     if min_num_obs is None:
         data = resampler.agg(how)
     else:
         df = resampler.agg([how, 'count'])
         invalid = df['count'] < min_num_obs
-<<<<<<< HEAD
-        df[how][invalid] = np.nan
-=======
->>>>>>> 6f391237
         data = df[how]
         if np.any(invalid):
             data[invalid] = np.nan
@@ -966,8 +943,7 @@
         data.index = data.index + pd.Timedelta(loffset)
     return data
 
-def resample_time_dataarray(arr, freq, how='mean', 
-                            min_num_obs=None):
+def resample_time_dataarray(arr, freq, how='mean', min_num_obs=None):
     """Resample the time dimension of a :class:`xarray.DataArray`
 
     Note
@@ -979,7 +955,8 @@
     arr : DataArray
         data array to be resampled
     freq : str
-        new temporal resolution (pandas freq. string)
+        new temporal resolution (can be pandas freq. string, or pyaerocom
+        ts_type)
     how : str
         choose from mean or median
     min_num_obs : :obj:`int`, optional
@@ -1007,24 +984,20 @@
         raise DataDimensionError('Cannot resample time: input DataArray has '
                                  'no time dimension')
 
-    #from pyaerocom.tstype import TsType
-    #to = TsType(freq)
-    #pd_freq=to.to_pandas_freq()
+    from pyaerocom.tstype import TsType
+    from pyaerocom.time_config import XARR_TIME_GROUPERS
+    to = TsType(freq)
+    pd_freq=to.to_pandas_freq()
     invalid = None
     if min_num_obs is not None:
-        if not freq in XARR_TIME_GROUPERS:
-            raise ValueError('Cannot infer xarray grouper for freq {}'
-                             .format(freq))
+        if not pd_freq in XARR_TIME_GROUPERS:
+            raise ValueError('Cannot infer xarray grouper for ts_type {}'
+                             .format(to.val))
         #gr = XARR_TIME_GROUPERS[pd_freq]
         # 2D mask with shape of resampled data array
         #invalid = arr.groupby('time.{}'.format(gr)).count(dim='time') < min_num_obs
-        invalid = arr.resample(time=freq).count(dim='time') < min_num_obs
-
-<<<<<<< HEAD
-    #freq, loffset = _get_pandas_freq_and_loffset(freq)    
-    loffset = _get_resample_offset(freq)
-    arr = arr.resample(time=freq, loffset=loffset).mean(dim='time')
-=======
+        invalid = arr.resample(time=pd_freq).count(dim='time') < min_num_obs
+
     freq, loffset = _get_pandas_freq_and_loffset(freq)
     resampler = arr.resample(time=pd_freq, loffset=loffset)
     try:
@@ -1034,7 +1007,6 @@
                               'of DataArray...'.format(how))
     arr = aggfun(dim='time')
 
->>>>>>> 6f391237
     if invalid is not None:
         arr.data[invalid.data] = np.nan
     return arr
