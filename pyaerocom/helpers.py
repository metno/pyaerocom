#!/usr/bin/env python3
# -*- coding: utf-8 -*-
"""
General helper methods for the pyaerocom library.
"""
from cf_units import Unit
from datetime import MINYEAR, datetime, date
import iris
import math as ma
import numpy as np
import pandas as pd
import xarray as xray

from pyaerocom.exceptions import (LongitudeConstraintError,
                                  DataCoverageError, MetaDataError,
                                  DataDimensionError,
                                  VariableDefinitionError,
                                  ResamplingError, TemporalResolutionError)
from pyaerocom import logger, const
from pyaerocom.time_config import (GREGORIAN_BASE, TS_TYPE_SECS,
                                   TS_TYPE_TO_PANDAS_FREQ,
                                   PANDAS_RESAMPLE_OFFSETS,
                                   TS_TYPE_DATETIME_CONV,
                                   microsec_units, millisec_units,
                                   sec_units, min_units, hr_units,
                                   day_units)
from pyaerocom.tstype import TsType

NUM_KEYS_META = ['longitude', 'latitude', 'altitude']

STR_TO_IRIS = dict(count       = iris.analysis.COUNT,
                   gmean       = iris.analysis.GMEAN,
                   hmean       = iris.analysis.HMEAN,
                   max         = iris.analysis.MAX,
                   mean        = iris.analysis.MEAN,
                   median      = iris.analysis.MEDIAN,
                   sum         = iris.analysis.SUM,
                   nearest     = iris.analysis.Nearest,
                   linear      = iris.analysis.Linear,
                   areaweighted= iris.analysis.AreaWeighted)

def varlist_aerocom(varlist):

    if isinstance(varlist, str):
        varlist = [varlist]
    elif not isinstance(varlist, list):
        raise ValueError('Need string or list')
    output = []
    for var in varlist:
        try:
            _var = const.VARS[var].var_name_aerocom
            if not _var in output:
                output.append(_var)
        except VariableDefinitionError as e:
            const.print_log.warning(repr(e))
    if len(output) == 0:
        raise ValueError('None of the input variables appears to be valid')
    return output

def delete_all_coords_cube(cube, inplace=True):
    """Delete all coordinates of an iris cube

    Parameters
    ----------
    cube : iris.cube.Cube
        input cube that is supposed to be cleared of coordinates
    inplace : bool
        if True, then the coordinates are deleted in the input object, else in
        a copy of it

    Returns
    -------
    iris.cube.Cube
        input cube without coordinates
    """
    if not inplace:
        cube = cube.copy()

    for aux_fac in cube.aux_factories:
        cube.remove_aux_factory(aux_fac)

    for coord in cube.coords():
        cube.remove_coord(coord)
    return cube

def extract_latlon_dataarray(arr, lat, lon, lat_dimname=None,
                             lon_dimname=None, method='nearest',
                             new_index_name=None, check_domain=True):
    """Extract individual lat / lon coordinates from `DataArray`

    Parameters
    ----------
    arr : DataArray
        data (must contain lat and lon dimensions)
    lat : array or similar
        1D array containing latitude coordinates
    lon : array or similar
        1D array containing longitude coordinates
    lat_dimname : str, optional
        name of latitude dimension in input data (if None, it assumes standard
        name)
    lon_dimname : str, optional
        name of longitude dimension in input data (if None, it assumes standard
        name)
    method : str
        how to interpolate to input coordinates (defaults to nearest neighbour)
    new_index_name : str, optional
        name of flattend latlon dimension (defaults to latlon)
    check_domain : bool
        if True, lat/lon domain of datarray is checked and all input coordinates
        that are outside of the domain are ignored.

    Returns
    -------
    DataArray
        data at input coordinates
    """
    if lat_dimname is None:
        lat_dimname = 'lat'
    if lon_dimname is None:
        lon_dimname = 'lon'
    if not lat_dimname in arr.dims and lat_dimname == 'lat':
        for alias in const.COORDINFO['lat'].aliases:
            if alias in arr.dims:
                lat_dimname = alias
                break
    if not lon_dimname in arr.dims and lon_dimname == 'lon':
        for alias in const.COORDINFO['lon'].aliases:
            if alias in arr.dims:
                lon_dimname = alias
                break
    if isinstance(lat, str):
        lat = [lat]
    if isinstance(lon, str):
        lon = [lon]
    if check_domain:
        arr_lat = arr[lat_dimname].data
        arr_lon = arr[lon_dimname].data
        lat0, lat1 = arr_lat.min(), arr_lat.max()
        lon0, lon1 = arr_lon.min(), arr_lon.max()
        new_lat = []
        new_lon = []
        for x, y in zip(lat, lon):
            if (lat0 <= x <= lat1) and (lon0 <= y <= lon1):
                new_lat.append(x)
                new_lon.append(y)
        if len(new_lat) == 0 and len(new_lon) == 0:
            raise DataCoverageError('Coordinates not found in dataarray')
        lat, lon = new_lat, new_lon
    if new_index_name is None:
        new_index_name = 'latlon'
    where = {lat_dimname : xray.DataArray(lat, dims=new_index_name),
             lon_dimname : xray.DataArray(lon, dims=new_index_name)}
    subset = arr.sel(where, method=method)
    subset.attrs['lat_dimname'] = lat_dimname
    subset.attrs['lon_dimname'] = lon_dimname
    return subset

def lists_to_tuple_list(*lists):
    """Convert input lists (of same length) into list of tuples

    e.g. input 2 lists of latitude and longitude coords, output one list
    with tuple coordinates at each index
    """
    return list(zip(*lists))

def tuple_list_to_lists(tuple_list):
    """Convert list with tuples (e.g. (lat, lon)) into multiple lists"""
    return list(map(list, zip(tuple_list)))

def make_dummy_cube_latlon(lat_res_deg=2, lon_res_deg=3, lat_range=None,
                           lon_range=None):
    """Make an empty Cube with given latitude and longitude resolution

    Dimensions will be lat, lon

    Parameters
    ----------
    lat_res_deg : float or int
        latitude resolution of grid
    lon_res_deg : float or int
        longitude resolution of grid
    lat_range : tuple or list
        2-element list containing latitude range. If `None`, then `(-90, 90)`
        is used.
    lon_range : tuple or list
        2-element list containing longitude range. If `None`, then `(-180, 180)`
        is used.

    Returns
    -------
    Cube
        dummy cube in input resolution
    """
    if lat_range is None:
        lat_range = (-90, 90)
    if lon_range is None:
        lon_range = (-180, 180)

    lons = np.arange(lon_range[0]+lon_res_deg/2, lon_range[1]+lon_res_deg/2,
                     lon_res_deg)
    lats = np.arange(lat_range[0]+lat_res_deg/2, lat_range[1]+lat_res_deg/2,
                     lat_res_deg)

    lon_circ = check_coord_circular(lons, modulus=360)
    latdim = iris.coords.DimCoord(lats, var_name='lat',
                                  standard_name='latitude',
                                  circular=False,
                                  units=Unit('degrees'))

    londim = iris.coords.DimCoord(lons, var_name='lon',
                                  standard_name='longitude',
                                  circular=lon_circ,
                                  units=Unit('degrees'))

    latdim.guess_bounds()
    londim.guess_bounds()
    dummy = iris.cube.Cube(np.ones((len(lats), len(lons))))

    dummy.add_dim_coord(latdim, 0)
    dummy.add_dim_coord(londim, 1)
    dummy.var_name = 'dummy_grid'

    return dummy

def check_coord_circular(coord_vals, modulus, rtol=1e-5):
    """Check circularity of coordinate

    Parameters
    ----------
    coord_vals : list or ndarray
        values of coordinate to be tested
    modulus : float or int
        modulus of coordinate (e.g. 360 for longitude)
    rtol : float
        relative tolerance

    Returns
    -------
    bool
        True if circularity is given, else False

    Raises
    ------
    ValueError
        if circularity is given and results in overlap (right end of input
        array is mapped to a value larger than the first one at the left end
        of the array)

    """
    from pyaerocom import const
    if len(coord_vals) < 2:
        const.print_log.warning('Checking coordinate values for circularity '
                                'failed since coord array has less than 2 values')
        return False
    step = coord_vals[-1] - coord_vals[-2]
    tol = step*rtol
    diff = coord_vals[-1] - coord_vals[0] + step
    if diff - tol > modulus:
        raise ValueError('Circularity is given but results in overlap (right '
                         'end of input array is mapped to a value larger than '
                         'the first one at the left end of the array).')
    if abs(modulus - diff) > tol:
        return False
    return True

def numpy_to_cube(data, dims=None, var_name=None, units=None, **attrs):
    """Make a cube from a numpy array

    Parameters
    ----------
    data : ndarray
        input data
    dims : list, optional
        list of :class:`iris.coord.DimCoord` instances in order of dimensions
        of input data array (length of list and shapes of each of the
        coordinates must match dimensions of input data)
    var_name : str, optional
        name of variable
    units : str
        unit of variable
    **attrs
        additional attributes to be added to metadata

    Returns
    -------
    iris.cube.Cube

    Raises
    ------
    DataDimensionError
        if input `dims` is specified and results in conflict
    """
    if not isinstance(data, np.ndarray):
        raise ValueError('Invalid input, need numpy array')
    cube = iris.cube.Cube(data)

    cube.var_name=var_name
    cube.units = units

    sh = data.shape
    if dims is not None:
        if not len(dims) == data.ndim:

            raise DataDimensionError('Input number of dimensios must match array '
                                     'dimension number')
        for i, dim in enumerate(dims):
            if not isinstance(dim, iris.coords.DimCoord):
                raise ValueError('Need iris.DimCoord...')
            elif not len(dim.points) == sh[i]:
                raise DataDimensionError('Length mismatch between {} dim ({}) and '
                                         'array dimension {} ({})'
                                         .format(dim.var_name, len(dim.points),
                                                 i, sh[i]))
            cube.add_dim_coord(dim, i)

    cube.attributes.update(attrs)
    return cube

def copy_coords_cube(to_cube, from_cube, inplace=True):
    """Copy all coordinates from one cube to another

    Requires the underlying data to be the same shape.

    Warning
    --------
    This operation will delete all existing coordinates and auxiliary
    coordinates and will then copy the ones from the input data object.
    No checks of any kind will be performed

    Parameters
    ----------
    to_cube
    other : GriddedData or Cube
        other data object (needs to be same shape as this object)

    Returns
    -------
    GriddedData
        data object containing coordinates from other object
    """
    if not all([isinstance(x, iris.cube.Cube) for x in [to_cube, from_cube]]):
        raise ValueError('Invalid input. Need instances of iris.cube.Cube class...')

    if not from_cube.shape == to_cube.shape:
        raise DataDimensionError('Cannot copy coordinates: shape mismatch')

    to_cube = delete_all_coords_cube(to_cube, inplace)

    for i, dim_coord in enumerate(from_cube.dim_coords):
        to_cube.add_dim_coord(dim_coord, i)

    for aux_coord, dim in from_cube._aux_coords_and_dims:
        to_cube.add_aux_coord(aux_coord, dim)

    for aux_fac in from_cube.aux_factories:
        to_cube.add_aux_factory(aux_fac)
    return to_cube

def infer_time_resolution(time_stamps):
    """Infer time resolution based on input time-stamps

    Uses the minimum time difference found in input array between consecutive
    time stamps and based on that finds the corresponding AeroCom resolution

    Parameters
    ----------
    time_stamps : pandas.DatetimeIndex
        time stamps

    Ret
    """
    import pandas as pd
    from pyaerocom import const

    if not isinstance(time_stamps, pd.DatetimeIndex):
        try:
            time_stamps = pd.DatetimeIndex(time_stamps)
        except Exception:
            raise ValueError('Could not infer time resolution: failed to '
                             'convert input to pandas.DatetimeIndex')
    vals = time_stamps.values
    highest_secs = abs(vals[1:] - vals[:-1]).min().astype('timedelta64[s]').astype(int)

    for tp in const.GRID_IO.TS_TYPES:
        if highest_secs <= TS_TYPE_SECS[tp]:
            return tp
    raise ValueError('Could not infer time resolution')

def seconds_in_periods(timestamps, ts_type):
    """
    Calculates the number of seconds for each period in timestamps.

    Parameters
    ----------
    timestamps : numpy.datetime64 or numpy.ndarray
        Either a single datetime or an array of datetimes.
    ts_type : str
        Frequency of timestamps.

    Returns
    -------
    np.array :
        Array with same length as timestamps containing number of seconds for
        each period.
    """

    ts_type = TsType(ts_type)
    if isinstance(timestamps, np.datetime64):
        timestamps = np.array([timestamps])
    if isinstance(timestamps, np.ndarray):
        timestamps = [to_pandas_timestamp(timestamp) for timestamp in timestamps]
    # From here on timestamps should be a numpy array containing pandas Timestamps

    seconds_in_day = 86400
    if ts_type >= TsType('monthly'):
        if ts_type == TsType('monthly'):
            days_in_months = np.array([ timestamp.days_in_month for timestamp in timestamps])
            seconds = days_in_months * seconds_in_day
            return seconds
        if ts_type == TsType('daily'):
            return seconds_in_day * np.ones_like(timestamps)
        raise NotImplementedError('Only yearly, monthly and daily frequencies implemented.')
    elif ts_type == TsType('yearly'):
        days_in_year = []
        for ts in timestamps:
            if ts.year % 4 == 0:
                days_in_year.append(366) #  Leap year
            else:
                days_in_year.append(365)
        seconds = np.array(days_in_year) * seconds_in_day
        return seconds
    raise TemporalResolutionError('Unknown TsType: {}'.format(ts_type))

def get_tot_number_of_seconds(ts_type, dtime=None):
    """Get total no. of seconds for a given frequency

    ToDo
    ----
    This method needs revision and can be solved simpler probably

    Parameters
    ----------
    ts_type : str or TsType
        frequency for which number of seconds is supposed to be retrieved
    dtime : TYPE, optional
        DESCRIPTION. The default is None.

    Raises
    ------
    AttributeError
        DESCRIPTION.

    Returns
    -------
    TYPE
        DESCRIPTION.

    """

    ts_tpe = TsType(ts_type)

    if ts_tpe >= TsType('monthly'):
        if dtime is None:
            raise AttributeError('For frequncies larger than or eq. monthly you' +
                                 ' need to provide dtime in order to compute the number of second.')
        if not ts_type == 'monthly':
            raise NotImplementedError('Can only handle monthly so far...')

        # find seconds from dtime
        # TODO generalize this
        days_in_month = dtime.dt.daysinmonth

        return days_in_month*24*60*60
    else:
        return TS_TYPE_SECS[ts_type]

def get_standard_name(var_name):
    """Converts AeroCom variable name to CF standard name

    Also handles alias names for variables, etc. or strings corresponding to
    older conventions (e.g. names containing 3D).

    Parameters
    ----------
    var_name : str
        AeroCom variable name

    Returns
    -------
    str
        corresponding standard name
    """
    from pyaerocom import const
    return const.VARS[var_name].standard_name

def get_standard_unit(var_name):
    """Gets standard unit of AeroCom variable

    Also handles alias names for variables, etc. or strings corresponding to
    older conventions (e.g. names containing 3D).

    Parameters
    ----------
    var_name : str
        AeroCom variable name

    Returns
    -------
    str
        corresponding standard unit
    """
    from pyaerocom import const
    return const.VARS[var_name].units

def get_lowest_resolution(ts_type, *ts_types):
    """Get the lowest resolution from several ts_type codes

    Parameters
    ----------
    ts_type : str
        first ts_type
    *ts_types
        one or more additional ts_type codes

    Returns
    -------
    str
        the ts_type that corresponds to the lowest resolution

    Raises
    ------
    ValueError
        if one of the input ts_type codes is not supported
    """
    #all_ts_types = const.GRID_IO.TS_TYPES
    from pyaerocom.tstype import TsType
    lowest = TsType(ts_type)
    for freq in ts_types:
        _temp = TsType(freq)
        if _temp < lowest:
            lowest = _temp
    return lowest.val

def sort_ts_types(ts_types):
    """Sort a list of ts_types

    Parameters
    ----------
    ts_types : list
        list of strings (or instance of :class:`TsType`) to be sorted

    Returns
    -------
    list
        list of strings with sorted frequencies

    Raises
    ------
    TemporalResolutionError
        if one of the input ts_types is not supported
    """
    freqs_sorted = []
    for ts_type in ts_types:
        if isinstance(ts_type, str):
            ts_type = TsType(ts_type)
        if len(freqs_sorted) == 0:
            freqs_sorted.append(ts_type)
        else:
            insert = False
            for i, tt in enumerate(freqs_sorted):
                if tt < ts_type:
                    insert=True
                    break
            if insert:
                freqs_sorted.insert(i, ts_type)
            else:
                freqs_sorted.append(ts_type)
    return [str(tt) for tt in freqs_sorted]

def get_highest_resolution(ts_type, *ts_types):
    """Get the highest resolution from several ts_type codes

    Parameters
    ----------
    ts_type : str
        first ts_type
    *ts_types
        one or more additional ts_type codes

    Returns
    -------
    str
        the ts_type that corresponds to the highest resolution

    Raises
    ------
    ValueError
        if one of the input ts_type codes is not supported
    """
    lst = [ts_type]
    lst.extend(ts_types)
    return sort_ts_types(lst)[0]

def isnumeric(val):
    """Check if input value is numeric

    Parameters
    ----------
    val
        input value to be checked

    Returns
    -------
    bool
        True, if input value corresponds to a range, else False.
    """
    from numbers import Number
    if isinstance(val, Number):
        return True
    return False

def isrange(val):
    """Check if input value corresponds to a range

    Checks if input is list, or array or tuple with 2 entries, or alternatively
    a slice that has defined start and stop and has set step to None.

    Note
    ----
    No check is performed, whether first entry is smaller than second entry if
    all requirements for a range are fulfilled.

    Parameters
    ----------
    val
        input value to be checked

    Returns
    -------
    bool
        True, if input value corresponds to a range, else False.
    """
    if isinstance(val, (list, np.ndarray, tuple)):
        if len(val) == 2:
            return True
        return False
    elif isinstance(val, slice):
        if val.step is not None or val.start is None or val.stop is None:
            return False
        return True
    return False

def merge_station_data(stats, var_name, pref_attr=None,
                       sort_by_largest=True, fill_missing_nan=True,
                       add_meta_keys=None):
    """Merge multiple StationData objects (from one station) into one instance

    Note
    ----
    - all input :class:`StationData` objects need to have same attributes\
       ``station_name``, ``latitude``, ``longitude`` and ``altitude``

    Parameters
    ----------
    stats : list
        list containing :class:`StationData` objects (note: all of these
        objects must contain variable data for the specified input variable)
    var_name : str
        data variable name that is to be merged
    pref_attr
        optional argument that may be used to specify a metadata attribute
        that is available in all input :class:`StationData` objects and that
        is used to order the input stations by relevance. The associated values
        of this attribute need to be sortable (e.g. revision_date). This is
        only relevant in case overlaps occur. If unspecified the relevance of
        the stations is sorted based on the length of the associated data
        arrays.
    sort_by_largest : bool
        if True, the result from the sorting is inverted. E.g. if
        ``pref_attr`` is unspecified, then the stations will be sorted based on
        the length of the data vectors, starting with the shortest, ending with
        the longest. This sorting result will then be inverted, if
        ``sort_by_largest=True``, so that the longest time series get's highest
        importance. If, e.g. ``pref_attr='revision_date'``, then the stations
        are sorted by the associated revision date value, starting with the
        earliest, ending with the latest (which will also be inverted if
        this argument is set to True)
    fill_missing_nan : bool
        if True, the resulting time series is filled with NaNs. NOTE: this
        requires that information about the temporal resolution (ts_type) of
        the data is available in each of the StationData objects.
    add_meta_keys : str or list, optional
            additional non-standard metadata keys that are supposed to be
            considered for merging.
    """
    from pyaerocom import const
    if isinstance(var_name, list):
        if len(var_name) > 1:
            raise NotImplementedError('Merging of multivar data not yet possible')
        var_name = var_name[0]

    # make sure the data is provided as pandas.Series object
    is_3d, has_errs = False, False
    for stat in stats:
        if not var_name in stat:
            raise DataCoverageError('All input station must contain {} data'
                                    .format(var_name))
        elif pref_attr is not None and not pref_attr in stat:
            raise MetaDataError('Cannot sort station relevance by attribute {}. '
                                'At least one of the input stations does not '
                                'contain this attribute'.format(pref_attr))
        elif not isinstance(stat[var_name], pd.Series):
            try:
                stat._to_ts_helper(var_name)
            except Exception as e:
                raise ValueError('Data needs to be provided as pandas Series in '
                                 'individual station data objects. Attempted to'
                                 'convert but failed with the following '
                                 'exception: {}'.format(repr(e)))
        elif fill_missing_nan:
            try:
                stat.get_var_ts_type(var_name)
            except MetaDataError:
                raise MetaDataError('Cannot merge StationData objects: one or '
                                    'more of the provided objects does not '
                                    'provide information about the ts_type of '
                                    'the {} data, which is required when input '
                                    'arg. fill_missing_nan is True.'.format(var_name))
        if stat.check_if_3d(var_name):
            is_3d = True
        elif is_3d:
            raise ValueError('Merge error: some of the input stations contain '
                             'altitude info (suggesting profile data), others '
                             'not.')
        if var_name in stat.data_err:
            has_errs = True

    if not is_3d:
        if pref_attr is not None:
            stats.sort(key=lambda s: s[pref_attr])
        else:
            stats.sort(key=lambda s: len(s[var_name].dropna()))

        if sort_by_largest:
            stats = stats[::-1]

        # remove first station from the list
        merged = stats.pop(0)

        for i, stat in enumerate(stats):
            merged.merge_other(stat, var_name, add_meta_keys=add_meta_keys)
    else:
        from xarray import DataArray
        dtime = []
        for stat in stats:
            _t = stat[var_name].index.unique()
            if not len(_t) == 1:
                raise NotImplementedError('So far, merging of profile data '
                                          'requires that profile values are '
                                          'sampled at the same time')
            dtime.append(_t[0])
        tidx = pd.DatetimeIndex(dtime)

        # AeroCom default vertical grid
        vert_grid = const.make_default_vert_grid()
        _data = np.ones((len(vert_grid), len(tidx))) * np.nan
        if has_errs:
            _data_err = np.ones((len(vert_grid), len(tidx))) * np.nan

        for i, stat in enumerate(stats):
            #print(stat[var_name].values)
            if i == 0:
                merged = stat
            else:
                merged.merge_meta_same_station(stat,
                                               add_meta_keys=add_meta_keys)

            _data[:, i] = np.interp(vert_grid, stat['altitude'],
                                    stat[var_name].values)

            if has_errs:
                try:
                    _data_err[:, i] = np.interp(vert_grid,
                                                stat['altitude'],
                                                stat.data_err[var_name])
                except Exception:
                    pass
        _coords = {'time'     : tidx,
                   'altitude' : vert_grid}

        d = DataArray(data=_data, coords=_coords,
                      dims=['altitude', 'time'], name=var_name)
        d = d.sortby('time')
        merged[var_name] = d
        merged.dtime = d.time
        merged.altitude = d.altitude

    if fill_missing_nan:
        try:
            merged.insert_nans_timeseries(var_name)
        except Exception as e:
            const.print_log.warning('Could not insert NaNs into timeseries of '
                                    'variable {} after merging stations. '
                                    'Reason: {}'.format(var_name, repr(e)))

    merged['stat_merge_pref_attr'] = pref_attr
    return merged

def _get_pandas_freq_and_loffset(freq):
    """Helper to convert resampling info"""
    if freq in TS_TYPE_TO_PANDAS_FREQ:
        freq = TS_TYPE_TO_PANDAS_FREQ[freq]
    loffset = None
    if freq in PANDAS_RESAMPLE_OFFSETS:
        loffset = PANDAS_RESAMPLE_OFFSETS[freq]
    return (freq, loffset)

def make_datetime_index(start, stop, freq):
    """Make pandas.DatetimeIndex for input specs

    Note
    ----
    If input frequency is specified in `PANDAS_RESAMPLE_OFFSETS`, an offset
    will be added (e.g. 15 days for monthly data).

    Parameters
    ----------
    start
        start time
    stop
        stop time
    freq
        frequency

    Returns
    -------
    DatetimeIndex
    """
    if not isinstance(start, pd.Timestamp):
        start = to_pandas_timestamp(start)
    if not isinstance(stop, pd.Timestamp):
        stop = to_pandas_timestamp(stop)

    freq, loffset = _get_pandas_freq_and_loffset(freq)
    idx = pd.date_range(start=start, end=stop, freq=freq)
    if loffset is not None:
        idx = idx + pd.Timedelta(loffset)
    return idx

def calc_climatology(s, start, stop, min_count=None,
                     set_year=None, resample_how='mean'):
    """Compute climatological timeseries from pandas.Series

    Parameters
    ----------
    s : pandas.Series
        time series data
    start : numpy.datetime64 or similar
        start time of data used to compute climatology
    stop : numpy.datetime64 or similar
        start time of data used to compute climatology
    mincount_month : int, optional
        minimum number of observations required per aggregated month in
        climatological interval. Months not meeting this requirement will be
        set to NaN.
    set_year : int, optional
        if specified, the output data will be assigned the input year. Else
        the middle year of the climatological interval is used.
    resample_how : str
        string specifying how the climatological timeseries is to be
        aggregated

    Returns
    -------
    DataFrame
        dataframe containing climatological mean and median timeseries as
        well as columns std and count
    """
    if not isinstance(start, pd.Timestamp):
        start, stop = start_stop(start, stop)
    sc = s[start:stop]
    sc.dropna(inplace=True)

    if len(sc) == 0:
        raise ValueError('Cropping input time series in climatological '
                         'interval resulted in empty series')
    if set_year is None:
        set_year = int(start.year + (stop.year-start.year) / 2) + 1

    df = pd.DataFrame(sc)
    df['month'] = df.index.month

    clim = df.groupby('month').agg([resample_how, 'std','count'])

    #clim.columns = clim.columns.droplevel(0)
    clim.columns = ['data', 'std', 'numobs']
    idx = [np.datetime64('{}-{:02d}-15'.format(set_year, x)) for x in
           clim.index.values]
    clim.set_index(pd.DatetimeIndex(idx), inplace=True)
    if min_count is not None:
        mask = clim['numobs'] < min_count
        clim['data'][mask] = np.nan
        #mean[num < min_num_obs] = np.nan
    return clim

def resample_timeseries(ts, freq, how='mean', min_num_obs=None):
    """Resample a timeseries (pandas.Series)

    Parameters
    ----------
    ts : Series
        time series instance
    freq : str
        new temporal resolution (can be pandas freq. string, or pyaerocom
        ts_type)
    how : str
        choose from mean or median
    min_num_obs : :obj:`int`, optional
        minimum number of observations required per period (when downsampling).
        E.g. if input is in daily resolution and freq is monthly and
        min_num_obs is 10, then all months that have less than 10 days of data
        are set to nan.

    Returns
    -------
    Series
        resampled time series object
    """
    freq, loffset = _get_pandas_freq_and_loffset(freq)
    resampler = ts.resample(freq)#, loffset=loffset)
    if min_num_obs is None:
        data = resampler.agg(how)
    else:
        df = resampler.agg([how, 'count'])
        invalid = df['count'] < min_num_obs
        data = df[how]
<<<<<<< HEAD
=======
        if np.any(invalid):
            data[invalid] = np.nan

    #print(freq, min_num_obs, how)
    if loffset is not None:
        data.index = data.index + pd.Timedelta(loffset)
>>>>>>> 6f391237
    return data

def resample_time_dataarray(arr, freq, how='mean', min_num_obs=None):
    """Resample the time dimension of a :class:`xarray.DataArray`

    Note
    ----
    The dataarray must have a dimension coordinate named "time"

    Parameters
    ----------
    arr : DataArray
        data array to be resampled
    freq : str
        new temporal resolution (can be pandas freq. string, or pyaerocom
        ts_type)
    how : str
        choose from mean or median
    min_num_obs : :obj:`int`, optional
        minimum number of observations required per period (when downsampling).
        E.g. if input is in daily resolution and freq is monthly and
        min_num_obs is 10, then all months that have less than 10 days of data
        are set to nan.

    Returns
    -------
    DataArray
        resampled data array object

    Raises
    ------
    IOError
        if data input `arr` is not an instance of :class:`DataArray`
    DataDimensionError
        if time dimension is not available in dataset
    """

    if not isinstance(arr, xray.DataArray):
        raise IOError('Invalid input for arr: need DataArray, got {}'.format(type(arr)))
    elif not 'time' in arr.dims:
        raise DataDimensionError('Cannot resample time: input DataArray has '
                                 'no time dimension')

    from pyaerocom.tstype import TsType
    from pyaerocom.time_config import XARR_TIME_GROUPERS
    to = TsType(freq)
    pd_freq=to.to_pandas_freq()
    invalid = None
    if min_num_obs is not None:
        if not pd_freq in XARR_TIME_GROUPERS:
            raise ValueError('Cannot infer xarray grouper for ts_type {}'
                             .format(to.val))
        #gr = XARR_TIME_GROUPERS[pd_freq]
        # 2D mask with shape of resampled data array
        #invalid = arr.groupby('time.{}'.format(gr)).count(dim='time') < min_num_obs
        invalid = arr.resample(time=pd_freq).count(dim='time') < min_num_obs

    freq, loffset = _get_pandas_freq_and_loffset(freq)
    resampler = arr.resample(time=pd_freq, loffset=loffset)
    try:
        aggfun = getattr(resampler, how)
    except AttributeError:
        raise ResamplingError('Invalid aggregator {} for temporal resampling '
                              'of DataArray...'.format(how))
    arr = aggfun(dim='time')

    if invalid is not None:
        arr.data[invalid.data] = np.nan
    return arr

def same_meta_dict(meta1, meta2, ignore_keys=['PI'],
                   num_keys=NUM_KEYS_META, num_rtol=1e-2):
    """Compare meta dictionaries

    Parameters
    ----------
    meta1 : dict
        meta dictionary that is to be compared with ``meta2``
    meta2 : dict
        meta dictionary that is to be compared with ``meta1``
    ignore_keys : list
        list containing meta keys that are supposed to be ignored
    num_keys : keys that contain numerical values
    num_rtol : float
        relative tolerance level for comparison of numerical values

    Returns
    -------
    bool
        True, if dictionaries are the same, else False
    """
    if not meta1.keys() == meta2.keys():
        return False
    for k, v in meta1.items():
        if k in ignore_keys:
            continue
        elif k in num_keys:
            if not ma.isclose(v, meta2[k], rel_tol=num_rtol):
                return False
        elif isinstance(v, dict):
            if not same_meta_dict(v, meta2[k]):
                return False
        else:
            if not v == meta2[k]:
                return False
    return True

def str_to_iris(key, **kwargs):
    """Mapping function that converts strings into iris analysis objects

    Please see dictionary ``STR_TO_IRIS`` in this module for valid definitions

    Parameters
    ----------
    key : str
        key of :attr:`STR_TO_IRIS` dictionary

    Returns
    -------
    obj
        corresponding iris analysis object (e.g. Aggregator, method)
    """
    key = key.lower()
    if not key in STR_TO_IRIS:
        raise KeyError("No iris.analysis object available for key %s, please "
                       "choose from %s" %(key, STR_TO_IRIS.keys()))
    val = STR_TO_IRIS[key]
    if callable(val):
        return val(**kwargs)
    return val

def to_pandas_timestamp(value):
    """Convert input to instance of :class:`pandas.Timestamp`

    Parameters
    ----------
    value
        input value that is supposed to be converted to time stamp

    Returns
    --------
    pandas.Timestamp
    """
    if isinstance(value, pd.Timestamp):
        return value
    elif isinstance(value, (str, np.datetime64, datetime, date)):
        return pd.Timestamp(value)
    else:
        try:
            numval = int(value)
            if not 0 <= numval <= 10000:
                raise ValueError('Could not infer valid year from numerical '
                                 'time input')
            return pd.Timestamp(str(numval))
        except Exception as e:
            raise ValueError('Failed to convert {} to Timestamp: {}'
                             .format(value, repr(e)))

def to_datetime64(value):
    """Convert input value to numpy.datetime64

    Parameters
    ----------
    value
        input value that is supposed to be converted, needs to be either str,
        datetime.datetime, pandas.Timestamp or an integer specifying the
        desired year.

    Returns
    -------
    datetime64
        input timestamp converted to datetime64
    """
    if isinstance(value, np.datetime64):
        return value
    else:
        try:
            return to_pandas_timestamp(value).to_datetime64()
        except Exception as e:
            raise ValueError('Failed to convert {} to datetime64 object'
                             'Error: {}'.format(value, repr(e)))

def is_year(val):
    """Check if input is / may be year

    Parameters
    ----------
    val
        input that is supposed to be checked

    Returns
    -------
    bool
        True if input is a number between -2000 and 10000, else False
    """
    try:
        if -2000 < int(val) < 10000:
            return True
        raise Exception
    except Exception:
        return False

def _check_climatology_timestamp(t):
    if isnumeric(t) and t == 9999:
        return pd.Timestamp('1-1-2222')
    elif isinstance(t, np.datetime64):
        tstr = str(t)
        if tstr.startswith('9999'):
            return pd.Timestamp(tstr.replace('9999', '2222'))
    elif isinstance(t, str) and '9999' in t:
        return pd.Timestamp(t.replace('9999', '2222'))
    elif isinstance(t, datetime) and t.year == 9999:
        return pd.Timestamp(t.replace(year=2222))
    raise ValueError('Failed to identify {} as climatological timestamp...'
                     .format(t))

def start_stop(start, stop=None):
    """Create pandas timestamps from input start / stop values

    Note
    ----
    If input suggests climatological data in AeroCom format (i.e. year=9999)
    then the year is converted to 2222 instead since pandas cannot handle
    year 9999.

    Parameters
    -----------
    start
        start time (any format that can be converted to pandas.Timestamp)
    stop
        stop time (any format that can be converted to pandas.Timestamp)

    Returns
    -------
    pandas.Timestamp
        start timestamp
    pandas.Timestamp
        stop timestamp

    Raises
    ------
    ValueError
        if input cannot be converted to pandas timestamps
    """
    isclim = False
    try:
        start = to_pandas_timestamp(start)
    except pd.errors.OutOfBoundsDatetime: # probably climatology
        start = _check_climatology_timestamp(start)
        isclim = True

    if stop is None:
        if isclim:
            yr = 2222
        else:
            yr = start.year
        stop = to_pandas_timestamp('{}-12-31 23:59:59'.format(yr))
    else:
        try:
            subt_sec = False
            if isnumeric(stop):
                subt_sec = True
            stop = to_pandas_timestamp(stop)
            if subt_sec:
                stop = stop - pd.Timedelta(1, 's')
        except pd.errors.OutOfBoundsDatetime:
            stop = _check_climatology_timestamp(stop)
    return (start, stop)

def datetime2str(time, ts_type=None):
    from pyaerocom import const

    conv = TS_TYPE_DATETIME_CONV[ts_type]
    if is_year(time):
        return str(time)
    try:
        time = to_pandas_timestamp(time).strftime(conv)
    except pd.errors.OutOfBoundsDatetime:
        const.print_log.warning('Failed to convert time {} to string'.format(time))
        pass
    return time

def start_stop_str(start, stop=None, ts_type=None):

    conv = TS_TYPE_DATETIME_CONV[ts_type]
    if is_year(start) and stop is None:
        return str(start)
    start, stop = start_stop(start, stop)
    start_str = start.strftime(conv)
    stop_str = stop.strftime(conv)
    if stop_str != start_str:
        return '{}-{}'.format(start_str, stop_str)
    return start_str

def start_stop_from_year(year):
    """Create start / stop timestamp from year

    Parameters
    ----------
    year : int
        the year for which start / stop is to be instantiated

    Returns
    -------
    tuple
        2-element tuple containing

        - :obj:`pandas.Timestamp`: start timestamp
        - :obj:`pandas.Timestamp`: end timestamp
    """
    start = to_pandas_timestamp(year)
    stop = to_pandas_timestamp('{}-12-31 23:59:59'.format(year))
    return (start, stop)

def to_datestring_YYYYMMDD(value):
    """Convert input time to string with format YYYYMMDD

    Parameters
    ----------
    value
        input time, may be string, datetime, numpy.datetime64 or
        pandas.Timestamp

    Returns
    -------
    str
        input formatted to string YYYYMMDD

    Raises
    ------
    ValueError
        if input is not supported
    """
    if isinstance(value, str) and len(value) == 8:
        logger.info('Input is already string containing 8 chars. Assuming it '
                    'is in the right format and returning unchanged')
        return value
    try:
        return to_pandas_timestamp(value).strftime('%Y%m%d')
    except Exception as e:
        raise ValueError('Invalid input, need str, datetime, numpy.datetime64 '
                         'or pandas.Timestamp. Error: {}'.format(repr(e)))

def cftime_to_datetime64(times, cfunit=None, calendar=None):
    """Convert numerical timestamps with epoch to numpy datetime64

    This method was designed to enhance the performance of datetime conversions
    and is based on the corresponding information provided in the cftime
    package (`see here <https://github.com/Unidata/cftime/blob/master/cftime/
    _cftime.pyx>`__). Particularly, this object does, what the :func:`num2date`
    therein does, but faster, in case the time stamps are not defined on a non
    standard calendar.

    Parameters
    ----------
    times : :obj:`list` or :obj:`ndarray` or :obj:`iris.coords.DimCoord`
        array containing numerical time stamps (relative to basedate of
        ``cfunit``). Can also be a single number.
    cfunit : :obj:`str` or :obj:`Unit`, optional
        CF unit string (e.g. day since 2018-01-01 00:00:00.00000000 UTC) or
        unit. Required if `times` is not an instance of
        :class:`iris.coords.DimCoord`
    calendar : :obj:`str`, optional
        string specifying calendar (only required if ``cfunit`` is of type
        ``str``).

    Returns
    -------
    ndarray
        numpy array containing timestamps as datetime64 objects

    Raises
    ------
    ValueError
        if cfunit is ``str`` and calendar is not provided or invalid, or if
        the cfunit string is invalid

    Example
    -------

    >>> cfunit_str = 'day since 2018-01-01 00:00:00.00000000 UTC'
    >>> cftime_to_datetime64(10, cfunit_str, "gregorian")
    array(['2018-01-11T00:00:00.000000'], dtype='datetime64[us]')
    """
    if isinstance(times, iris.coords.DimCoord): #special case
        times, cfunit = times.points, times.units
    try:
        len(times)
    except Exception:
        times = [times]
    if isinstance(cfunit, str):
        if calendar is None:
            raise ValueError("Require specification of calendar for "
                             "conversion into datetime64 objects")
        cfunit = Unit(cfunit, calendar) #raises Error if calendar is invalid
    if not isinstance(cfunit, Unit):
        raise ValueError("Please provide cfunit either as instance of class "
                         "cf_units.Unit or as a string")
    calendar = cfunit.calendar
    basedate = cfunit.num2date(0)
    if ((calendar == 'proleptic_gregorian' and basedate.year >= MINYEAR) or
        (calendar in ['gregorian','standard'] and basedate > GREGORIAN_BASE)):
        # NOTE: changed on 9 July 2018 by jgliss due to error (kernel died)
        # after update of dependencies (cf_units). Attribute name does not
        # work anymore...
        cfu_str = cfunit.origin #cfunit.name

        res = cfu_str.split()[0].lower()
        if res in microsec_units:
            tstr = "us"
        elif res in millisec_units:
            tstr = "ms"
        elif res in sec_units:
            tstr = "s"
        elif res in min_units:
            tstr = "m"
        elif res in hr_units:
            tstr = "h"
        elif res in day_units:
            tstr = "D"
        else:
            raise ValueError('unsupported time units')

        basedate = np.datetime64(basedate)
        dt = np.asarray(np.asarray(times), dtype='timedelta64[{}]'.format(tstr))
        return basedate + dt
    else:
        return np.asarray([np.datetime64(t) for t in cfunit.num2date(times)])

def get_constraint(lon_range=None, lat_range=None,
                   time_range=None, meridian_centre=True):
    """Function that creates an :class:`iris.Constraint` based on input

    Note
    ----
    Please be aware of the definition of the longitudes in your data when
    cropping within the longitude dimension. The longitudes in your data may be
    defined either from **-180 <= lon <= 180** (pyaerocom standard) or from
    **0 <= lon <= 360**. In the former case (-180 -> 180) you can leave the
    additional input parameter ``meridian_centre=True`` (default).

    Parameters
    ----------
    lon_range : :obj:`tuple`, optional
        2-element tuple containing longitude range for cropping
        Example input to crop around meridian: `lon_range=(-30, 30)`
    lat_range : :obj:`tuple`, optional
        2-element tuple containing latitude range for cropping.
    time_range : :obj:`tuple`, optional
        2-element tuple containing time range for cropping. Allowed data
        types for specifying the times are

            1. a combination of 2 :class:`pandas.Timestamp` instances or
            2. a combination of two strings that can be directly converted\
            into :class:`pandas.Timestamp` instances (e.g.\
            `time_range=("2010-1-1", "2012-1-1")`) or
            3. directly a combination of indices (:obj:`int`).
    meridian_centre : bool
        specifies the coordinate definition range of longitude array. If True,
        then -180 -> 180 is assumed, else 0 -> 360

    Returns
    -------
    iris.Constraint
        the combined constraint from all valid input parameters

    Examples
    --------
    The following example shows how to crop over the meridian

    >>> from pyaerocom.helpers import get_constraint
    >>> from pyaerocom.io.fileconventions import FileConventionRead
    >>> from iris import load
    >>> from pyaerocom.io.testfiles import get
    >>> files = get()
    >>> fname = files['models']['aatsr_su_v4.3']
    >>> convention = FileConventionRead().from_file(fname)
    >>> meta_info = convention.get_info_from_file(fname)
    >>> for k, v in meta_info.items(): print(k, v)
    year 2008
    var_name od550aer
    ts_type daily
    >>> cubes = load(fname)
    >>> lons = cubes[0].coord("longitude").points
    >>> meridian_centre = True if lons.max() > 180 else False
    >>> year = meta_info["year"]
    >>> c = get_constraint(lon_range=(50, 150),
    ...                    lat_range=(20, 60),
    ...                    time_range=("%s-02-05" %year, "%s-02-25" %year))
    >>> cube_crop = cubes.extract(c)[0]
    >>> cube_crop.shape
    (21, 40, 100)
    """
    constraints = []
    if lon_range is not None:
        constraints.append(get_lon_rng_constraint(*lon_range, meridian_centre))
    if lat_range is not None:
        constraints.append(get_lat_rng_constraint(*lat_range))
    if time_range is not None:
        constraints.append(get_time_rng_constraint(*time_range))
    if len(constraints) > 0:
        c = constraints[0]
        for cadd in constraints[1:]:
            c = c & cadd
    return c

def get_lat_rng_constraint(low, high):
    """Create latitude constraint based on input range

    Parameters
    ----------
    low : float or int
        lower latitude coordinate
    high : float or int
        upper latitude coordinate

    Returns
    -------
    iris.Constraint
        the corresponding iris.Constraint instance

    """
    return iris.Constraint(latitude=lambda v: low <= v <= high)

def get_lon_rng_constraint(low, high, meridian_centre=True):
    """Create longitude constraint based on input range

    Parameters
    ----------
    low : float or int
        left longitude coordinate
    high : float or int
        right longitude coordinate
    meridian_centre : bool
        specifies the coordinate definition range of longitude array of the
        data to be cropped. If True, then -180 -> 180 is assumed, else 0 -> 360

    Returns
    -------
    iris.Constraint
        the corresponding iris.Constraint instance

    Raises
    ------
    ValueError
        if first coordinate in lon_range equals or exceeds second
    LongitudeConstraintError
        if the input implies cropping over border of longitude array
        (e.g. 160 -> - 160 if -180 <= lon <= 180).
    """
    if low == high:
        raise ValueError("the specified values are equal")
    elif low > high:
        raise ValueError("Left coordinate must exceed right coordinate")
    if meridian_centre:
        low, high = (low+180)%360-180, (high+180)%360-180
    else:
        low, high = low%360, high%360
    if low > high:
        msg = ("Cannot crop over right border of longitude range")
        raise LongitudeConstraintError(msg)
    return iris.Constraint(longitude=lambda v: low <= v <= high)

def get_time_rng_constraint(start, stop):
    """Create iris.Constraint for data extraction along time axis

    Parameters
    ----------
    start : :obj:`Timestamp` or :obj:` str`
        start time of desired subset. If string, it must be convertible
        into :class:`pandas.Timestamp` (e.g. "2012-1-1")
    stop : :obj:`Timestamp` or :obj:` str`
        start time of desired subset. If string, it must be convertible
        into :class:`pandas.Timestamp` (e.g. "2012-1-1")

    Returns
    -------
    iris.Constraint
        iris Constraint instance that can, e.g., be used as input for
        :func:`pyaerocom.griddeddata.GriddedData.extract`
    """
    if not isinstance(start, pd.Timestamp):
        start = pd.Timestamp(start)
    if not isinstance(stop, pd.Timestamp):
        stop = pd.Timestamp(stop)

    t_lower = iris.time.PartialDateTime(year=start.year,
                                        month=start.month,
                                        day=start.day)
    t_upper = iris.time.PartialDateTime(year=stop.year,
                                        month=stop.month,
                                        day=stop.day)

    return iris.Constraint(time=lambda cell: t_lower <= cell <= t_upper)

if __name__=="__main__":

    idx = make_datetime_index(2010, 2011, 'hourly')
    print(get_lowest_resolution('yearly', 'daily', 'monthly'))
    print(get_highest_resolution('yearly', 'daily', 'monthly'))

    print(infer_time_resolution([np.datetime64('2010-01-01'),
                                 np.datetime64('2010-01-02'),
                                 np.datetime64('2010-01-05'),
                                 np.datetime64('2010-10-15')]))

    print(varlist_aerocom(['od550aer', 'od550csaer']))

    rng = (30, 60)
    get_lon_rng_constraint(*rng, False)<|MERGE_RESOLUTION|>--- conflicted
+++ resolved
@@ -935,15 +935,10 @@
         df = resampler.agg([how, 'count'])
         invalid = df['count'] < min_num_obs
         data = df[how]
-<<<<<<< HEAD
-=======
         if np.any(invalid):
             data[invalid] = np.nan
-
-    #print(freq, min_num_obs, how)
     if loffset is not None:
         data.index = data.index + pd.Timedelta(loffset)
->>>>>>> 6f391237
     return data
 
 def resample_time_dataarray(arr, freq, how='mean', min_num_obs=None):
