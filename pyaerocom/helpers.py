#!/usr/bin/env python3
# -*- coding: utf-8 -*-
"""
General helper methods for the pyaerocom library.
"""
from cf_units import Unit
from datetime import MINYEAR, datetime, date
import iris
import numpy as np
import pandas as pd
import xarray as xray

from pyaerocom.exceptions import (LongitudeConstraintError,
                                  DataCoverageError, MetaDataError,
                                  DataDimensionError,
                                  VariableDefinitionError,
                                  ResamplingError)
from pyaerocom import logger, const
from pyaerocom.time_config import (GREGORIAN_BASE, TS_TYPE_SECS,
                                   TS_TYPE_TO_PANDAS_FREQ,
                                   PANDAS_RESAMPLE_OFFSETS,
                                   TS_TYPE_DATETIME_CONV,
                                   microsec_units, millisec_units,
                                   sec_units, min_units, hr_units,
                                   day_units)
from pyaerocom.tstype import TsType

NUM_KEYS_META = ['longitude', 'latitude', 'altitude']

STR_TO_IRIS = dict(count       = iris.analysis.COUNT,
                   gmean       = iris.analysis.GMEAN,
                   hmean       = iris.analysis.HMEAN,
                   max         = iris.analysis.MAX,
                   mean        = iris.analysis.MEAN,
                   median      = iris.analysis.MEDIAN,
                   sum         = iris.analysis.SUM,
                   nearest     = iris.analysis.Nearest,
                   linear      = iris.analysis.Linear,
                   areaweighted= iris.analysis.AreaWeighted)

def varlist_aerocom(varlist):

    if isinstance(varlist, str):
        varlist = [varlist]
    elif not isinstance(varlist, list):
        raise ValueError('Need string or list')
    output = []
    for var in varlist:
        try:
            _var = const.VARS[var].var_name_aerocom
            if not _var in output:
                output.append(_var)
        except VariableDefinitionError as e:
            const.print_log.warn(repr(e))
    if len(output) == 0:
        raise ValueError('None of the input variables appears to be valid')
    return output

def delete_all_coords_cube(cube, inplace=True):
    """Delete all coordinates of an iris cube

    Parameters
    ----------
    cube : iris.cube.Cube
        input cube that is supposed to be cleared of coordinates
    inplace : bool
        if True, then the coordinates are deleted in the input object, else in
        a copy of it

    Returns
    -------
    iris.cube.Cube
        input cube without coordinates
    """
    if not inplace:
        cube = cube.copy()

    for aux_fac in cube.aux_factories:
        cube.remove_aux_factory(aux_fac)

    for coord in cube.coords():
        cube.remove_coord(coord)
    return cube

def extract_latlon_dataarray(arr, lat, lon, lat_dimname=None,
                             lon_dimname=None, method='nearest',
                             new_index_name=None, check_domain=True):
    """Extract individual lat / lon coordinates from `DataArray`

    Parameters
    ----------
    arr : DataArray
        data (must contain lat and lon dimensions)
    lat : array or similar
        1D array containing latitude coordinates
    lon : array or similar
        1D array containing longitude coordinates
    lat_dimname : str, optional
        name of latitude dimension in input data (if None, it assumes standard
        name)
    lon_dimname : str, optional
        name of longitude dimension in input data (if None, it assumes standard
        name)
    method : str
        how to interpolate to input coordinates (defaults to nearest neighbour)
    new_index_name : str, optional
        name of flattend latlon dimension (defaults to latlon)
<<<<<<< HEAD
=======
    check_domain : bool
        if True, lat/lon domain of datarray is checked and all input coordinates
        that are outside of the domain are ignored.
>>>>>>> e2131c18

    Returns
    -------
    DataArray
        data at input coordinates
    """
<<<<<<< HEAD

# =============================================================================
#     if lat_dimname is None:
#         for name in ['lat', 'latitude']:
#             if name in arr.dims:
#                 lat_dimname = name
#     if lon_dimname is None:
#         for name in ['lon', 'longitude']:
#             if name in arr.dims:
#                 lon_dimname = name
# =============================================================================
=======
>>>>>>> e2131c18
    if lat_dimname is None:
        lat_dimname = 'lat'
    if lon_dimname is None:
        lon_dimname = 'lon'
    if not lat_dimname in arr.dims and lat_dimname == 'lat':
        for alias in const.COORDINFO['lat'].aliases:
            if alias in arr.dims:
                lat_dimname = alias
                break
    if not lon_dimname in arr.dims and lon_dimname == 'lon':
        for alias in const.COORDINFO['lon'].aliases:
            if alias in arr.dims:
                lon_dimname = alias
                break
    if isinstance(lat, str):
        lat = [lat]
    if isinstance(lon, str):
        lon = [lon]
    if check_domain:
        arr_lat = arr[lat_dimname].data
        arr_lon = arr[lon_dimname].data
        lat0, lat1 = arr_lat.min(), arr_lat.max()
        lon0, lon1 = arr_lon.min(), arr_lon.max()
        lat = [x for x in lat if lat0 <= x <= lat1]
        lon = [x for x in lon if lon0 <= x <= lon1]
    if new_index_name is None:
        new_index_name = 'latlon'
    where = {lat_dimname : xray.DataArray(lat, dims=new_index_name),
             lon_dimname : xray.DataArray(lon, dims=new_index_name)}
    subset = arr.sel(where, method=method)
    subset.attrs['lat_dimname'] = lat_dimname
    subset.attrs['lon_dimname'] = lon_dimname
    return subset

def lists_to_tuple_list(*lists):
    """Convert input lists (of same length) into list of tuples

    e.g. input 2 lists of latitude and longitude coords, output one list
    with tuple coordinates at each index
    """
    return list(zip(*lists))

def tuple_list_to_lists(tuple_list):
    """Convert list with tuples (e.g. (lat, lon)) into multiple lists"""
    return list(map(list, zip(tuple_list)))

def make_dummy_cube_latlon(lat_res_deg=2, lon_res_deg=3, lat_range=None,
                           lon_range=None):
    """Make an empty Cube with given latitude and longitude resolution

    Dimensions will be lat, lon

    Parameters
    ----------
    lat_res_deg : float or int
        latitude resolution of grid
    lon_res_deg : float or int
        longitude resolution of grid
    lat_range : tuple or list
        2-element list containing latitude range. If `None`, then `(-90, 90)`
        is used.
    lon_range : tuple or list
        2-element list containing longitude range. If `None`, then `(-180, 180)`
        is used.

    Returns
    -------
    Cube
        dummy cube in input resolution
    """
    if lat_range is None:
        lat_range = (-90, 90)
    if lon_range is None:
        lon_range = (-180, 180)

    lons = np.arange(lon_range[0]+lon_res_deg/2, lon_range[1]+lon_res_deg/2,
                     lon_res_deg)
    lats = np.arange(lat_range[0]+lat_res_deg/2, lat_range[1]+lat_res_deg/2,
                     lat_res_deg)

    lon_circ = check_coord_circular(lons, modulus=360)
    latdim = iris.coords.DimCoord(lats, var_name='lat',
                                  standard_name='latitude',
                                  circular=False,
                                  units=Unit('degrees'))

    londim = iris.coords.DimCoord(lons, var_name='lon',
                                  standard_name='longitude',
                                  circular=lon_circ,
                                  units=Unit('degrees'))

    latdim.guess_bounds()
    londim.guess_bounds()
    dummy = iris.cube.Cube(np.ones((len(lats), len(lons))))

    dummy.add_dim_coord(latdim, 0)
    dummy.add_dim_coord(londim, 1)
    dummy.var_name = 'dummy_grid'

    return dummy

def check_coord_circular(coord_vals, modulus, rtol=1e-5):
    """Check circularity of coordinate

    Parameters
    ----------
    coord_vals : list or ndarray
        values of coordinate to be tested
    modulus : float or int
        modulus of coordinate (e.g. 360 for longitude)
    rtol : float
        relative tolerance

    Returns
    -------
    bool
        True if circularity is given, else False

    Raises
    ------
    ValueError
        if circularity is given and results in overlap (right end of input
        array is mapped to a value larger than the first one at the left end
        of the array)

<<<<<<< HEAD

=======
>>>>>>> e2131c18
    """
    from pyaerocom import const
    if len(coord_vals) < 2:
        const.print_log.warning('Checking coordinate values for circularity '
                                'failed since coord array has less than 2 values')
        return False
    step = coord_vals[-1] - coord_vals[-2]
    tol = step*rtol
    diff = coord_vals[-1] - coord_vals[0] + step
    if diff - tol > modulus:
        raise ValueError('Circularity is given but results in overlap (right '
                         'end of input array is mapped to a value larger than '
                         'the first one at the left end of the array).')
    if abs(modulus - diff) > tol:
        return False
    return True

<<<<<<< HEAD

=======
>>>>>>> e2131c18
def numpy_to_cube(data, dims=None, var_name=None, units=None, **attrs):
    """Make a cube from a numpy array

    Parameters
    ----------
    data : ndarray
        input data
    dims : list, optional
        list of :class:`iris.coord.DimCoord` instances in order of dimensions
        of input data array (length of list and shapes of each of the
        coordinates must match dimensions of input data)
    var_name : str, optional
        name of variable
    units : str
        unit of variable
    **attrs
        additional attributes to be added to metadata

    Returns
    -------
    iris.cube.Cube

    Raises
    ------
    DataDimensionError
        if input `dims` is specified and results in conflict
    """
    if not isinstance(data, np.ndarray):
        raise ValueError('Invalid input, need numpy array')
    cube = iris.cube.Cube(data)

    cube.var_name=var_name
    cube.units = units

    sh = data.shape
    if dims is not None:
        if not len(dims) == data.ndim:

            raise DataDimensionError('Input number of dimensios must match array '
                                     'dimension number')
        for i, dim in enumerate(dims):
            if not isinstance(dim, iris.coords.DimCoord):
                raise ValueError('Need iris.DimCoord...')
            elif not len(dim.points) == sh[i]:
                raise DataDimensionError('Length mismatch between {} dim ({}) and '
                                         'array dimension {} ({})'
                                         .format(dim.var_name, len(dim.points),
                                                 i, sh[i]))
            cube.add_dim_coord(dim, i)

    cube.attributes.update(attrs)
    return cube

def copy_coords_cube(to_cube, from_cube, inplace=True):
    """Copy all coordinates from one cube to another

    Requires the underlying data to be the same shape.

    Warning
    --------
    This operation will delete all existing coordinates and auxiliary
    coordinates and will then copy the ones from the input data object.
    No checks of any kind will be performed

    Parameters
    ----------
    to_cube
    other : GriddedData or Cube
        other data object (needs to be same shape as this object)

    Returns
    -------
    GriddedData
        data object containing coordinates from other object
    """
    if not all([isinstance(x, iris.cube.Cube) for x in [to_cube, from_cube]]):
        raise ValueError('Invalid input. Need instances of iris.cube.Cube class...')

    if not from_cube.shape == to_cube.shape:
        raise DataDimensionError('Cannot copy coordinates: shape mismatch')

    to_cube = delete_all_coords_cube(to_cube, inplace)

    for i, dim_coord in enumerate(from_cube.dim_coords):
        to_cube.add_dim_coord(dim_coord, i)

    for aux_coord, dim in from_cube._aux_coords_and_dims:
        to_cube.add_aux_coord(aux_coord, dim)

    for aux_fac in from_cube.aux_factories:
        to_cube.add_aux_factory(aux_fac)
    return to_cube

def infer_time_resolution(time_stamps):
    """Infer time resolution based on input time-stamps

    Uses the minimum time difference found in input array between consecutive
    time stamps and based on that finds the corresponding AeroCom resolution

    Parameters
    ----------
    time_stamps : pandas.DatetimeIndex
        time stamps

    Ret
    """
    import pandas as pd
    from pyaerocom import const

    if not isinstance(time_stamps, pd.DatetimeIndex):
        try:
            time_stamps = pd.DatetimeIndex(time_stamps)
        except Exception:
            raise ValueError('Could not infer time resolution: failed to '
                             'convert input to pandas.DatetimeIndex')
    vals = time_stamps.values
    highest_secs = abs(vals[1:] - vals[:-1]).min().astype('timedelta64[s]').astype(int)

    for tp in const.GRID_IO.TS_TYPES:
        if highest_secs <= TS_TYPE_SECS[tp]:
            return tp
    raise ValueError('Could not infer time resolution')


def seconds_in_periods(timestamps, ts_type):
    """
    Calculates the number of seconds for each period in timestamp(s).

    Parameters
    ----------
    timestamps : numpy.datetime64 or numpy.ndarray
        Either a single datetime or an array of datetimes
    ts_type : str
        Frequency for

    Returns
    -------
    np.array :
        Array with same length as timestamps containing number of seconds for
        each period.
    """

    ts_type = TsType(ts_type)

    if isinstance(timestamps, np.datetime64):
        timestamps = np.array([timestamps])

    if isinstance(timestamps, np.ndarray):
        timestamps = [ to_pandas_timestamp(timestamp) for timestamp in timestamps]

    # From here on timestamps should be a numpy array containing pandas Timestamps

    seconds_in_day = 24*60*60
    if ts_type >= TsType('monthly'):
        if ts_type == TsType('monthly'):
            days_in_months = np.array([ timestamp.days_in_month for timestamp in timestamps])
            seconds = days_in_months * seconds_in_day
            return seconds
        if ts_type == TsType('daily'):
            return seconds_in_day * np.ones_like(timestamps)
        else:
            raise NotImplementedError('Only yearly, monthly and daily frequencies implemented.')
    elif ts_type == TsType('yearly'):
        # raise NotImplementedError('Only monthly and daily frequencies implemented.')
        days_in_year = []
        for ts in timestamps:
            if ts.year % 4 == 0:
                days_in_year.append(366) #  Leap year
            else:
                days_in_year.append(365)
        seconds = np.array(days_in_year) * seconds_in_day
    return seconds


def get_tot_number_of_seconds(ts_type, dtime=None):
    """Get total no. of seconds for a given frequency

    ToDo
    ----
    This method needs revision and can be solved simpler probably

    Parameters
    ----------
    ts_type : str or TsType
        frequency for which number of seconds is supposed to be retrieved
    dtime : TYPE, optional
        DESCRIPTION. The default is None.

    Raises
    ------
    AttributeError
        DESCRIPTION.

    Returns
    -------
    TYPE
        DESCRIPTION.

    """

    ts_tpe = TsType(ts_type)

    if ts_tpe >= TsType('monthly'):
        if dtime is None:
            raise AttributeError('For frequncies larger than or eq. monthly you' +
                                 ' need to provide dtime in order to compute the number of second.')
        if not ts_type == 'monthly':
            raise NotImplementedError('Can only handle monthly so far...')

        # find seconds from dtime
        # TODO generalize this
        days_in_month = dtime.dt.daysinmonth
<<<<<<< HEAD
=======

>>>>>>> e2131c18
        return days_in_month*24*60*60
    else:
        return TS_TYPE_SECS[ts_type]

def get_standard_name(var_name):
    """Converts AeroCom variable name to CF standard name

    Also handles alias names for variables, etc. or strings corresponding to
    older conventions (e.g. names containing 3D).

    Parameters
    ----------
    var_name : str
        AeroCom variable name

    Returns
    -------
    str
        corresponding standard name
    """
    from pyaerocom import const
    return const.VARS[var_name].standard_name

def get_standard_unit(var_name):
    """Gets standard unit of AeroCom variable

    Also handles alias names for variables, etc. or strings corresponding to
    older conventions (e.g. names containing 3D).

    Parameters
    ----------
    var_name : str
        AeroCom variable name

    Returns
    -------
    str
        corresponding standard unit
    """
    from pyaerocom import const
    return const.VARS[var_name].unit

def get_lowest_resolution(ts_type, *ts_types):
    """Get the lowest resolution from several ts_type codes

    Parameters
    ----------
    ts_type : str
        first ts_type
    *ts_types
        one or more additional ts_type codes

    Returns
    -------
    str
        the ts_type that corresponds to the lowest resolution

    Raises
    ------
    ValueError
        if one of the input ts_type codes is not supported
    """
    #all_ts_types = const.GRID_IO.TS_TYPES
    from pyaerocom.tstype import TsType
    lowest = TsType(ts_type)
    for freq in ts_types:
# =============================================================================
#         if not freq in all_ts_types:
#             raise ValueError('Invalid input, only valid ts_type codes are '
#                              'supported: {}'.format(all_ts_types))
# =============================================================================
        _temp = TsType(freq)
        if _temp < lowest:
            lowest = _temp
    return lowest.val

def sort_ts_types(ts_types):
    """Sort a list of ts_types

    Parameters
    ----------
    ts_types : list
        list of strings (or instance of :class:`TsType`) to be sorted

    Returns
    -------
    list
        list of strings with sorted frequencies

    Raises
    ------
    TemporalResolutionError
        if one of the input ts_types is not supported
    """
    freqs_sorted = []
    for ts_type in ts_types:
        if isinstance(ts_type, str):
            ts_type = TsType(ts_type)
        if len(freqs_sorted) == 0:
            freqs_sorted.append(ts_type)
        else:
            insert = False
            for i, tt in enumerate(freqs_sorted):
                if tt < ts_type:
                    insert=True
                    break
            if insert:
                freqs_sorted.insert(i, ts_type)
            else:
                freqs_sorted.append(ts_type)
    return [str(tt) for tt in freqs_sorted]

def get_highest_resolution(ts_type, *ts_types):
    """Get the highest resolution from several ts_type codes

    Parameters
    ----------
    ts_type : str
        first ts_type
    *ts_types
        one or more additional ts_type codes

    Returns
    -------
    str
        the ts_type that corresponds to the highest resolution

    Raises
    ------
    ValueError
        if one of the input ts_type codes is not supported
    """
    lst = [ts_type]
    lst.extend(ts_types)
    return sort_ts_types(lst)[0]

def isnumeric(val):
    """Check if input value is numeric

    Parameters
    ----------
    val
        input value to be checked

    Returns
    -------
    bool
        True, if input value corresponds to a range, else False.
    """
    from numbers import Number
    if isinstance(val, Number):
        return True
    return False

def isrange(val):
    """Check if input value corresponds to a range

    Checks if input is list, or array or tuple with 2 entries, or alternatively
    a slice that has defined start and stop and has set step to None.

    Note
    ----
    No check is performed, whether first entry is smaller than second entry if
    all requirements for a range are fulfilled.

    Parameters
    ----------
    val
        input value to be checked

    Returns
    -------
    bool
        True, if input value corresponds to a range, else False.
    """
    if isinstance(val, (list, np.ndarray, tuple)):
        if len(val) == 2:
            return True
        return False
    elif isinstance(val, slice):
        if val.step is not None or val.start is None or val.stop is None:
            return False
        return True
    return False

def merge_station_data(stats, var_name, pref_attr=None,
                       sort_by_largest=True, fill_missing_nan=True,
                       **add_meta_keys):
    """Merge multiple StationData objects (from one station) into one instance

    Note
    ----
    - all input :class:`StationData` objects need to have same attributes\
       ``station_name``, ``latitude``, ``longitude`` and ``altitude``

    Parameters
    ----------
    stats : list
        list containing :class:`StationData` objects (note: all of these
        objects must contain variable data for the specified input variable)
    var_name : str
        data variable name that is to be merged
    pref_attr
        optional argument that may be used to specify a metadata attribute
        that is available in all input :class:`StationData` objects and that
        is used to order the input stations by relevance. The associated values
        of this attribute need to be sortable (e.g. revision_date). This is
        only relevant in case overlaps occur. If unspecified the relevance of
        the stations is sorted based on the length of the associated data
        arrays.
    sort_by_largest : bool
        if True, the result from the sorting is inverted. E.g. if
        ``pref_attr`` is unspecified, then the stations will be sorted based on
        the length of the data vectors, starting with the shortest, ending with
        the longest. This sorting result will then be inverted, if
        ``sort_by_largest=True``, so that the longest time series get's highest
        importance. If, e.g. ``pref_attr='revision_date'``, then the stations
        are sorted by the associated revision date value, starting with the
        earliest, ending with the latest (which will also be inverted if
        this argument is set to True)
    fill_missing_nan : bool
        if True, the resulting time series is filled with NaNs. NOTE: this
        requires that information about the temporal resolution (ts_type) of
        the data is available in each of the StationData objects.
    """
    from pyaerocom import const
    if isinstance(var_name, list):
        if len(var_name) > 1:
            raise NotImplementedError('Merging of multivar data not yet possible')
        var_name = var_name[0]

    # make sure the data is provided as pandas.Series object
    is_3d, has_errs = False, False
    for stat in stats:
        if not var_name in stat:
            raise DataCoverageError('All input station must contain {} data'
                                    .format(var_name))
        elif pref_attr is not None and not pref_attr in stat:
            raise MetaDataError('Cannot sort station relevance by attribute {}. '
                                'At least one of the input stations does not '
                                'contain this attribute'.format(pref_attr))
        elif not isinstance(stat[var_name], pd.Series):
            try:
                stat._to_ts_helper(var_name)
            except Exception as e:
                raise ValueError('Data needs to be provided as pandas Series in '
                                 'individual station data objects. Attempted to'
                                 'convert but failed with the following '
                                 'exception: {}'.format(repr(e)))
        elif fill_missing_nan:
            try:
                stat.get_var_ts_type(var_name)
            except MetaDataError:
                raise MetaDataError('Cannot merge StationData objects: one or '
                                    'more of the provided objects does not '
                                    'provide information about the ts_type of '
                                    'the {} data, which is required when input '
                                    'arg. fill_missing_nan is True.'.format(var_name))
        if stat.check_if_3d(var_name):
            is_3d = True
        elif is_3d:
            raise ValueError('Merge error: some of the input stations contain '
                             'altitude info (suggesting profile data), others '
                             'not.')
        if var_name in stat.data_err:
            has_errs = True

    if not is_3d:
        if pref_attr is not None:
            stats.sort(key=lambda s: s[pref_attr])
        else:
            stats.sort(key=lambda s: len(s[var_name].dropna()))

        if sort_by_largest:
            stats = stats[::-1]

        # remove first station from the list
        merged = stats.pop(0)

        for i, stat in enumerate(stats):
            merged.merge_other(stat, var_name, **add_meta_keys)
    else:
        from xarray import DataArray
        dtime = []
        for stat in stats:
            _t = stat[var_name].index.unique()
            if not len(_t) == 1:
                raise NotImplementedError('So far, merging of profile data '
                                          'requires that profile values are '
                                          'sampled at the same time')
            dtime.append(_t[0])
        tidx = pd.DatetimeIndex(dtime)

        # AeroCom default vertical grid
        vert_grid = const.make_default_vert_grid()
        _data = np.ones((len(vert_grid), len(tidx))) * np.nan
        if has_errs:
            _data_err = np.ones((len(vert_grid), len(tidx))) * np.nan

        for i, stat in enumerate(stats):
            #print(stat[var_name].values)
            if i == 0:
                merged = stat
            else:
                merged.merge_meta_same_station(stat, **add_meta_keys)

            _data[:, i] = np.interp(vert_grid, stat['altitude'],
                                    stat[var_name].values)

            if has_errs:
                try:
                    _data_err[:, i] = np.interp(vert_grid,
                                                stat['altitude'],
                                                stat.data_err[var_name])
                except Exception:
                    pass
        _coords = {'time'     : tidx,
                   'altitude' : vert_grid}

        d = DataArray(data=_data, coords=_coords,
                      dims=['altitude', 'time'], name=var_name)
        d = d.sortby('time')
        merged[var_name] = d
        merged.dtime = d.time
        merged.altitude = d.altitude

    if fill_missing_nan:
        try:
            merged.insert_nans_timeseries(var_name)
        except Exception as e:
            const.print_log.warning('Could not insert NaNs into timeseries of '
                                    'variable {} after merging stations. '
                                    'Reason: {}'.format(var_name, repr(e)))

    merged['stat_merge_pref_attr'] = pref_attr
    return merged

def _get_pandas_freq_and_loffset(freq):
    """Helper to convert resampling info"""
    if freq in TS_TYPE_TO_PANDAS_FREQ:
        freq = TS_TYPE_TO_PANDAS_FREQ[freq]
    loffset = None
    if freq in PANDAS_RESAMPLE_OFFSETS:
        loffset = PANDAS_RESAMPLE_OFFSETS[freq]
    return (freq, loffset)

def make_datetime_index(start, stop, freq):
    """Make pandas.DatetimeIndex for input specs

    Note
    ----
    If input frequency is specified in `PANDAS_RESAMPLE_OFFSETS`, an offset
    will be added (e.g. 15 days for monthly data).

    Parameters
    ----------
    start
        start time
    stop
        stop time
    freq
        frequency

    Returns
    -------
    DatetimeIndex
    """
    if not isinstance(start, pd.Timestamp):
        start = to_pandas_timestamp(start)
    if not isinstance(stop, pd.Timestamp):
        stop = to_pandas_timestamp(stop)

    freq, loffset = _get_pandas_freq_and_loffset(freq)
    idx = pd.date_range(start=start, end=stop, freq=freq)
    if loffset is not None:
        idx = idx + pd.Timedelta(loffset)
    return idx

def calc_climatology(s, start, stop, min_count=None,
                     set_year=None, resample_how='mean'):
    """Compute climatological timeseries from pandas.Series

    Parameters
    ----------
    s : Series
        time series data
    start
        start time of data used to compute climatology
    stop
        start time of data used to compute climatology
    mincount_month : int, optional
        minimum number of observations required per aggregated month in
        climatological interval. Months not meeting this requirement will be
        set to NaN.
    set_year : int, optional
        if specified, the output data will be assigned the input year. Else
        the middle year of the climatological interval is used.
    resample_how : str
        string specifying how the climatological timeseries is to be
        aggregated

    Returns
    -------
    DataFrame
        dataframe containing climatological mean and median timeseries as
        well as columns std and count
    """
    if not isinstance(start, pd.Timestamp):
        start, stop = start_stop(start, stop)
    sc = s[start:stop]
    sc.dropna(inplace=True)

    if len(sc) == 0:
        raise ValueError('Cropping input time series in climatological '
                         'interval resulted in empty series')
    if set_year is None:
        set_year = int(start.year + (stop.year-start.year) / 2) + 1

    df = pd.DataFrame(sc)
    df['month'] = df.index.month

<<<<<<< HEAD

=======
>>>>>>> e2131c18
    clim = df.groupby('month').agg([resample_how, 'std','count'])

    #clim.columns = clim.columns.droplevel(0)
    clim.columns = ['data', 'std', 'numobs']
    idx = [np.datetime64('{}-{:02d}-15'.format(set_year, x)) for x in
           clim.index.values]
    clim.set_index(pd.DatetimeIndex(idx), inplace=True)
    if min_count is not None:
        mask = clim['numobs'] < min_count
        clim['data'][mask] = np.nan
        #mean[num < min_num_obs] = np.nan
    return clim

def resample_timeseries(ts, freq, how='mean', min_num_obs=None):
    """Resample a timeseries (pandas.Series)

    Parameters
    ----------
    ts : Series
        time series instance
    freq : str
        new temporal resolution (can be pandas freq. string, or pyaerocom
        ts_type)
    how : str
        choose from mean or median
    min_num_obs : :obj:`int`, optional
        minimum number of observations required per period (when downsampling).
        E.g. if input is in daily resolution and freq is monthly and
        min_num_obs is 10, then all months that have less than 10 days of data
        are set to nan.

    Returns
    -------
    Series
        resampled time series object
    """
    freq, loffset = _get_pandas_freq_and_loffset(freq)
    resampler = ts.resample(freq, loffset=loffset)
    if min_num_obs is None:
        data = resampler.agg(how)
    else:
        df = resampler.agg([how, 'count'])
        invalid = df['count'] < min_num_obs
        df[how][invalid] = np.nan
        data = df[how]
    #print(freq, min_num_obs, how)
    return data

def resample_time_dataarray(arr, freq, how='mean', min_num_obs=None):
    """Resample the time dimension of a :class:`xarray.DataArray`

    Note
    ----
    The dataarray must have a dimension coordinate named "time"

    Parameters
    ----------
    arr : DataArray
        data array to be resampled
    freq : str
        new temporal resolution (can be pandas freq. string, or pyaerocom
        ts_type)
    how : str
        choose from mean or median
    min_num_obs : :obj:`int`, optional
        minimum number of observations required per period (when downsampling).
        E.g. if input is in daily resolution and freq is monthly and
        min_num_obs is 10, then all months that have less than 10 days of data
        are set to nan.

    Returns
    -------
    DataArray
        resampled data array object

    Raises
    ------
    IOError
        if data input `arr` is not an instance of :class:`DataArray`
    DataDimensionError
        if time dimension is not available in dataset
    """

    if not isinstance(arr, xray.DataArray):
        raise IOError('Invalid input for arr: need DataArray, got {}'.format(type(arr)))
    elif not 'time' in arr.dims:
        raise DataDimensionError('Cannot resample time: input DataArray has '
                                 'no time dimension')

    from pyaerocom.tstype import TsType
    from pyaerocom.time_config import XARR_TIME_GROUPERS
    to = TsType(freq)
    pd_freq=to.to_pandas_freq()
    invalid = None
    if min_num_obs is not None:
        if not pd_freq in XARR_TIME_GROUPERS:
            raise ValueError('Cannot infer xarray grouper for ts_type {}'
                             .format(to.val))
        #gr = XARR_TIME_GROUPERS[pd_freq]
        # 2D mask with shape of resampled data array
        #invalid = arr.groupby('time.{}'.format(gr)).count(dim='time') < min_num_obs
        invalid = arr.resample(time=pd_freq).count(dim='time') < min_num_obs

    freq, loffset = _get_pandas_freq_and_loffset(freq)
    resampler = arr.resample(time=pd_freq, loffset=loffset)
    try:
        aggfun = getattr(resampler, how)
    except AttributeError:
        raise ResamplingError('Invalid aggregator {} for temporal resampling '
                              'of DataArray...'.format(how))
    arr = aggfun(dim='time')

    if invalid is not None:
        arr.data[invalid.data] = np.nan
    return arr

def same_meta_dict(meta1, meta2, ignore_keys=['PI'],
                   num_keys=NUM_KEYS_META, num_rtol=1e-2):
    """Compare meta dictionaries

    Parameters
    ----------
    meta1 : dict
        meta dictionary that is to be compared with ``meta2``
    meta2 : dict
        meta dictionary that is to be compared with ``meta1``
    ignore_keys : list
        list containing meta keys that are supposed to be ignored
    num_keys : keys that contain numerical values
    num_rtol : float
        relative tolerance level for comparison of numerical values

    Returns
    -------
    bool
        True, if dictionaries are the same, else False
    """
    if not meta1.keys() == meta2.keys():
        return False
    for k, v in meta1.items():
        if k in ignore_keys:
            continue
        elif k in num_keys:
            if not np.isclose(v, meta2[k], rtol=num_rtol):
                return False
        elif isinstance(v, dict):
            if not same_meta_dict(v, meta2[k]):
                return False
        else:
            if not v == meta2[k]:
                return False
    return True

def str_to_iris(key, **kwargs):
    """Mapping function that converts strings into iris analysis objects

    Please see dictionary ``STR_TO_IRIS`` in this module for valid definitions

    Parameters
    ----------
    key : str
        key of :attr:`STR_TO_IRIS` dictionary

    Returns
    -------
    obj
        corresponding iris analysis object (e.g. Aggregator, method)
    """
    key = key.lower()
    if not key in STR_TO_IRIS:
        raise KeyError("No iris.analysis object available for key %s, please "
                       "choose from %s" %(key, STR_TO_IRIS.keys()))
    val = STR_TO_IRIS[key]
    if callable(val):
        return val(**kwargs)
    return val

def to_pandas_timestamp(value):
    """Convert input to instance of :class:`pandas.Timestamp`

    Parameters
    ----------
    value
        input value that is supposed to be converted to time stamp

    Returns
    --------
    pandas.Timestamp
    """
    if isinstance(value, pd.Timestamp):
        return value
    elif isinstance(value, (str, np.datetime64, datetime, date)):
        return pd.Timestamp(value)
    else:
        try:
            numval = int(value)
            if not 0 <= numval <= 10000:
                raise ValueError('Could not infer valid year from numerical '
                                 'time input')
            return pd.Timestamp(str(numval))
        except Exception as e:
            raise ValueError('Failed to convert {} to Timestamp: {}'
                             .format(value, repr(e)))

def to_datetime64(value):
    """Convert input value to numpy.datetime64

    Parameters
    ----------
    value
        input value that is supposed to be converted, needs to be either str,
        datetime.datetime, pandas.Timestamp or an integer specifying the
        desired year.

    Returns
    -------
    datetime64
        input timestamp converted to datetime64
    """
    if isinstance(value, np.datetime64):
        return value
    else:
        try:
            return to_pandas_timestamp(value).to_datetime64()
        except Exception as e:
            raise ValueError('Failed to convert {} to datetime64 object'
                             'Error: {}'.format(value, repr(e)))

def is_year(val):
    """Check if input is / may be year

    Parameters
    ----------
    val
        input that is supposed to be checked

    Returns
    -------
    bool
        True if input is a number between -2000 and 10000, else False
    """
    try:
        if -2000 < int(val) < 10000:
            return True
        raise Exception
    except Exception:
        return False

def _check_climatology_timestamp(t):
    if isnumeric(t) and t == 9999:
        return pd.Timestamp('1-1-2222')
    elif isinstance(t, np.datetime64):
        tstr = str(t)
        if tstr.startswith('9999'):
            return pd.Timestamp(tstr.replace('9999', '2222'))
    elif isinstance(t, str) and '9999' in t:
        return pd.Timestamp(t.replace('9999', '2222'))
    elif isinstance(t, datetime) and t.year == 9999:
        return pd.Timestamp(t.replace(year=2222))
    raise ValueError('Failed to identify {} as climatological timestamp...'
                     .format(t))

def start_stop(start, stop=None):
    """Create pandas timestamps from input start / stop values

    Note
    ----
    If input suggests climatological data in AeroCom format (i.e. year=9999)
    then the year is converted to 2222 instead since pandas cannot handle
    year 9999.

    Parameters
    -----------
    start
        start time (any format that can be converted to pandas.Timestamp)
    stop
        stop time (any format that can be converted to pandas.Timestamp)

    Returns
    -------
    pandas.Timestamp
        start timestamp
    pandas.Timestamp
        stop timestamp

    Raises
    ------
    ValueError
        if input cannot be converted to pandas timestamps
    """
    isclim = False
    try:
        start = to_pandas_timestamp(start)
    except pd.errors.OutOfBoundsDatetime: # probably climatology
        start = _check_climatology_timestamp(start)
        isclim = True

    if stop is None:
        if isclim:
            yr = 2222
        else:
            yr = start.year
        stop = to_pandas_timestamp('{}-12-31 23:59:59'.format(yr))
    else:
        try:
            subt_sec = False
            if isnumeric(stop):
                subt_sec = True
            stop = to_pandas_timestamp(stop)
            if subt_sec:
                stop = stop - pd.Timedelta(1, 's')
        except pd.errors.OutOfBoundsDatetime:
            stop = _check_climatology_timestamp(stop)
    return (start, stop)

def datetime2str(time, ts_type=None):
    from pyaerocom import const

    conv = TS_TYPE_DATETIME_CONV[ts_type]
    if is_year(time):
        return str(time)
    try:
        time = to_pandas_timestamp(time).strftime(conv)
    except pd.errors.OutOfBoundsDatetime:
        const.print_log.warning('Failed to convert time {} to string'.format(time))
        pass
    return time

def start_stop_str(start, stop=None, ts_type=None):

    conv = TS_TYPE_DATETIME_CONV[ts_type]
    if is_year(start) and stop is None:
        return str(start)
    start, stop = start_stop(start, stop)
    start_str = start.strftime(conv)
    stop_str = stop.strftime(conv)
    if stop_str != start_str:
        return '{}-{}'.format(start_str, stop_str)
    return start_str

def start_stop_from_year(year):
    """Create start / stop timestamp from year

    Parameters
    ----------
    year : int
        the year for which start / stop is to be instantiated

    Returns
    -------
    tuple
        2-element tuple containing

        - :obj:`pandas.Timestamp`: start timestamp
        - :obj:`pandas.Timestamp`: end timestamp
    """
    start = to_pandas_timestamp(year)
    stop = to_pandas_timestamp('{}-12-31 23:59:59'.format(year))
    return (start, stop)

def to_datestring_YYYYMMDD(value):
    """Convert input time to string with format YYYYMMDD

    Parameters
    ----------
    value
        input time, may be string, datetime, numpy.datetime64 or
        pandas.Timestamp

    Returns
    -------
    str
        input formatted to string YYYYMMDD

    Raises
    ------
    ValueError
        if input is not supported
    """
    if isinstance(value, str) and len(value, 8):
        logger.info('Input is already string containing 8 chars. Assuming it '
                    'is in the right format and returning unchanged')
        return value
    try:
        return to_pandas_timestamp(value).strftime('%Y%m%d')
    except Exception as e:
        raise ValueError('Invalid input, need str, datetime, numpy.datetime64 '
                         'or pandas.Timestamp. Error: {}'.format(repr(e)))

def cftime_to_datetime64(times, cfunit=None, calendar=None):
    """Convert numerical timestamps with epoch to numpy datetime64

    This method was designed to enhance the performance of datetime conversions
    and is based on the corresponding information provided in the cftime
    package (`see here <https://github.com/Unidata/cftime/blob/master/cftime/
    _cftime.pyx>`__). Particularly, this object does, what the :func:`num2date`
    therein does, but faster, in case the time stamps are not defined on a non
    standard calendar.

    Parameters
    ----------
    times : :obj:`list` or :obj:`ndarray` or :obj:`iris.coords.DimCoord`
        array containing numerical time stamps (relative to basedate of
        ``cfunit``). Can also be a single number.
    cfunit : :obj:`str` or :obj:`Unit`, optional
        CF unit string (e.g. day since 2018-01-01 00:00:00.00000000 UTC) or
        unit. Required if `times` is not an instance of
        :class:`iris.coords.DimCoord`
    calendar : :obj:`str`, optional
        string specifying calendar (only required if ``cfunit`` is of type
        ``str``).

    Returns
    -------
    ndarray
        numpy array containing timestamps as datetime64 objects

    Raises
    ------
    ValueError
        if cfunit is ``str`` and calendar is not provided or invalid, or if
        the cfunit string is invalid

    Example
    -------

    >>> cfunit_str = 'day since 2018-01-01 00:00:00.00000000 UTC'
    >>> cftime_to_datetime64(10, cfunit_str, "gregorian")
    array(['2018-01-11T00:00:00.000000'], dtype='datetime64[us]')
    """
    if isinstance(times, iris.coords.DimCoord): #special case
        times, cfunit = times.points, times.units
    try:
        len(times)
    except Exception:
        times = [times]
    if isinstance(cfunit, str):
        if calendar is None:
            raise ValueError("Require specification of calendar for "
                             "conversion into datetime64 objects")
        cfunit = Unit(cfunit, calendar) #raises Error if calendar is invalid
    if not isinstance(cfunit, Unit):
        raise ValueError("Please provide cfunit either as instance of class "
                         "cf_units.Unit or as a string")
    calendar = cfunit.calendar
    basedate = cfunit.num2date(0)
    if ((calendar == 'proleptic_gregorian' and basedate.year >= MINYEAR) or
        (calendar in ['gregorian','standard'] and basedate > GREGORIAN_BASE)):
        # NOTE: changed on 9 July 2018 by jgliss due to error (kernel died)
        # after update of dependencies (cf_units). Attribute name does not
        # work anymore...
        cfu_str = cfunit.origin #cfunit.name

        res = cfu_str.split()[0].lower()
        if res in microsec_units:
            tstr = "us"
        elif res in millisec_units:
            tstr = "ms"
        elif res in sec_units:
            tstr = "s"
        elif res in min_units:
            tstr = "m"
        elif res in hr_units:
            tstr = "h"
        elif res in day_units:
            tstr = "D"
        else:
            raise ValueError('unsupported time units')

        basedate = np.datetime64(basedate)
        dt = np.asarray(np.asarray(times), dtype="timedelta64[%s]" %tstr)
        return basedate + dt
    else:
        return np.asarray([np.datetime64(t) for t in cfunit.num2date(times)])

def get_constraint(lon_range=None, lat_range=None,
                   time_range=None, meridian_centre=True):
    """Function that creates an :class:`iris.Constraint` based on input

    Note
    ----
    Please be aware of the definition of the longitudes in your data when
    cropping within the longitude dimension. The longitudes in your data may be
    defined either from **-180 <= lon <= 180** (pyaerocom standard) or from
    **0 <= lon <= 360**. In the former case (-180 -> 180) you can leave the
    additional input parameter ``meridian_centre=True`` (default).

    Parameters
    ----------
    lon_range : :obj:`tuple`, optional
        2-element tuple containing longitude range for cropping
        Example input to crop around meridian: `lon_range=(-30, 30)`
    lat_range : :obj:`tuple`, optional
        2-element tuple containing latitude range for cropping.
    time_range : :obj:`tuple`, optional
        2-element tuple containing time range for cropping. Allowed data
        types for specifying the times are

            1. a combination of 2 :class:`pandas.Timestamp` instances or
            2. a combination of two strings that can be directly converted\
            into :class:`pandas.Timestamp` instances (e.g.\
            `time_range=("2010-1-1", "2012-1-1")`) or
            3. directly a combination of indices (:obj:`int`).
    meridian_centre : bool
        specifies the coordinate definition range of longitude array. If True,
        then -180 -> 180 is assumed, else 0 -> 360

    Returns
    -------
    iris.Constraint
        the combined constraint from all valid input parameters

    Examples
    --------
    The following example shows how to crop over the meridian

    >>> from pyaerocom.helpers import get_constraint
    >>> from pyaerocom.io.fileconventions import FileConventionRead
    >>> from iris import load
    >>> from pyaerocom.io.testfiles import get
    >>> files = get()
    >>> fname = files['models']['aatsr_su_v4.3']
    >>> convention = FileConventionRead().from_file(fname)
    >>> meta_info = convention.get_info_from_file(fname)
    >>> for k, v in meta_info.items(): print(k, v)
    year 2008
    var_name od550aer
    ts_type daily
    >>> cubes = load(fname)
    >>> lons = cubes[0].coord("longitude").points
    >>> meridian_centre = True if lons.max() > 180 else False
    >>> year = meta_info["year"]
    >>> c = get_constraint(lon_range=(50, 150),
    ...                    lat_range=(20, 60),
    ...                    time_range=("%s-02-05" %year, "%s-02-25" %year))
    >>> cube_crop = cubes.extract(c)[0]
    >>> cube_crop.shape
    (21, 40, 100)
    """
    constraints = []
    if lon_range is not None:
        constraints.append(get_lon_rng_constraint(lon_range, meridian_centre))
    if lat_range is not None:
        constraints.append(get_lat_rng_constraint(lat_range))
    if time_range is not None:
        constraints.append(get_time_rng_constraint(*time_range))
    if len(constraints) > 0:
        c = constraints[0]
        for cadd in constraints[1:]:
            c = c & cadd
    return c

def get_lat_rng_constraint(lat_range):
    """Create latitude constraint based on input range

    Parameters
    ----------
    lat_range : tuple
        2-element tuple specifying latitude range

    Returns
    -------
    iris.Constraint
        the corresponding iris.Constraint instance

    """
    return iris.Constraint(latitude=lambda v: lat_range[0] <= v <= lat_range[1])

def get_lon_rng_constraint(lon_range, meridian_centre=True):
    """Create longitude constraint based on input range

    Parameters
    ----------
    lon_range : tuple
        2-element tuple containing from left -> right end of range
    meridian_centre : bool
        specifies the coordinate definition range of longitude array of the
        data to be cropped. If True, then -180 -> 180 is assumed, else 0 -> 360

    Returns
    -------
    iris.Constraint
        the corresponding iris.Constraint instance

    Raises
    ------
    ValueError
        if first coordinate in lon_range equals or exceeds second
    LongitudeConstraintError
        if the input implies cropping over border of longitude array
        (e.g. 160 -> - 160 if -180 <= lon <= 180).

    Example
    -------
    >>> from pyaerocom.io.testfiles import get
    >>> from pyaerocom import GriddedData
    >>> files = get()
    >>> data = GriddedData(files['models']['aatsr_su_v4.3'], var_name="od550aer")
    >>> c = get_lon_rng_constraint(lon_range=(170, -160), meridian_centre=True)
    Traceback (most recent call last):
     ...
    ValueError: Left coordinate must exceed right coordinate
    >>> c = get_lon_rng_constraint(lon_range=(-30, 30), meridian_centre=True)
    >>> data_crop = data.extract(c)
    >>> assert data_crop.grid.shape == (366, 180, 60)
    """
    left, right = lon_range
    if left == right:
        raise ValueError("the specified values are equal")
    elif left > right:
        raise ValueError("Left coordinate must exceed right coordinate")
    if meridian_centre:
        left, right = (left+180)%360-180, (right+180)%360-180
    else:
        left, right = left%360, right%360
    if left > right:
        msg = ("Cannot crop over right border of longitude range")
        raise LongitudeConstraintError(msg)
    return iris.Constraint(longitude=lambda v: left <= v <= right)

def get_time_rng_constraint(start, stop):
    """Create iris.Constraint for data extraction along time axis

    Parameters
    ----------
    start : :obj:`Timestamp` or :obj:` str`
        start time of desired subset. If string, it must be convertible
        into :class:`pandas.Timestamp` (e.g. "2012-1-1")
    stop : :obj:`Timestamp` or :obj:` str`
        start time of desired subset. If string, it must be convertible
        into :class:`pandas.Timestamp` (e.g. "2012-1-1")

    Returns
    -------
    iris.Constraint
        iris Constraint instance that can, e.g., be used as input for
        :func:`pyaerocom.griddeddata.GriddedData.extract`
    """
    if not isinstance(start, pd.Timestamp):
        start = pd.Timestamp(start)
    if not isinstance(stop, pd.Timestamp):
        stop = pd.Timestamp(stop)

    t_lower = iris.time.PartialDateTime(year=start.year,
                                        month=start.month,
                                        day=start.day)
    t_upper = iris.time.PartialDateTime(year=stop.year,
                                        month=stop.month,
                                        day=stop.day)

    return iris.Constraint(time=lambda cell: t_lower <= cell <= t_upper)

if __name__=="__main__":

    idx = make_datetime_index(2010, 2011, 'hourly')
    print(get_lowest_resolution('yearly', 'daily', 'monthly'))
    print(get_highest_resolution('yearly', 'daily', 'monthly'))

    print(infer_time_resolution([np.datetime64('2010-01-01'),
                                 np.datetime64('2010-01-02'),
                                 np.datetime64('2010-01-05'),
                                 np.datetime64('2010-10-15')]))

    print(varlist_aerocom(['od550aer', 'od550csaer']))<|MERGE_RESOLUTION|>--- conflicted
+++ resolved
@@ -105,32 +105,15 @@
         how to interpolate to input coordinates (defaults to nearest neighbour)
     new_index_name : str, optional
         name of flattend latlon dimension (defaults to latlon)
-<<<<<<< HEAD
-=======
     check_domain : bool
         if True, lat/lon domain of datarray is checked and all input coordinates
         that are outside of the domain are ignored.
->>>>>>> e2131c18
 
     Returns
     -------
     DataArray
         data at input coordinates
     """
-<<<<<<< HEAD
-
-# =============================================================================
-#     if lat_dimname is None:
-#         for name in ['lat', 'latitude']:
-#             if name in arr.dims:
-#                 lat_dimname = name
-#     if lon_dimname is None:
-#         for name in ['lon', 'longitude']:
-#             if name in arr.dims:
-#                 lon_dimname = name
-# =============================================================================
-=======
->>>>>>> e2131c18
     if lat_dimname is None:
         lat_dimname = 'lat'
     if lon_dimname is None:
@@ -256,10 +239,6 @@
         array is mapped to a value larger than the first one at the left end
         of the array)
 
-<<<<<<< HEAD
-
-=======
->>>>>>> e2131c18
     """
     from pyaerocom import const
     if len(coord_vals) < 2:
@@ -277,10 +256,6 @@
         return False
     return True
 
-<<<<<<< HEAD
-
-=======
->>>>>>> e2131c18
 def numpy_to_cube(data, dims=None, var_name=None, units=None, **attrs):
     """Make a cube from a numpy array
 
@@ -493,10 +468,7 @@
         # find seconds from dtime
         # TODO generalize this
         days_in_month = dtime.dt.daysinmonth
-<<<<<<< HEAD
-=======
-
->>>>>>> e2131c18
+
         return days_in_month*24*60*60
     else:
         return TS_TYPE_SECS[ts_type]
@@ -918,10 +890,6 @@
     df = pd.DataFrame(sc)
     df['month'] = df.index.month
 
-<<<<<<< HEAD
-
-=======
->>>>>>> e2131c18
     clim = df.groupby('month').agg([resample_how, 'std','count'])
 
     #clim.columns = clim.columns.droplevel(0)
