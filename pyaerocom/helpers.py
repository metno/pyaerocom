#!/usr/bin/env python3
# -*- coding: utf-8 -*-
"""
General helper methods for the pyaerocom library.
"""
from cf_units import Unit
from datetime import MINYEAR, datetime, date
import iris
import numpy as np
import pandas as pd
import xarray as xray

from pyaerocom.exceptions import (LongitudeConstraintError,
                                  DataCoverageError, MetaDataError,
                                  DataDimensionError,
                                  VariableDefinitionError,
                                  ResamplingError, TemporalResolutionError)
from pyaerocom import logger, const
from pyaerocom.time_config import (GREGORIAN_BASE, TS_TYPE_SECS,
                                   TS_TYPE_TO_PANDAS_FREQ,
                                   PANDAS_RESAMPLE_OFFSETS,
                                   TS_TYPE_DATETIME_CONV,
                                   microsec_units, millisec_units,
                                   sec_units, min_units, hr_units,
                                   day_units)
from pyaerocom.tstype import TsType

NUM_KEYS_META = ['longitude', 'latitude', 'altitude']

STR_TO_IRIS = dict(count       = iris.analysis.COUNT,
                   gmean       = iris.analysis.GMEAN,
                   hmean       = iris.analysis.HMEAN,
                   max         = iris.analysis.MAX,
                   mean        = iris.analysis.MEAN,
                   median      = iris.analysis.MEDIAN,
                   sum         = iris.analysis.SUM,
                   nearest     = iris.analysis.Nearest,
                   linear      = iris.analysis.Linear,
                   areaweighted= iris.analysis.AreaWeighted)

def varlist_aerocom(varlist):

    if isinstance(varlist, str):
        varlist = [varlist]
    elif not isinstance(varlist, list):
        raise ValueError('Need string or list')
    output = []
    for var in varlist:
        try:
            _var = const.VARS[var].var_name_aerocom
            if not _var in output:
                output.append(_var)
        except VariableDefinitionError as e:
            const.print_log.warning(repr(e))
    if len(output) == 0:
        raise ValueError('None of the input variables appears to be valid')
    return output

def delete_all_coords_cube(cube, inplace=True):
    """Delete all coordinates of an iris cube

    Parameters
    ----------
    cube : iris.cube.Cube
        input cube that is supposed to be cleared of coordinates
    inplace : bool
        if True, then the coordinates are deleted in the input object, else in
        a copy of it

    Returns
    -------
    iris.cube.Cube
        input cube without coordinates
    """
    if not inplace:
        cube = cube.copy()

    for aux_fac in cube.aux_factories:
        cube.remove_aux_factory(aux_fac)

    for coord in cube.coords():
        cube.remove_coord(coord)
    return cube

def extract_latlon_dataarray(arr, lat, lon, lat_dimname=None,
                             lon_dimname=None, method='nearest',
                             new_index_name=None, check_domain=True):
    """Extract individual lat / lon coordinates from `DataArray`

    Parameters
    ----------
    arr : DataArray
        data (must contain lat and lon dimensions)
    lat : array or similar
        1D array containing latitude coordinates
    lon : array or similar
        1D array containing longitude coordinates
    lat_dimname : str, optional
        name of latitude dimension in input data (if None, it assumes standard
        name)
    lon_dimname : str, optional
        name of longitude dimension in input data (if None, it assumes standard
        name)
    method : str
        how to interpolate to input coordinates (defaults to nearest neighbour)
    new_index_name : str, optional
        name of flattend latlon dimension (defaults to latlon)
    check_domain : bool
        if True, lat/lon domain of datarray is checked and all input coordinates
        that are outside of the domain are ignored.

    Returns
    -------
    DataArray
        data at input coordinates
    """
    if lat_dimname is None:
        lat_dimname = 'lat'
    if lon_dimname is None:
        lon_dimname = 'lon'
    if not lat_dimname in arr.dims and lat_dimname == 'lat':
        for alias in const.COORDINFO['lat'].aliases:
            if alias in arr.dims:
                lat_dimname = alias
                break
    if not lon_dimname in arr.dims and lon_dimname == 'lon':
        for alias in const.COORDINFO['lon'].aliases:
            if alias in arr.dims:
                lon_dimname = alias
                break
    if isinstance(lat, str):
        lat = [lat]
    if isinstance(lon, str):
        lon = [lon]
    if check_domain:
        arr_lat = arr[lat_dimname].data
        arr_lon = arr[lon_dimname].data
        lat0, lat1 = arr_lat.min(), arr_lat.max()
        lon0, lon1 = arr_lon.min(), arr_lon.max()
        new_lat = []
        new_lon = []
        for x, y in zip(lat, lon):
            if (lat0 <= x <= lat1) and (lon0 <= y <= lon1):
                new_lat.append(x)
                new_lon.append(y)
        if len(new_lat) == 0 and len(new_lon) == 0:
            raise DataCoverageError('Coordinates not found in dataarray')
        lat, lon = new_lat, new_lon
    if new_index_name is None:
        new_index_name = 'latlon'
    where = {lat_dimname : xray.DataArray(lat, dims=new_index_name),
             lon_dimname : xray.DataArray(lon, dims=new_index_name)}
    subset = arr.sel(where, method=method)
    subset.attrs['lat_dimname'] = lat_dimname
    subset.attrs['lon_dimname'] = lon_dimname
    return subset

def lists_to_tuple_list(*lists):
    """Convert input lists (of same length) into list of tuples

    e.g. input 2 lists of latitude and longitude coords, output one list
    with tuple coordinates at each index
    """
    return list(zip(*lists))

def tuple_list_to_lists(tuple_list):
    """Convert list with tuples (e.g. (lat, lon)) into multiple lists"""
    return list(map(list, zip(tuple_list)))

def make_dummy_cube_latlon(lat_res_deg=2, lon_res_deg=3, lat_range=None,
                           lon_range=None):
    """Make an empty Cube with given latitude and longitude resolution

    Dimensions will be lat, lon

    Parameters
    ----------
    lat_res_deg : float or int
        latitude resolution of grid
    lon_res_deg : float or int
        longitude resolution of grid
    lat_range : tuple or list
        2-element list containing latitude range. If `None`, then `(-90, 90)`
        is used.
    lon_range : tuple or list
        2-element list containing longitude range. If `None`, then `(-180, 180)`
        is used.

    Returns
    -------
    Cube
        dummy cube in input resolution
    """
    if lat_range is None:
        lat_range = (-90, 90)
    if lon_range is None:
        lon_range = (-180, 180)

    lons = np.arange(lon_range[0]+lon_res_deg/2, lon_range[1]+lon_res_deg/2,
                     lon_res_deg)
    lats = np.arange(lat_range[0]+lat_res_deg/2, lat_range[1]+lat_res_deg/2,
                     lat_res_deg)

    lon_circ = check_coord_circular(lons, modulus=360)
    latdim = iris.coords.DimCoord(lats, var_name='lat',
                                  standard_name='latitude',
                                  circular=False,
                                  units=Unit('degrees'))

    londim = iris.coords.DimCoord(lons, var_name='lon',
                                  standard_name='longitude',
                                  circular=lon_circ,
                                  units=Unit('degrees'))

    latdim.guess_bounds()
    londim.guess_bounds()
    dummy = iris.cube.Cube(np.ones((len(lats), len(lons))))

    dummy.add_dim_coord(latdim, 0)
    dummy.add_dim_coord(londim, 1)
    dummy.var_name = 'dummy_grid'

    return dummy

def check_coord_circular(coord_vals, modulus, rtol=1e-5):
    """Check circularity of coordinate

    Parameters
    ----------
    coord_vals : list or ndarray
        values of coordinate to be tested
    modulus : float or int
        modulus of coordinate (e.g. 360 for longitude)
    rtol : float
        relative tolerance

    Returns
    -------
    bool
        True if circularity is given, else False

    Raises
    ------
    ValueError
        if circularity is given and results in overlap (right end of input
        array is mapped to a value larger than the first one at the left end
        of the array)

    """
    from pyaerocom import const
    if len(coord_vals) < 2:
        const.print_log.warning('Checking coordinate values for circularity '
                                'failed since coord array has less than 2 values')
        return False
    step = coord_vals[-1] - coord_vals[-2]
    tol = step*rtol
    diff = coord_vals[-1] - coord_vals[0] + step
    if diff - tol > modulus:
        raise ValueError('Circularity is given but results in overlap (right '
                         'end of input array is mapped to a value larger than '
                         'the first one at the left end of the array).')
    if abs(modulus - diff) > tol:
        return False
    return True

def numpy_to_cube(data, dims=None, var_name=None, units=None, **attrs):
    """Make a cube from a numpy array

    Parameters
    ----------
    data : ndarray
        input data
    dims : list, optional
        list of :class:`iris.coord.DimCoord` instances in order of dimensions
        of input data array (length of list and shapes of each of the
        coordinates must match dimensions of input data)
    var_name : str, optional
        name of variable
    units : str
        unit of variable
    **attrs
        additional attributes to be added to metadata

    Returns
    -------
    iris.cube.Cube

    Raises
    ------
    DataDimensionError
        if input `dims` is specified and results in conflict
    """
    if not isinstance(data, np.ndarray):
        raise ValueError('Invalid input, need numpy array')
    cube = iris.cube.Cube(data)

    cube.var_name=var_name
    cube.units = units

    sh = data.shape
    if dims is not None:
        if not len(dims) == data.ndim:

            raise DataDimensionError('Input number of dimensios must match array '
                                     'dimension number')
        for i, dim in enumerate(dims):
            if not isinstance(dim, iris.coords.DimCoord):
                raise ValueError('Need iris.DimCoord...')
            elif not len(dim.points) == sh[i]:
                raise DataDimensionError('Length mismatch between {} dim ({}) and '
                                         'array dimension {} ({})'
                                         .format(dim.var_name, len(dim.points),
                                                 i, sh[i]))
            cube.add_dim_coord(dim, i)

    cube.attributes.update(attrs)
    return cube

def copy_coords_cube(to_cube, from_cube, inplace=True):
    """Copy all coordinates from one cube to another

    Requires the underlying data to be the same shape.

    Warning
    --------
    This operation will delete all existing coordinates and auxiliary
    coordinates and will then copy the ones from the input data object.
    No checks of any kind will be performed

    Parameters
    ----------
    to_cube
    other : GriddedData or Cube
        other data object (needs to be same shape as this object)

    Returns
    -------
    GriddedData
        data object containing coordinates from other object
    """
    if not all([isinstance(x, iris.cube.Cube) for x in [to_cube, from_cube]]):
        raise ValueError('Invalid input. Need instances of iris.cube.Cube class...')

    if not from_cube.shape == to_cube.shape:
        raise DataDimensionError('Cannot copy coordinates: shape mismatch')

    to_cube = delete_all_coords_cube(to_cube, inplace)

    for i, dim_coord in enumerate(from_cube.dim_coords):
        to_cube.add_dim_coord(dim_coord, i)

    for aux_coord, dim in from_cube._aux_coords_and_dims:
        to_cube.add_aux_coord(aux_coord, dim)

    for aux_fac in from_cube.aux_factories:
        to_cube.add_aux_factory(aux_fac)
    return to_cube

def infer_time_resolution(time_stamps):
    """Infer time resolution based on input time-stamps

    Uses the minimum time difference found in input array between consecutive
    time stamps and based on that finds the corresponding AeroCom resolution

    Parameters
    ----------
    time_stamps : pandas.DatetimeIndex
        time stamps

    Ret
    """
    import pandas as pd
    from pyaerocom import const

    if not isinstance(time_stamps, pd.DatetimeIndex):
        try:
            time_stamps = pd.DatetimeIndex(time_stamps)
        except Exception:
            raise ValueError('Could not infer time resolution: failed to '
                             'convert input to pandas.DatetimeIndex')
    vals = time_stamps.values
    highest_secs = abs(vals[1:] - vals[:-1]).min().astype('timedelta64[s]').astype(int)

    for tp in const.GRID_IO.TS_TYPES:
        if highest_secs <= TS_TYPE_SECS[tp]:
            return tp
    raise ValueError('Could not infer time resolution')

<<<<<<< HEAD

def seconds_in_periods(timestamps, ts_type):
    """
    Calculates the number of seconds for each period in timestamp(s).
=======
def seconds_in_periods(timestamps, ts_type):
    """
    Calculates the number of seconds for each period in timestamps.
>>>>>>> 5b928696

    Parameters
    ----------
    timestamps : numpy.datetime64 or numpy.ndarray
<<<<<<< HEAD
        Either a single datetime or an array of datetimes
    ts_type : str
        Frequency for
=======
        Either a single datetime or an array of datetimes.
    ts_type : str
        Frequency of timestamps.
>>>>>>> 5b928696

    Returns
    -------
    np.array :
        Array with same length as timestamps containing number of seconds for
        each period.
    """

    ts_type = TsType(ts_type)
<<<<<<< HEAD

    if isinstance(timestamps, np.datetime64):
        timestamps = np.array([timestamps])

    if isinstance(timestamps, np.ndarray):
        timestamps = [ to_pandas_timestamp(timestamp) for timestamp in timestamps]

    # From here on timestamps should be a numpy array containing pandas Timestamps

    seconds_in_day = 24*60*60
=======
    if isinstance(timestamps, np.datetime64):
        timestamps = np.array([timestamps])
    if isinstance(timestamps, np.ndarray):
        timestamps = [to_pandas_timestamp(timestamp) for timestamp in timestamps]
    # From here on timestamps should be a numpy array containing pandas Timestamps

    seconds_in_day = 86400
>>>>>>> 5b928696
    if ts_type >= TsType('monthly'):
        if ts_type == TsType('monthly'):
            days_in_months = np.array([ timestamp.days_in_month for timestamp in timestamps])
            seconds = days_in_months * seconds_in_day
            return seconds
        if ts_type == TsType('daily'):
            return seconds_in_day * np.ones_like(timestamps)
<<<<<<< HEAD
        else:
            raise NotImplementedError('Only yearly, monthly and daily frequencies implemented.')
    elif ts_type == TsType('yearly'):
        # raise NotImplementedError('Only monthly and daily frequencies implemented.')
=======
        raise NotImplementedError('Only yearly, monthly and daily frequencies implemented.')
    elif ts_type == TsType('yearly'):
>>>>>>> 5b928696
        days_in_year = []
        for ts in timestamps:
            if ts.year % 4 == 0:
                days_in_year.append(366) #  Leap year
            else:
                days_in_year.append(365)
        seconds = np.array(days_in_year) * seconds_in_day
<<<<<<< HEAD
    return seconds

=======
        return seconds
    raise TemporalResolutionError('Unknown TsType: {}'.format(ts_type))
>>>>>>> 5b928696

def get_tot_number_of_seconds(ts_type, dtime=None):
    """Get total no. of seconds for a given frequency

    ToDo
    ----
    This method needs revision and can be solved simpler probably

    Parameters
    ----------
    ts_type : str or TsType
        frequency for which number of seconds is supposed to be retrieved
    dtime : TYPE, optional
        DESCRIPTION. The default is None.

    Raises
    ------
    AttributeError
        DESCRIPTION.

    Returns
    -------
    TYPE
        DESCRIPTION.

    """

    ts_tpe = TsType(ts_type)

    if ts_tpe >= TsType('monthly'):
        if dtime is None:
            raise AttributeError('For frequncies larger than or eq. monthly you' +
                                 ' need to provide dtime in order to compute the number of second.')
        if not ts_type == 'monthly':
            raise NotImplementedError('Can only handle monthly so far...')

        # find seconds from dtime
        # TODO generalize this
        days_in_month = dtime.dt.daysinmonth

        return days_in_month*24*60*60
    else:
        return TS_TYPE_SECS[ts_type]

def get_standard_name(var_name):
    """Converts AeroCom variable name to CF standard name

    Also handles alias names for variables, etc. or strings corresponding to
    older conventions (e.g. names containing 3D).

    Parameters
    ----------
    var_name : str
        AeroCom variable name

    Returns
    -------
    str
        corresponding standard name
    """
    from pyaerocom import const
    return const.VARS[var_name].standard_name

def get_standard_unit(var_name):
    """Gets standard unit of AeroCom variable

    Also handles alias names for variables, etc. or strings corresponding to
    older conventions (e.g. names containing 3D).

    Parameters
    ----------
    var_name : str
        AeroCom variable name

    Returns
    -------
    str
        corresponding standard unit
    """
    from pyaerocom import const
    return const.VARS[var_name].units

def get_lowest_resolution(ts_type, *ts_types):
    """Get the lowest resolution from several ts_type codes

    Parameters
    ----------
    ts_type : str
        first ts_type
    *ts_types
        one or more additional ts_type codes

    Returns
    -------
    str
        the ts_type that corresponds to the lowest resolution

    Raises
    ------
    ValueError
        if one of the input ts_type codes is not supported
    """
    #all_ts_types = const.GRID_IO.TS_TYPES
    from pyaerocom.tstype import TsType
    lowest = TsType(ts_type)
    for freq in ts_types:
# =============================================================================
#         if not freq in all_ts_types:
#             raise ValueError('Invalid input, only valid ts_type codes are '
#                              'supported: {}'.format(all_ts_types))
# =============================================================================
        _temp = TsType(freq)
        if _temp < lowest:
            lowest = _temp
    return lowest.val

def sort_ts_types(ts_types):
    """Sort a list of ts_types

    Parameters
    ----------
    ts_types : list
        list of strings (or instance of :class:`TsType`) to be sorted

    Returns
    -------
    list
        list of strings with sorted frequencies

    Raises
    ------
    TemporalResolutionError
        if one of the input ts_types is not supported
    """
    freqs_sorted = []
    for ts_type in ts_types:
        if isinstance(ts_type, str):
            ts_type = TsType(ts_type)
        if len(freqs_sorted) == 0:
            freqs_sorted.append(ts_type)
        else:
            insert = False
            for i, tt in enumerate(freqs_sorted):
                if tt < ts_type:
                    insert=True
                    break
            if insert:
                freqs_sorted.insert(i, ts_type)
            else:
                freqs_sorted.append(ts_type)
    return [str(tt) for tt in freqs_sorted]

def get_highest_resolution(ts_type, *ts_types):
    """Get the highest resolution from several ts_type codes

    Parameters
    ----------
    ts_type : str
        first ts_type
    *ts_types
        one or more additional ts_type codes

    Returns
    -------
    str
        the ts_type that corresponds to the highest resolution

    Raises
    ------
    ValueError
        if one of the input ts_type codes is not supported
    """
    lst = [ts_type]
    lst.extend(ts_types)
    return sort_ts_types(lst)[0]

def isnumeric(val):
    """Check if input value is numeric

    Parameters
    ----------
    val
        input value to be checked

    Returns
    -------
    bool
        True, if input value corresponds to a range, else False.
    """
    from numbers import Number
    if isinstance(val, Number):
        return True
    return False

def isrange(val):
    """Check if input value corresponds to a range

    Checks if input is list, or array or tuple with 2 entries, or alternatively
    a slice that has defined start and stop and has set step to None.

    Note
    ----
    No check is performed, whether first entry is smaller than second entry if
    all requirements for a range are fulfilled.

    Parameters
    ----------
    val
        input value to be checked

    Returns
    -------
    bool
        True, if input value corresponds to a range, else False.
    """
    if isinstance(val, (list, np.ndarray, tuple)):
        if len(val) == 2:
            return True
        return False
    elif isinstance(val, slice):
        if val.step is not None or val.start is None or val.stop is None:
            return False
        return True
    return False

def merge_station_data(stats, var_name, pref_attr=None,
                       sort_by_largest=True, fill_missing_nan=True,
                       **add_meta_keys):
    """Merge multiple StationData objects (from one station) into one instance

    Note
    ----
    - all input :class:`StationData` objects need to have same attributes\
       ``station_name``, ``latitude``, ``longitude`` and ``altitude``

    Parameters
    ----------
    stats : list
        list containing :class:`StationData` objects (note: all of these
        objects must contain variable data for the specified input variable)
    var_name : str
        data variable name that is to be merged
    pref_attr
        optional argument that may be used to specify a metadata attribute
        that is available in all input :class:`StationData` objects and that
        is used to order the input stations by relevance. The associated values
        of this attribute need to be sortable (e.g. revision_date). This is
        only relevant in case overlaps occur. If unspecified the relevance of
        the stations is sorted based on the length of the associated data
        arrays.
    sort_by_largest : bool
        if True, the result from the sorting is inverted. E.g. if
        ``pref_attr`` is unspecified, then the stations will be sorted based on
        the length of the data vectors, starting with the shortest, ending with
        the longest. This sorting result will then be inverted, if
        ``sort_by_largest=True``, so that the longest time series get's highest
        importance. If, e.g. ``pref_attr='revision_date'``, then the stations
        are sorted by the associated revision date value, starting with the
        earliest, ending with the latest (which will also be inverted if
        this argument is set to True)
    fill_missing_nan : bool
        if True, the resulting time series is filled with NaNs. NOTE: this
        requires that information about the temporal resolution (ts_type) of
        the data is available in each of the StationData objects.
    """
    from pyaerocom import const
    if isinstance(var_name, list):
        if len(var_name) > 1:
            raise NotImplementedError('Merging of multivar data not yet possible')
        var_name = var_name[0]

    # make sure the data is provided as pandas.Series object
    is_3d, has_errs = False, False
    for stat in stats:
        if not var_name in stat:
            raise DataCoverageError('All input station must contain {} data'
                                    .format(var_name))
        elif pref_attr is not None and not pref_attr in stat:
            raise MetaDataError('Cannot sort station relevance by attribute {}. '
                                'At least one of the input stations does not '
                                'contain this attribute'.format(pref_attr))
        elif not isinstance(stat[var_name], pd.Series):
            try:
                stat._to_ts_helper(var_name)
            except Exception as e:
                raise ValueError('Data needs to be provided as pandas Series in '
                                 'individual station data objects. Attempted to'
                                 'convert but failed with the following '
                                 'exception: {}'.format(repr(e)))
        elif fill_missing_nan:
            try:
                stat.get_var_ts_type(var_name)
            except MetaDataError:
                raise MetaDataError('Cannot merge StationData objects: one or '
                                    'more of the provided objects does not '
                                    'provide information about the ts_type of '
                                    'the {} data, which is required when input '
                                    'arg. fill_missing_nan is True.'.format(var_name))
        if stat.check_if_3d(var_name):
            is_3d = True
        elif is_3d:
            raise ValueError('Merge error: some of the input stations contain '
                             'altitude info (suggesting profile data), others '
                             'not.')
        if var_name in stat.data_err:
            has_errs = True

    if not is_3d:
        if pref_attr is not None:
            stats.sort(key=lambda s: s[pref_attr])
        else:
            stats.sort(key=lambda s: len(s[var_name].dropna()))

        if sort_by_largest:
            stats = stats[::-1]

        # remove first station from the list
        merged = stats.pop(0)

        for i, stat in enumerate(stats):
            merged.merge_other(stat, var_name, **add_meta_keys)
    else:
        from xarray import DataArray
        dtime = []
        for stat in stats:
            _t = stat[var_name].index.unique()
            if not len(_t) == 1:
                raise NotImplementedError('So far, merging of profile data '
                                          'requires that profile values are '
                                          'sampled at the same time')
            dtime.append(_t[0])
        tidx = pd.DatetimeIndex(dtime)

        # AeroCom default vertical grid
        vert_grid = const.make_default_vert_grid()
        _data = np.ones((len(vert_grid), len(tidx))) * np.nan
        if has_errs:
            _data_err = np.ones((len(vert_grid), len(tidx))) * np.nan

        for i, stat in enumerate(stats):
            #print(stat[var_name].values)
            if i == 0:
                merged = stat
            else:
                merged.merge_meta_same_station(stat, **add_meta_keys)

            _data[:, i] = np.interp(vert_grid, stat['altitude'],
                                    stat[var_name].values)

            if has_errs:
                try:
                    _data_err[:, i] = np.interp(vert_grid,
                                                stat['altitude'],
                                                stat.data_err[var_name])
                except Exception:
                    pass
        _coords = {'time'     : tidx,
                   'altitude' : vert_grid}

        d = DataArray(data=_data, coords=_coords,
                      dims=['altitude', 'time'], name=var_name)
        d = d.sortby('time')
        merged[var_name] = d
        merged.dtime = d.time
        merged.altitude = d.altitude

    if fill_missing_nan:
        try:
            merged.insert_nans_timeseries(var_name)
        except Exception as e:
            const.print_log.warning('Could not insert NaNs into timeseries of '
                                    'variable {} after merging stations. '
                                    'Reason: {}'.format(var_name, repr(e)))

    merged['stat_merge_pref_attr'] = pref_attr
    return merged

def _get_pandas_freq_and_loffset(freq):
    """Helper to convert resampling info"""
    if freq in TS_TYPE_TO_PANDAS_FREQ:
        freq = TS_TYPE_TO_PANDAS_FREQ[freq]
    loffset = None
    if freq in PANDAS_RESAMPLE_OFFSETS:
        loffset = PANDAS_RESAMPLE_OFFSETS[freq]
    return (freq, loffset)

def make_datetime_index(start, stop, freq):
    """Make pandas.DatetimeIndex for input specs

    Note
    ----
    If input frequency is specified in `PANDAS_RESAMPLE_OFFSETS`, an offset
    will be added (e.g. 15 days for monthly data).

    Parameters
    ----------
    start
        start time
    stop
        stop time
    freq
        frequency

    Returns
    -------
    DatetimeIndex
    """
    if not isinstance(start, pd.Timestamp):
        start = to_pandas_timestamp(start)
    if not isinstance(stop, pd.Timestamp):
        stop = to_pandas_timestamp(stop)

    freq, loffset = _get_pandas_freq_and_loffset(freq)
    idx = pd.date_range(start=start, end=stop, freq=freq)
    if loffset is not None:
        idx = idx + pd.Timedelta(loffset)
    return idx

def calc_climatology(s, start, stop, min_count=None,
                     set_year=None, resample_how='mean'):
    """Compute climatological timeseries from pandas.Series

    Parameters
    ----------
    s : Series
        time series data
    start
        start time of data used to compute climatology
    stop
        start time of data used to compute climatology
    mincount_month : int, optional
        minimum number of observations required per aggregated month in
        climatological interval. Months not meeting this requirement will be
        set to NaN.
    set_year : int, optional
        if specified, the output data will be assigned the input year. Else
        the middle year of the climatological interval is used.
    resample_how : str
        string specifying how the climatological timeseries is to be
        aggregated

    Returns
    -------
    DataFrame
        dataframe containing climatological mean and median timeseries as
        well as columns std and count
    """
    if not isinstance(start, pd.Timestamp):
        start, stop = start_stop(start, stop)
    sc = s[start:stop]
    sc.dropna(inplace=True)

    if len(sc) == 0:
        raise ValueError('Cropping input time series in climatological '
                         'interval resulted in empty series')
    if set_year is None:
        set_year = int(start.year + (stop.year-start.year) / 2) + 1

    df = pd.DataFrame(sc)
    df['month'] = df.index.month

    clim = df.groupby('month').agg([resample_how, 'std','count'])

    #clim.columns = clim.columns.droplevel(0)
    clim.columns = ['data', 'std', 'numobs']
    idx = [np.datetime64('{}-{:02d}-15'.format(set_year, x)) for x in
           clim.index.values]
    clim.set_index(pd.DatetimeIndex(idx), inplace=True)
    if min_count is not None:
        mask = clim['numobs'] < min_count
        clim['data'][mask] = np.nan
        #mean[num < min_num_obs] = np.nan
    return clim

def resample_timeseries(ts, freq, how='mean', min_num_obs=None):
    """Resample a timeseries (pandas.Series)

    Parameters
    ----------
    ts : Series
        time series instance
    freq : str
        new temporal resolution (can be pandas freq. string, or pyaerocom
        ts_type)
    how : str
        choose from mean or median
    min_num_obs : :obj:`int`, optional
        minimum number of observations required per period (when downsampling).
        E.g. if input is in daily resolution and freq is monthly and
        min_num_obs is 10, then all months that have less than 10 days of data
        are set to nan.

    Returns
    -------
    Series
        resampled time series object
    """
    freq, loffset = _get_pandas_freq_and_loffset(freq)
    resampler = ts.resample(freq, loffset=loffset)
    if min_num_obs is None:
        data = resampler.agg(how)
    else:
        df = resampler.agg([how, 'count'])
        invalid = df['count'] < min_num_obs
        df[how][invalid] = np.nan
        data = df[how]
    #print(freq, min_num_obs, how)
    return data

def resample_time_dataarray(arr, freq, how='mean', min_num_obs=None):
    """Resample the time dimension of a :class:`xarray.DataArray`

    Note
    ----
    The dataarray must have a dimension coordinate named "time"

    Parameters
    ----------
    arr : DataArray
        data array to be resampled
    freq : str
        new temporal resolution (can be pandas freq. string, or pyaerocom
        ts_type)
    how : str
        choose from mean or median
    min_num_obs : :obj:`int`, optional
        minimum number of observations required per period (when downsampling).
        E.g. if input is in daily resolution and freq is monthly and
        min_num_obs is 10, then all months that have less than 10 days of data
        are set to nan.

    Returns
    -------
    DataArray
        resampled data array object

    Raises
    ------
    IOError
        if data input `arr` is not an instance of :class:`DataArray`
    DataDimensionError
        if time dimension is not available in dataset
    """

    if not isinstance(arr, xray.DataArray):
        raise IOError('Invalid input for arr: need DataArray, got {}'.format(type(arr)))
    elif not 'time' in arr.dims:
        raise DataDimensionError('Cannot resample time: input DataArray has '
                                 'no time dimension')

    from pyaerocom.tstype import TsType
    from pyaerocom.time_config import XARR_TIME_GROUPERS
    to = TsType(freq)
    pd_freq=to.to_pandas_freq()
    invalid = None
    if min_num_obs is not None:
        if not pd_freq in XARR_TIME_GROUPERS:
            raise ValueError('Cannot infer xarray grouper for ts_type {}'
                             .format(to.val))
        #gr = XARR_TIME_GROUPERS[pd_freq]
        # 2D mask with shape of resampled data array
        #invalid = arr.groupby('time.{}'.format(gr)).count(dim='time') < min_num_obs
        invalid = arr.resample(time=pd_freq).count(dim='time') < min_num_obs

    freq, loffset = _get_pandas_freq_and_loffset(freq)
    resampler = arr.resample(time=pd_freq, loffset=loffset)
    try:
        aggfun = getattr(resampler, how)
    except AttributeError:
        raise ResamplingError('Invalid aggregator {} for temporal resampling '
                              'of DataArray...'.format(how))
    arr = aggfun(dim='time')

    if invalid is not None:
        arr.data[invalid.data] = np.nan
    return arr

def same_meta_dict(meta1, meta2, ignore_keys=['PI'],
                   num_keys=NUM_KEYS_META, num_rtol=1e-2):
    """Compare meta dictionaries

    Parameters
    ----------
    meta1 : dict
        meta dictionary that is to be compared with ``meta2``
    meta2 : dict
        meta dictionary that is to be compared with ``meta1``
    ignore_keys : list
        list containing meta keys that are supposed to be ignored
    num_keys : keys that contain numerical values
    num_rtol : float
        relative tolerance level for comparison of numerical values

    Returns
    -------
    bool
        True, if dictionaries are the same, else False
    """
    if not meta1.keys() == meta2.keys():
        return False
    for k, v in meta1.items():
        if k in ignore_keys:
            continue
        elif k in num_keys:
            if not np.isclose(v, meta2[k], rtol=num_rtol):
                return False
        elif isinstance(v, dict):
            if not same_meta_dict(v, meta2[k]):
                return False
        else:
            if not v == meta2[k]:
                return False
    return True

def str_to_iris(key, **kwargs):
    """Mapping function that converts strings into iris analysis objects

    Please see dictionary ``STR_TO_IRIS`` in this module for valid definitions

    Parameters
    ----------
    key : str
        key of :attr:`STR_TO_IRIS` dictionary

    Returns
    -------
    obj
        corresponding iris analysis object (e.g. Aggregator, method)
    """
    key = key.lower()
    if not key in STR_TO_IRIS:
        raise KeyError("No iris.analysis object available for key %s, please "
                       "choose from %s" %(key, STR_TO_IRIS.keys()))
    val = STR_TO_IRIS[key]
    if callable(val):
        return val(**kwargs)
    return val

def to_pandas_timestamp(value):
    """Convert input to instance of :class:`pandas.Timestamp`

    Parameters
    ----------
    value
        input value that is supposed to be converted to time stamp

    Returns
    --------
    pandas.Timestamp
    """
    if isinstance(value, pd.Timestamp):
        return value
    elif isinstance(value, (str, np.datetime64, datetime, date)):
        return pd.Timestamp(value)
    else:
        try:
            numval = int(value)
            if not 0 <= numval <= 10000:
                raise ValueError('Could not infer valid year from numerical '
                                 'time input')
            return pd.Timestamp(str(numval))
        except Exception as e:
            raise ValueError('Failed to convert {} to Timestamp: {}'
                             .format(value, repr(e)))

def to_datetime64(value):
    """Convert input value to numpy.datetime64

    Parameters
    ----------
    value
        input value that is supposed to be converted, needs to be either str,
        datetime.datetime, pandas.Timestamp or an integer specifying the
        desired year.

    Returns
    -------
    datetime64
        input timestamp converted to datetime64
    """
    if isinstance(value, np.datetime64):
        return value
    else:
        try:
            return to_pandas_timestamp(value).to_datetime64()
        except Exception as e:
            raise ValueError('Failed to convert {} to datetime64 object'
                             'Error: {}'.format(value, repr(e)))

def is_year(val):
    """Check if input is / may be year

    Parameters
    ----------
    val
        input that is supposed to be checked

    Returns
    -------
    bool
        True if input is a number between -2000 and 10000, else False
    """
    try:
        if -2000 < int(val) < 10000:
            return True
        raise Exception
    except Exception:
        return False

def _check_climatology_timestamp(t):
    if isnumeric(t) and t == 9999:
        return pd.Timestamp('1-1-2222')
    elif isinstance(t, np.datetime64):
        tstr = str(t)
        if tstr.startswith('9999'):
            return pd.Timestamp(tstr.replace('9999', '2222'))
    elif isinstance(t, str) and '9999' in t:
        return pd.Timestamp(t.replace('9999', '2222'))
    elif isinstance(t, datetime) and t.year == 9999:
        return pd.Timestamp(t.replace(year=2222))
    raise ValueError('Failed to identify {} as climatological timestamp...'
                     .format(t))

def start_stop(start, stop=None):
    """Create pandas timestamps from input start / stop values

    Note
    ----
    If input suggests climatological data in AeroCom format (i.e. year=9999)
    then the year is converted to 2222 instead since pandas cannot handle
    year 9999.

    Parameters
    -----------
    start
        start time (any format that can be converted to pandas.Timestamp)
    stop
        stop time (any format that can be converted to pandas.Timestamp)

    Returns
    -------
    pandas.Timestamp
        start timestamp
    pandas.Timestamp
        stop timestamp

    Raises
    ------
    ValueError
        if input cannot be converted to pandas timestamps
    """
    isclim = False
    try:
        start = to_pandas_timestamp(start)
    except pd.errors.OutOfBoundsDatetime: # probably climatology
        start = _check_climatology_timestamp(start)
        isclim = True

    if stop is None:
        if isclim:
            yr = 2222
        else:
            yr = start.year
        stop = to_pandas_timestamp('{}-12-31 23:59:59'.format(yr))
    else:
        try:
            subt_sec = False
            if isnumeric(stop):
                subt_sec = True
            stop = to_pandas_timestamp(stop)
            if subt_sec:
                stop = stop - pd.Timedelta(1, 's')
        except pd.errors.OutOfBoundsDatetime:
            stop = _check_climatology_timestamp(stop)
    return (start, stop)

def datetime2str(time, ts_type=None):
    from pyaerocom import const

    conv = TS_TYPE_DATETIME_CONV[ts_type]
    if is_year(time):
        return str(time)
    try:
        time = to_pandas_timestamp(time).strftime(conv)
    except pd.errors.OutOfBoundsDatetime:
        const.print_log.warning('Failed to convert time {} to string'.format(time))
        pass
    return time

def start_stop_str(start, stop=None, ts_type=None):

    conv = TS_TYPE_DATETIME_CONV[ts_type]
    if is_year(start) and stop is None:
        return str(start)
    start, stop = start_stop(start, stop)
    start_str = start.strftime(conv)
    stop_str = stop.strftime(conv)
    if stop_str != start_str:
        return '{}-{}'.format(start_str, stop_str)
    return start_str

def start_stop_from_year(year):
    """Create start / stop timestamp from year

    Parameters
    ----------
    year : int
        the year for which start / stop is to be instantiated

    Returns
    -------
    tuple
        2-element tuple containing

        - :obj:`pandas.Timestamp`: start timestamp
        - :obj:`pandas.Timestamp`: end timestamp
    """
    start = to_pandas_timestamp(year)
    stop = to_pandas_timestamp('{}-12-31 23:59:59'.format(year))
    return (start, stop)

def to_datestring_YYYYMMDD(value):
    """Convert input time to string with format YYYYMMDD

    Parameters
    ----------
    value
        input time, may be string, datetime, numpy.datetime64 or
        pandas.Timestamp

    Returns
    -------
    str
        input formatted to string YYYYMMDD

    Raises
    ------
    ValueError
        if input is not supported
    """
    if isinstance(value, str) and len(value) == 8:
        logger.info('Input is already string containing 8 chars. Assuming it '
                    'is in the right format and returning unchanged')
        return value
    try:
        return to_pandas_timestamp(value).strftime('%Y%m%d')
    except Exception as e:
        raise ValueError('Invalid input, need str, datetime, numpy.datetime64 '
                         'or pandas.Timestamp. Error: {}'.format(repr(e)))

def cftime_to_datetime64(times, cfunit=None, calendar=None):
    """Convert numerical timestamps with epoch to numpy datetime64

    This method was designed to enhance the performance of datetime conversions
    and is based on the corresponding information provided in the cftime
    package (`see here <https://github.com/Unidata/cftime/blob/master/cftime/
    _cftime.pyx>`__). Particularly, this object does, what the :func:`num2date`
    therein does, but faster, in case the time stamps are not defined on a non
    standard calendar.

    Parameters
    ----------
    times : :obj:`list` or :obj:`ndarray` or :obj:`iris.coords.DimCoord`
        array containing numerical time stamps (relative to basedate of
        ``cfunit``). Can also be a single number.
    cfunit : :obj:`str` or :obj:`Unit`, optional
        CF unit string (e.g. day since 2018-01-01 00:00:00.00000000 UTC) or
        unit. Required if `times` is not an instance of
        :class:`iris.coords.DimCoord`
    calendar : :obj:`str`, optional
        string specifying calendar (only required if ``cfunit`` is of type
        ``str``).

    Returns
    -------
    ndarray
        numpy array containing timestamps as datetime64 objects

    Raises
    ------
    ValueError
        if cfunit is ``str`` and calendar is not provided or invalid, or if
        the cfunit string is invalid

    Example
    -------

    >>> cfunit_str = 'day since 2018-01-01 00:00:00.00000000 UTC'
    >>> cftime_to_datetime64(10, cfunit_str, "gregorian")
    array(['2018-01-11T00:00:00.000000'], dtype='datetime64[us]')
    """
    if isinstance(times, iris.coords.DimCoord): #special case
        times, cfunit = times.points, times.units
    try:
        len(times)
    except Exception:
        times = [times]
    if isinstance(cfunit, str):
        if calendar is None:
            raise ValueError("Require specification of calendar for "
                             "conversion into datetime64 objects")
        cfunit = Unit(cfunit, calendar) #raises Error if calendar is invalid
    if not isinstance(cfunit, Unit):
        raise ValueError("Please provide cfunit either as instance of class "
                         "cf_units.Unit or as a string")
    calendar = cfunit.calendar
    basedate = cfunit.num2date(0)
    if ((calendar == 'proleptic_gregorian' and basedate.year >= MINYEAR) or
        (calendar in ['gregorian','standard'] and basedate > GREGORIAN_BASE)):
        # NOTE: changed on 9 July 2018 by jgliss due to error (kernel died)
        # after update of dependencies (cf_units). Attribute name does not
        # work anymore...
        cfu_str = cfunit.origin #cfunit.name

        res = cfu_str.split()[0].lower()
        if res in microsec_units:
            tstr = "us"
        elif res in millisec_units:
            tstr = "ms"
        elif res in sec_units:
            tstr = "s"
        elif res in min_units:
            tstr = "m"
        elif res in hr_units:
            tstr = "h"
        elif res in day_units:
            tstr = "D"
        else:
            raise ValueError('unsupported time units')

        basedate = np.datetime64(basedate)
        dt = np.asarray(np.asarray(times), dtype='timedelta64[{}]'.format(tstr))
        return basedate + dt
    else:
        return np.asarray([np.datetime64(t) for t in cfunit.num2date(times)])

def get_constraint(lon_range=None, lat_range=None,
                   time_range=None, meridian_centre=True):
    """Function that creates an :class:`iris.Constraint` based on input

    Note
    ----
    Please be aware of the definition of the longitudes in your data when
    cropping within the longitude dimension. The longitudes in your data may be
    defined either from **-180 <= lon <= 180** (pyaerocom standard) or from
    **0 <= lon <= 360**. In the former case (-180 -> 180) you can leave the
    additional input parameter ``meridian_centre=True`` (default).

    Parameters
    ----------
    lon_range : :obj:`tuple`, optional
        2-element tuple containing longitude range for cropping
        Example input to crop around meridian: `lon_range=(-30, 30)`
    lat_range : :obj:`tuple`, optional
        2-element tuple containing latitude range for cropping.
    time_range : :obj:`tuple`, optional
        2-element tuple containing time range for cropping. Allowed data
        types for specifying the times are

            1. a combination of 2 :class:`pandas.Timestamp` instances or
            2. a combination of two strings that can be directly converted\
            into :class:`pandas.Timestamp` instances (e.g.\
            `time_range=("2010-1-1", "2012-1-1")`) or
            3. directly a combination of indices (:obj:`int`).
    meridian_centre : bool
        specifies the coordinate definition range of longitude array. If True,
        then -180 -> 180 is assumed, else 0 -> 360

    Returns
    -------
    iris.Constraint
        the combined constraint from all valid input parameters

    Examples
    --------
    The following example shows how to crop over the meridian

    >>> from pyaerocom.helpers import get_constraint
    >>> from pyaerocom.io.fileconventions import FileConventionRead
    >>> from iris import load
    >>> from pyaerocom.io.testfiles import get
    >>> files = get()
    >>> fname = files['models']['aatsr_su_v4.3']
    >>> convention = FileConventionRead().from_file(fname)
    >>> meta_info = convention.get_info_from_file(fname)
    >>> for k, v in meta_info.items(): print(k, v)
    year 2008
    var_name od550aer
    ts_type daily
    >>> cubes = load(fname)
    >>> lons = cubes[0].coord("longitude").points
    >>> meridian_centre = True if lons.max() > 180 else False
    >>> year = meta_info["year"]
    >>> c = get_constraint(lon_range=(50, 150),
    ...                    lat_range=(20, 60),
    ...                    time_range=("%s-02-05" %year, "%s-02-25" %year))
    >>> cube_crop = cubes.extract(c)[0]
    >>> cube_crop.shape
    (21, 40, 100)
    """
    constraints = []
    if lon_range is not None:
        constraints.append(get_lon_rng_constraint(lon_range, meridian_centre))
    if lat_range is not None:
        constraints.append(get_lat_rng_constraint(lat_range))
    if time_range is not None:
        constraints.append(get_time_rng_constraint(*time_range))
    if len(constraints) > 0:
        c = constraints[0]
        for cadd in constraints[1:]:
            c = c & cadd
    return c

def get_lat_rng_constraint(lat_range):
    """Create latitude constraint based on input range

    Parameters
    ----------
    lat_range : tuple
        2-element tuple specifying latitude range

    Returns
    -------
    iris.Constraint
        the corresponding iris.Constraint instance

    """
    return iris.Constraint(latitude=lambda v: lat_range[0] <= v <= lat_range[1])

def get_lon_rng_constraint(lon_range, meridian_centre=True):
    """Create longitude constraint based on input range

    Parameters
    ----------
    lon_range : tuple
        2-element tuple containing from left -> right end of range
    meridian_centre : bool
        specifies the coordinate definition range of longitude array of the
        data to be cropped. If True, then -180 -> 180 is assumed, else 0 -> 360

    Returns
    -------
    iris.Constraint
        the corresponding iris.Constraint instance

    Raises
    ------
    ValueError
        if first coordinate in lon_range equals or exceeds second
    LongitudeConstraintError
        if the input implies cropping over border of longitude array
        (e.g. 160 -> - 160 if -180 <= lon <= 180).

    Example
    -------
    >>> from pyaerocom.io.testfiles import get
    >>> from pyaerocom import GriddedData
    >>> files = get()
    >>> data = GriddedData(files['models']['aatsr_su_v4.3'], var_name="od550aer")
    >>> c = get_lon_rng_constraint(lon_range=(170, -160), meridian_centre=True)
    Traceback (most recent call last):
     ...
    ValueError: Left coordinate must exceed right coordinate
    >>> c = get_lon_rng_constraint(lon_range=(-30, 30), meridian_centre=True)
    >>> data_crop = data.extract(c)
    >>> assert data_crop.grid.shape == (366, 180, 60)
    """
    left, right = lon_range
    if left == right:
        raise ValueError("the specified values are equal")
    elif left > right:
        raise ValueError("Left coordinate must exceed right coordinate")
    if meridian_centre:
        left, right = (left+180)%360-180, (right+180)%360-180
    else:
        left, right = left%360, right%360
    if left > right:
        msg = ("Cannot crop over right border of longitude range")
        raise LongitudeConstraintError(msg)
    return iris.Constraint(longitude=lambda v: left <= v <= right)

def get_time_rng_constraint(start, stop):
    """Create iris.Constraint for data extraction along time axis

    Parameters
    ----------
    start : :obj:`Timestamp` or :obj:` str`
        start time of desired subset. If string, it must be convertible
        into :class:`pandas.Timestamp` (e.g. "2012-1-1")
    stop : :obj:`Timestamp` or :obj:` str`
        start time of desired subset. If string, it must be convertible
        into :class:`pandas.Timestamp` (e.g. "2012-1-1")

    Returns
    -------
    iris.Constraint
        iris Constraint instance that can, e.g., be used as input for
        :func:`pyaerocom.griddeddata.GriddedData.extract`
    """
    if not isinstance(start, pd.Timestamp):
        start = pd.Timestamp(start)
    if not isinstance(stop, pd.Timestamp):
        stop = pd.Timestamp(stop)

    t_lower = iris.time.PartialDateTime(year=start.year,
                                        month=start.month,
                                        day=start.day)
    t_upper = iris.time.PartialDateTime(year=stop.year,
                                        month=stop.month,
                                        day=stop.day)

    return iris.Constraint(time=lambda cell: t_lower <= cell <= t_upper)

if __name__=="__main__":

    idx = make_datetime_index(2010, 2011, 'hourly')
    print(get_lowest_resolution('yearly', 'daily', 'monthly'))
    print(get_highest_resolution('yearly', 'daily', 'monthly'))

    print(infer_time_resolution([np.datetime64('2010-01-01'),
                                 np.datetime64('2010-01-02'),
                                 np.datetime64('2010-01-05'),
                                 np.datetime64('2010-10-15')]))

    print(varlist_aerocom(['od550aer', 'od550csaer']))<|MERGE_RESOLUTION|>--- conflicted
+++ resolved
@@ -386,29 +386,16 @@
             return tp
     raise ValueError('Could not infer time resolution')
 
-<<<<<<< HEAD
-
 def seconds_in_periods(timestamps, ts_type):
     """
-    Calculates the number of seconds for each period in timestamp(s).
-=======
-def seconds_in_periods(timestamps, ts_type):
-    """
     Calculates the number of seconds for each period in timestamps.
->>>>>>> 5b928696
 
     Parameters
     ----------
     timestamps : numpy.datetime64 or numpy.ndarray
-<<<<<<< HEAD
-        Either a single datetime or an array of datetimes
-    ts_type : str
-        Frequency for
-=======
         Either a single datetime or an array of datetimes.
     ts_type : str
         Frequency of timestamps.
->>>>>>> 5b928696
 
     Returns
     -------
@@ -418,18 +405,6 @@
     """
 
     ts_type = TsType(ts_type)
-<<<<<<< HEAD
-
-    if isinstance(timestamps, np.datetime64):
-        timestamps = np.array([timestamps])
-
-    if isinstance(timestamps, np.ndarray):
-        timestamps = [ to_pandas_timestamp(timestamp) for timestamp in timestamps]
-
-    # From here on timestamps should be a numpy array containing pandas Timestamps
-
-    seconds_in_day = 24*60*60
-=======
     if isinstance(timestamps, np.datetime64):
         timestamps = np.array([timestamps])
     if isinstance(timestamps, np.ndarray):
@@ -437,7 +412,6 @@
     # From here on timestamps should be a numpy array containing pandas Timestamps
 
     seconds_in_day = 86400
->>>>>>> 5b928696
     if ts_type >= TsType('monthly'):
         if ts_type == TsType('monthly'):
             days_in_months = np.array([ timestamp.days_in_month for timestamp in timestamps])
@@ -445,15 +419,8 @@
             return seconds
         if ts_type == TsType('daily'):
             return seconds_in_day * np.ones_like(timestamps)
-<<<<<<< HEAD
-        else:
-            raise NotImplementedError('Only yearly, monthly and daily frequencies implemented.')
-    elif ts_type == TsType('yearly'):
-        # raise NotImplementedError('Only monthly and daily frequencies implemented.')
-=======
         raise NotImplementedError('Only yearly, monthly and daily frequencies implemented.')
     elif ts_type == TsType('yearly'):
->>>>>>> 5b928696
         days_in_year = []
         for ts in timestamps:
             if ts.year % 4 == 0:
@@ -461,13 +428,8 @@
             else:
                 days_in_year.append(365)
         seconds = np.array(days_in_year) * seconds_in_day
-<<<<<<< HEAD
-    return seconds
-
-=======
         return seconds
     raise TemporalResolutionError('Unknown TsType: {}'.format(ts_type))
->>>>>>> 5b928696
 
 def get_tot_number_of_seconds(ts_type, dtime=None):
     """Get total no. of seconds for a given frequency
