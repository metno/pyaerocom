--- conflicted
+++ resolved
@@ -932,14 +932,8 @@
             'obs_is_clim'       :   use_climatology_ref,
             'pyaerocom'         :   pya_ver,
             'apply_constraints' :   apply_time_resampling_constraints,
-<<<<<<< HEAD
             'min_num_obs'       :   min_num_obs,
-            'resample_how'      :   resample_how,
-            'outliers_removed'  :   remove_outliers}
-=======
-            'min_num_obs'       :   min_num_obs
-            }
->>>>>>> 1cb72384
+            'resample_how'      :   resample_how}
 
 
     meta.update(regfilter.to_dict())
