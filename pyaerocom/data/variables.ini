--- conflicted
+++ resolved
@@ -2335,7 +2335,7 @@
 description = Wet deposition of dust
 standard_name = tendency_of_atmosphere_mass_content_of_dust_dry_aerosol_particles_due_to_wet_deposition
 var_type = wet deposition flux
-unit = mg m-2 d-1
+unit = kg m-2 s-1
 minimum = 0
 maximum = 10000
 dimensions = time,lat,lon
@@ -2451,16 +2451,16 @@
 dimensions = time,lat,lon
 comments_and_purpose = Verification of the budget of atmospheric oxidizing agents
 
-; [wetpm10]
-; var_name = wetpm10
-; description = Wet deposition of PM10 mass
-; standard_name = tendency_of_atmosphere_mass_content_of_pm10_dry_aerosol_particles_due_to_wet_deposition
-; var_type = dry deposition flux
-; unit = kg m-2 s-1
-; minimum = 0
-; maximum = 10000
-; dimensions = time,lat,lon
-; comments_and_purpose = Verification of PM10 (major AQ metric) budget ; Consistent with AQMEII.
+[wetpm10]
+var_name = wetpm10
+description = Wet deposition of PM10 mass
+standard_name = tendency_of_atmosphere_mass_content_of_pm10_dry_aerosol_particles_due_to_wet_deposition
+var_type = dry deposition flux
+unit = kg m-2 s-1
+minimum = 0
+maximum = 10000
+dimensions = time,lat,lon
+comments_and_purpose = Verification of PM10 (major AQ metric) budget ; Consistent with AQMEII.
 
 [wetpm10ss]
 var_name = wetpm10ss
@@ -3824,41 +3824,6 @@
 maximum = 0.1
 dimensions = time,lat,lon
 comments_and_purpose = Speciation of size partitioning the total aerosol ; Sources attribution and impact analysis
-
-
-[mmrco2]
-var_name = mmrco2
-description = Carbon Dioxide
-standard_name = mass_fraction_of_carbon_dioxide_in_air
-var_type = mass mixing ratio
-unit = kg kg-1
-minimum = 0
-maximum = 1000000
-dimensions = time,lat,lon
-
-[mmrch4]
-var_name = mmrco2
-description = Methane
-standard_name = mass_fraction_of_methane_in_air
-var_type = mass mixing ratio
-unit = kg kg-1
-minimum = 0
-maximum = 1000000
-dimensions = time,lat,lon
-
-[mmrco]
-var_name = mmrco
-description = Carbon Monoxide
-standard_name = mass_fraction_of_carbon_monoxide_in_air
-var_type = mass mixing ratio
-unit = kg kg-1
-minimum = 0
-maximum = 1000000
-dimensions = time,lat,lon
-
-
-
-
 
 [vmrhg0]
 var_name = vmrhg0
@@ -5530,7 +5495,11 @@
 maximum = 150
 dimensions = time,lat,lon
 
-<<<<<<< HEAD
+[depdust]
+description=total deposition of dust
+unit = mg m-2 d-1
+minimum = 0
+maximum = 1000
 
 
 
@@ -5834,11 +5803,4 @@
 [proxywetpm25]
 description=proxy wet deposition of PM25
 unit = mg m-2 d-1
-minimum=0
-=======
-[depdust]
-description=total deposition of dust
-unit = mg m-2 d-1
-minimum = 0
-maximum = 1000
->>>>>>> 978e692d
+minimum=0