--- conflicted
+++ resolved
@@ -5484,7 +5484,6 @@
 maximum = 150
 dimensions = time,lat,lon
 
-<<<<<<< HEAD
 [vcdno2]
 var_name = vcdno2
 description = Vertical Column Density NO2
@@ -5524,7 +5523,6 @@
 minimum = 0
 maximum = 100000000
 dimensions = time,lat,lon
-=======
 [depdust]
 description=total deposition of dust
 unit = mg m-2 d-1
@@ -5832,5 +5830,4 @@
 [proxywetpm25]
 description=proxy wet deposition of PM25
 unit = mg m-2 d-1
-minimum=0
->>>>>>> bfc80731
+minimum=0