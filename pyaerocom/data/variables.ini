[od550aer]
description = Aerosol optical depth (AOD) at 550 nm
standard_name = atmosphere_optical_thickness_due_to_ambient_aerosol_particles
unit = 1
wavelength_nm = 550

minimum = -1
maximum = 10

map_vmin = 0.0
map_vmax = 1.0
map_c_over = r
map_cmap = Blues
map_cbar_levels = [0., 0.02, 0.04, 0.06, 0.08, 0.1, 0.2, 0.4, 0.6, 0.8, 1.0]
map_cbar_ticks = [0., 0.02, 0.04, 0.06, 0.08, 0.1, 0.3, 0.5, 0.7, 0.9]

var_type = radiative properties
dimensions = time,lat,lon
comments_and_purpose = For comparison with AERONET and satellite measurements

[od550lt1aer]
description = AOD due to fine aerosol at 550 nm (particle smaller than D=1 um)
use = od550aer

[od550gt1aer]
description = AOD due to fine aerosol at 550 nm (particle greater than D=1 um)
use=od550aer

[od550lt1ang]
description = AOD filtred by Angstrom exponent less than 1
use = od550aer


[od440aer]
description = Aerosol optical depth (AOD) at 440 nm
wavelength_nm = 440
use = od550aer

[od865aer]
description = Aerosol optical depth (AOD) at 865 nm
use = od550aer

[od870aer]
description = Aerosol optical depth (AOD) at 870 nm
use = od550aer

[od500aer]
use=od550aer
description = Aerosol optical depth (AOD) at 500 nm

[od500pm10]
use=od550aer
description = Aerosol optical depth (AOD) at 500 nm due to PM10
standard_name = atmosphere_optical_thickness_due_to_pm10_ambient_aerosol_particles

[od500pm2p5]
use=od550aer
description = Aerosol optical depth (AOD) at 500 nm due to PM2.5
standard_name = atmosphere_optical_thickness_due_to_pm2p5_ambient_aerosol_particles

[od550aerh2o]
use=od550aer
description = Aerosol optical depth (AOD) at 550 nm due to water
standard_name = atmosphere_optical_thickness_due_to_water_in_ambient_aerosol_particles

[od550bc]
use=od550aer
description = Aerosol optical depth (AOD) at 550 nm due to elemental carbon
standard_name = atmosphere_optical_thickness_due_to_elemental_carbon_ambient_aerosol_particles

[od550dust]
use=od550aer
description = Aerosol optical depth (AOD) at 550 nm due to dust
standard_name = atmosphere_optical_thickness_due_to_dust_ambient_aerosol_particles

[od550nh4]
use=od550aer
description = Aerosol optical depth (AOD) at 550 nm due to Ammonium
standard_name = atmosphere_optical_thickness_due_to_ammonium_ambient_aerosol_particles

[od550no3]
use=od550aer
description = Aerosol optical depth (AOD) at 550 nm due to nitrate
standard_name = atmosphere_optical_thickness_due_to_nitrate_ambient_aerosol_particles

[od550oa]
use=od550aer
description = Aerosol optical depth (AOD) at 550 nm due to organic matter
standard_name = atmosphere_optical_thickness_due_to_particulate_organic_matter_ambient_aerosol_particles

[od550pm1]
use=od550aer
description = Aerosol optical depth (AOD) at 550 nm due to PM1
standard_name = atmosphere_optical_thickness_due_to_pm1_ambient_aerosol_particles

[od550pm1no3]
use=od550aer
description = Aerosol optical depth (AOD) at 550 nm due to PM1 nitrate
standard_name = atmosphere_optical_thickness_due_to_pm1_nitrate_ambient_aerosol_particles

[od550pm10]
use=od550aer
description = Aerosol optical depth (AOD) at 550 nm due to PM10
standard_name = atmosphere_optical_thickness_due_to_pm10_ambient_aerosol_particles

[od550pm10no3]
use=od550aer
description = Aerosol optical depth (AOD) at 550 nm due to PM10 nitrate
standard_name = atmosphere_optical_thickness_due_to_pm10_nitrate_ambient_aerosol_particles

[od550pm2p5]
use=od550aer
description = Aerosol optical depth (AOD) at 550 nm due to PM2.5
standard_name = atmosphere_optical_thickness_due_to_pm2p5_ambient_aerosol_particles

[od550pm2p5no3]
use=od550aer
description = Aerosol optical depth (AOD) at 550 nm due to PM2.5 nitrate
standard_name = atmosphere_optical_thickness_due_to_pm2p5_nitrate_ambient_aerosol_particles

[od550so4]
use=od550aer
description = Aerosol optical depth (AOD) at 550 nm due to SO4
standard_name = atmosphere_optical_thickness_due_to_sulfate_ambient_aerosol_particles

[od550ss]
use=od550aer
description = Aerosol optical depth (AOD) at 550 nm due to sea salt
standard_name = atmosphere_optical_thickness_due_to_seasalt_ambient_aerosol_particles

[od550lt1ss]
use = od550ss
standard_name = None
description = Aerosol optical depth (AOD) at 550 nm due to fine sea salt (D>1um)

[od550lt1dust]
use = od550dust
standard_name = None
description = Aerosol optical depth (AOD) at 550 nm due to fine dust (D>1um)

[abs550aer]
description = Absorption aerosol optical depth (AAOD) at 550nm
wavelength_nm = 550
minimum = -1
maximum = 10
scat_xlim = [0.0001, 1.]
scat_ylim = [0.0001, 1.]
map_vmin = 0.0
map_vmax = 0.2
map_c_over = r
map_cmap = Oranges
map_cbar_levels = [0., 0.003, 0.006, 0.009, 0.015, 0.03, 0.06, 0.09, 0.15,  0.3]
var_name = abs550aer
standard_name = atmosphere_absorption_optical_thickness_due_to_ambient_aerosol_particles
var_type = radiative properties
unit = 1
default_vert_code=Column
dimensions = time,lat,lon

[abs440aer]
description = Absorption aerosol optical depth (AAOD) at 440 nm
wavelength_nm = 440
use = abs550aer

[abs870aer]
description = Absorption aerosol optical depth (AAOD) at 870 nm
wavelength_nm = 440
use = abs550aer

[abs550bc]
description = Absorption aerosol optical depth (AAOD) at 870 nm due to elemental carbon
standard_name = atmosphere_absorption_optical_thickness_due_to_elemental_carbon_ambient_aerosol_particles
use = abs550aer

[abs550dust]
description = Absorption aerosol optical depth (AAOD) at 870 nm due to dust
standard_name = atmosphere_absorption_optical_thickness_due_to_dust_ambient_aerosol_particles
use = abs550aer

[abs550pm1]
description = Absorption aerosol optical depth (AAOD) at 870 nm due to dust due to PM1
standard_name = atmosphere_absorption_optical_thickness_due_to_pm1_ambient_aerosol_particles
use = abs550aer

[abs550pm10]
description = Absorption aerosol optical depth (AAOD) at 870 nm due to dust due to PM10
standard_name = atmosphere_absorption_optical_thickness_due_to_pm10_ambient_aerosol_particles
use = abs550aer

[abs550pm2p5]
description = Absorption aerosol optical depth (AAOD) at 870 nm due to dust due to PM2.5
standard_name = atmosphere_absorption_optical_thickness_due_to_pm2p5_ambient_aerosol_particles
use = abs550aer

[ec550aer]
description = Aerosol Extinction coefficient at 550nm
wavelength_nm = 550
unit = 1/Mm
standard_name = volume_extinction_coefficient_in_air_due_to_ambient_aerosol_particles
var_type = radiative properties
minimum = -10
maximum = 1000
map_cmap = Blues
map_cbar_levels = [0, 4, 8, 12, 16, 20, 40, 60, 80, 100, 200, 300, 400]
dimensions = time, lev, lat, lon
comments_and_purpose = Evaluation of the model Aerosol extinction profiles from CALIOP

[ec532aer]
description = Aerosol Extinction coefficient at 532nm
wavelength_nm = 532
use = ec550aer

[sc550aer]
description = Aerosol light scattering coefficient at 550 nm
wavelength_nm = 550
unit = 1/Mm
minimum = -10
maximum = 1000
scat_xlim = [10, 1000]
scat_ylim = [10, 1000]
map_cmap = Blues
map_cbar_levels = [0, 4, 8, 12, 16, 20, 40, 60, 80, 100, 200, 300, 400]

[sc550dryaer]
description = Dry aerosol light scattering coefficient at 550 nm (RH<40)
use = sc550aer

[ec550dryaer]
description = Dry aerosol light extinction coefficient at 550 nm (RH<40)
use = ec550aer

[ac550dryaer]
description = Dry aerosol light absorption coefficient at 550 nm (RH<40)
use = ac550aer

[sc440aer]
description = Aerosol light scattering coefficient at 440 nm
wavelength_nm = 440
unit = 1/Mm
minimum = -10
maximum = 1000
scat_xlim = [10, 1000]
scat_ylim = [10, 1000]
map_cmap = Blues
map_cbar_levels = [0, 4, 8, 12, 16, 20, 40, 60, 80, 100, 200, 300, 400]

[sc440dryaer]
description = Dry aerosol light scattering coefficient at 440 nm (RH<40)
use = sc440aer

[sc700aer]
description = Aerosol light scattering coefficient at 700 nm
wavelength_nm = 700
unit = 1/Mm
minimum = -10
maximum = 1000
scat_xlim = [10, 1000]
scat_ylim = [10, 1000]
map_cmap = Blues
map_cbar_levels = [0, 4, 8, 12, 16, 20, 40, 60, 80, 100, 200, 300, 400]

[sc700dryaer]
description = Dry aerosol light scattering coefficient at 700 nm (RH<40)
use = sc700aer

[sc550lt1aer]
description = Aerosol light scattering coefficient at 550 nm (fine mode)
wavelength_nm = 550
unit = 1/Mm
minimum = -10
maximum= 1000
map_cmap = Blues
map_cbar_levels = [0, 4, 8, 12, 16, 20, 40, 60, 80, 100, 200, 300, 400]

[sc550gt1aer]
description = Aerosol light scattering coefficient at 550 nm (coarse mode)
wavelength_nm = 550
unit = 1/Mm
minimum = -10
maximum= 1000
map_cmap = Blues
map_cbar_levels = [0, 4, 8, 12, 16, 20, 40, 60, 80, 100, 200, 300, 400]

[bsc550aer]
description = Aerosol light backscattering coefficient at 550 nm
wavelength_nm = 550
unit = Mm-1 sr-1

[bsc550dryaer]
description = Dry aerosol light backscattering coefficient at 550 nm (RH<40)
wavelength_nm = 550
unit = Mm-1 sr-1

[bsc532aer]
description = Aerosol light backscattering coefficient at 532 nm
wavelength_nm = 532
unit = Mm-1 sr-1

[bsc355aer]
var_name = bsc355aer
description = Aerosol light backscattering coefficient at 355 nm
wavelength_nm = 355
unit = Mm-1 sr-1

[bsc1064aer]
var_name = bsc1064aer
description = Aerosol light backscattering coefficient at 1064 nm
wavelength_nm = 1064
unit = Mm-1 sr-1

[ac550aer]
description = Aerosol light absorption coefficient at 550 nm
wavelength_nm = 550
minimum = -1
maximum = 100
unit = 1/Mm
map_cmap = Blues
map_cbar_levels = [0, 0.5, 1, 2, 4, 10, 20, 40, 60, 80, 100, 150]

[ac550lt1aer]
description = Aerosol light absorption coefficient at 550 nm (fine mode)
wavelength_nm = 550
unit = 1/Mm

[ssa440aer]
description = Aerosol single scattering albedo at 440 nm
wavelength_nm = 440

[ssa675aer]
description = Aerosol single scattering albedo at 675 nm
wavelength_nm = 675

[ssa870aer]
description = Aerosol single scattering albedo at 870 nm
wavelength_nm = 870

[ssa1020aer]
description = Aerosol single scattering albedo at 1020 nm
wavelength_nm = 1020

[fmf550aer]
description=Aerosol fine mode fraction at 550nm (particle smaller than D=1 um)
wavelength_nm = 550
unit = %%
minimum=0
maximum=100

[ang4487aer]
description = Angstrom exponent between 440-870 nm
standard_name = angstrom_exponent_of_ambient_aerosol_in_air

minimum = -0.5
maximum = 4
scat_xlim = [-0.5, 2.0]
scat_ylim = [-0.5, 2.0]

scat_loglog = False

map_vmin = 0
map_vmax = 3
map_cmap = BrBG_r
map_cbar_levels = [0, 0.3, 0.6, 0.9, 1.2, 1.5, 1.8, 2.1]

[ang44&87aer]
description = Angstrom exponent computed from two wavelengths at 440 and 870 nm
use=ang4487aer

[ang4487dryaer]
use = ang4487aer
standard_name = None
description = Dry Angstrom exponent between 440-870 nm

[ang5587aer]
description = Angstrom exponent between 550-870 nm
use=ang4487aer

[ang4470aer]
description = Angstrom exponent between 440-700 nm
use=ang4487aer

[ang4470dryaer]
description = Dry Angstrom exponent between 440-700 nm
use=ang4487dryaer

[mec550dust]
description=Mass to extinction coefficient dust
unit=m2 g-1

[mec550ss]
description=Mass to extinction coefficient seasalt
unit=m2 g-1

[mec550so4]
description=Mass to extinction coefficient SO4
unit=m2 g-1

[mec550oa]
description=Mass to extinction coefficient organic aerosol
unit=m2 g-1

[mec550bc]
description=Mass to extinction coefficient black carbon
unit=m2 g-1

[mec550no3]
description=Mass to extinction coefficient nitrate
unit=m2 g-1

[taudust]
description=Lifetime of dust
unit=s

[tauss]
description=Lifetime of seasalt
unit=s

[tauso4]
description=Lifetime of SO4
unit=s

[tauoa]
description=Lifetime of organic aerosol
unit=s

[taubc]
description=Lifetime of black carbon
unit=s

[tauno3]
description=Lifetime of nitrate
unit=s

[angabs4487aer]
description = Absorption Angstrom exponent between 440-870 nm

[zdust]
description = Atmospheric dust layer height
unit = m
minimum = 0.0
maximum = 1.E4
scat_xlim = [0.0, 5000.0]
scat_ylim = [0.0, 5000.0]
scat_loglog = True
scat_scale_factor = 1000.0

[z]
description = Altitude above sea level in m
standard_name = altitude
unit = m
minimum = -15000
maximum = 10000000

[deltaz]
description = Model level height in m
unit = m
dimension = lev

[time]
var_name = time
description = Time
standard_name = time
var_type = coordinate variables
unit = days since  2001-01-01 00:00:00
minimum = -8000
maximum = 8000
dimensions = time
comments_and_purpose = None

[timebnds]
var_name = timebnds
description = bounds coordinates for time
standard_name = time
var_type = coordinate info
unit = days since  2001-01-01 00:00:00
minimum = -8000
maximum = 8000
dimensions = (time,2)
comments_and_purpose = None

[lon]
var_name = lon
description = Center coordinates for longitudes
standard_name = longitude
var_type = coordinate variables
unit = degrees_east
minimum = -180
maximum = 180
dimensions = lon
comments_and_purpose = None

[lonbnds]
var_name = lonbnds
description = Bounds coordinates for longitude
standard_name = longitude
var_type = coordinate info
unit = degrees_east
minimum = -180
maximum = 180
dimensions = lon,2
comments_and_purpose = None

[lat]
var_name = lat
description = Center coordinates for latitudes
standard_name = latitude
var_type = coordinate variables
unit = degrees_north
minimum = -90.
maximum = 90.
dimensions = lat
comments_and_purpose = None

[latbnds]
var_name = latbnds
description = Bounds coordinates for latitudes
standard_name = latitude
var_type = coordinate info
unit = degrees_north
minimum = -90.
maximum = 90.
dimensions = lat,2
comments_and_purpose = None

[growvegbnds]
var_name = growvegbnds
description = Growing season start and end date
standard_name = time
var_type = LandVegetation
unit = days since  2001-01-01 00:00:00
minimum = -8000
maximum = 8000
dimensions = lat, lon, 2
comments_and_purpose = To study ozone damage to vegetation

[areacella]
var_name = areacella
description = Grid-cell area
standard_name = cell_area
var_type = LandVegetation
unit = m2
minimum = 100000
maximum = 1000000000000
dimensions = lat, lon
comments_and_purpose = General

[landf]
var_name = landf
description = Land fraction
standard_name = land_area_fraction
var_type = LandVegetation
unit = m2 m-2
minimum = 0
maximum = 1
dimensions = lat, lon
comments_and_purpose = General

[orog]
var_name = orog
description = Surface altitude
standard_name = surface_altitude
var_type = LandVegetation
unit = m
minimum = -700
maximum = 10000
dimensions = lat, lon
comments_and_purpose = General

[landcBF]
var_name = landcBF
description = Land Cover - Broadleaf Forest
standard_name = area_type
var_type = LandVegetation
unit = m2 m-2
minimum = 0
maximum = 1
dimensions = lat, lon
comments_and_purpose = Dry deposition interpretation

[landcNF]
var_name = landcNF
description = Land Cover - Needleleaf Forest
standard_name = area_type
var_type = LandVegetation
unit = m2 m-2
minimum = 0
maximum = 1
dimensions = lat, lon
comments_and_purpose = Dry deposition interpretation

[landcCP]
var_name = landcCP
description = Land Cover - Crops and Pasture
standard_name = area_type
var_type = LandVegetation
unit = m2 m-2
minimum = 0
maximum = 1
dimensions = lat, lon
comments_and_purpose = Dry deposition interpretation

[landcSa]
var_name = landcSa
description = Land Cover - Savanna
standard_name = area_type
var_type = LandVegetation
unit = m2 m-2
minimum = 0
maximum = 1
dimensions = lat, lon
comments_and_purpose = Dry deposition interpretation

[landcGS]
var_name = landcGS
description = Land Cover - Grasslands/Steppes
standard_name = area_type
var_type = LandVegetation
unit = m2 m-2
minimum = 0
maximum = 1
dimensions = lat, lon
comments_and_purpose = Dry deposition interpretation

[landcST]
var_name = landcST
description = Land Cover - Shrub-Tundra
standard_name = area_type
var_type = LandVegetation
unit = m2 m-2
minimum = 0
maximum = 1
dimensions = lat, lon
comments_and_purpose = Dry deposition interpretation. Water includes rivers.

[landcBS]
var_name = landcBS
description = Land Cover- Bare Soils
standard_name = area_type
var_type = LandVegetation
unit = m2 m-2
minimum = 0
maximum = 1
dimensions = lat, lon
comments_and_purpose = Dry deposition interpretation. Other Land Cover types, e.g. built areas

[landcW]
var_name = landcW
description = Land Cover - Water
standard_name = area_type
var_type = LandVegetation
unit = m2 m-2
minimum = 0
maximum = 1
dimensions = lat, lon
comments_and_purpose = Dry deposition interpretation

[landcO]
var_name = landcO
description = Land Cover - Other
standard_name = area_type
var_type = LandVegetation
unit = m2 m-2
minimum = 0
maximum = 1
dimensions = lat, lon
comments_and_purpose = Dry deposition interpretation

[landcCPC3]
var_name = landcCPC3
description = Land Cover - Crops and Pasture C3
standard_name = area_type
var_type = LandVegetation
unit = m2 m-2
minimum = 0
maximum = 1
dimensions = lat, lon
comments_and_purpose = Dry deposition interpretation. C3 plants.This is additional information relevant for savanna, grassland, crops, pastures, steppes. O3 uptake/damage different C3/C4

[landcCPC4]
var_name = landcCPC4
description = Land Cover - Crops and Pasture C4
standard_name = area_type
var_type = LandVegetation
unit = m2 m-2
minimum = 0
maximum = 1
dimensions = lat, lon
comments_and_purpose = Dry deposition interpretation. C4 plants.This is additional information relevant for savanna, grassland, crops, pastures, steppes.

[landcSaC3]
var_name = landcSaC3
description = Land Cover - Savanna C3
standard_name = area_type
var_type = LandVegetation
unit = m2 m-2
minimum = 0
maximum = 1
dimensions = lat, lon
comments_and_purpose = Dry deposition interpretation. C3 plants.This is additional information relevant for savanna, grassland, crops, pastures, steppes.

[landcSaC4]
var_name = landcSaC4
description = Land Cover - Savanna C4
standard_name = area_type
var_type = LandVegetation
unit = m2 m-2
minimum = 0
maximum = 1
dimensions = lat, lon
comments_and_purpose = Dry deposition interpretation. C4 plants.This is additional information relevant for savanna, grassland, crops, pastures, steppes.

[landcGSC3]
var_name = landcGSC3
description = Land Cover - Grasslands/Steppes C3
standard_name = area_type
var_type = LandVegetation
unit = m2 m-2
minimum = 0
maximum = 1
dimensions = lat, lon
comments_and_purpose = Dry deposition interpretation. C3 plants.This is additional information relevant for savanna, grassland, crops, pastures, steppes.

[landcGSC4]
var_name = landcGSC4
description = Land Cover - Grasslands/Steppes C4
standard_name = area_type
var_type = LandVegetation
unit = m2 m-2
minimum = 0
maximum = 1
dimensions = lat, lon
comments_and_purpose = Dry deposition interpretation C4 plants.This is additional information relevant for savanna, grassland, crops, pastures, steppes.

[lai]
var_name = lai
description = Leaf Area Index
standard_name = leaf_area_index
var_type = LandVegetation
unit = m2 m-2
minimum = 0
maximum = 1
dimensions = time,lat,lon
comments_and_purpose = For analysis of bVOC emissions and dry deposition fluxes.

[mrso]
var_name = mrso
description = Soil moisture
standard_name = soil_moisture_content
var_type = LandVegetation
unit = kg m-2
minimum = 0
maximum = 6000
dimensions = time,lat,lon
comments_and_purpose = Soil moisture is the mass per unit area  (summed over all soil layers) of water in all phases.

[snd]
var_name = snd
description = Snow depth
standard_name = thickness_of_snowfall_amount
var_type = LandVegetation
unit = m
minimum = 0
maximum = 1000
dimensions = time,lat,lon
comments_and_purpose = This is computed as the mean thickness of snow in the land portion of the grid cell (averaging over the entire land portion, including the snow-free fraction).  Reported as 0.0 where the land fraction is 0.

[uas]
var_name = uas
description = Near surface V wind speed at 10m
standard_name = eastward_wind
var_type = Meteo / Thermodynamics
unit = m s-1
minimum = -150
maximum = 150
dimensions = time,lat,lon
comments_and_purpose = Normally, the wind  should be reported at the 10 meter height REPORT IF AT DIFFERENT HEIGHT.

[vas]
var_name = vas
description = Near surface U wind speed at 10m
standard_name = northward_wind
var_type = Meteo / Thermodynamics
unit = m s-1
minimum = -150
maximum = 150
dimensions = time,lat,lon
comments_and_purpose = Normally, the wind  should be reported at the 10 meter height REPORT IF AT DIFFERENT HEIGHT

[was]
var_name = was
description = Near surface vertical wind speed at 10m
standard_name = upward_air_velocity
var_type = Meteo / Thermodynamics
unit = m s-1
minimum = -150
maximum = 150
dimensions = time,lat,lon
comments_and_purpose = normally, the wind  should be reported at the 10 meter height REPORT IF AT DIFFERENT HEIGHT

[uapbl]
var_name = uapbl
description = U wind at middle of PBL layer
standard_name = eastward_wind_at_mid_atmosphere_boundary_layer_thickness
var_type = Meteo / Thermodynamics
unit = m s-1
minimum = -150
maximum = 150
dimensions = time,lat,lon
comments_and_purpose = Requested by AeroCom III BB experiment

[vapbl]
var_name = vapbl
description = V wind at middle of PBL layer
standard_name = northward_wind_at_mid_atmosphere_boundary_layer_thickness
var_type = Meteo / Thermodynamics
unit = m s-1
minimum = -150
maximum = 150
dimensions = time,lat,lon
comments_and_purpose = Requested by AeroCom III BB experiment

[ts]
var_name = ts
description = surface temperature
standard_name = surface_temperature
var_type = Meteo / Thermodynamics
unit = K
minimum = 170
maximum = 340
dimensions = time,lat,lon
comments_and_purpose = needed for  mixing ratio to concentration conversion.

[ps]
var_name = ps
description = surface pressure
standard_name = surface_air_pressure
var_type = Meteo / Thermodynamics
unit = Pa
minimum = 30000
maximum = 150000
dimensions = time,lat,lon
comments_and_purpose = needed for  mixing ratio to concentration conversion.

[tasmin]
var_name = tasmin
description = Minimum Daily near surface temperature
standard_name = air_temperature
var_type = Meteo / Thermodynamics
unit = K
minimum = 170
maximum = 340
dimensions = time,lat,lon
comments_and_purpose = for analysis of bVOC emissions and dry depostion fluxes. Should be reported at the 2 meter height

[tasmax]
var_name = tasmax
description = Maximum Daily near surface temperature
standard_name = air_temperature
var_type = Meteo / Thermodynamics
unit = K
minimum = 170
maximum = 340
dimensions = time,lat,lon
comments_and_purpose = Should be reported at the 2 meter height

[tas]
var_name = tas
description = Near surface temperature
standard_name = air_temperature
var_type = Meteo / Thermodynamics
unit = K
minimum = 170
maximum = 340
dimensions = time,lat,lon
comments_and_purpose = Should be reported at the 2 meter height

[prc]
var_name = prc
description = Convectiveitation
standard_name = convective_precipitation_flux
var_type = Meteo / Thermodynamics
unit = kg m-2 s-1
minimum = 0
maximum = 1
dimensions = time,lat,lon
comments_and_purpose = At surface. Note that unit kg m-2 s-1 is used

[pr]
description = Precipitation
standard_name = precipitation_flux
var_type = Meteo / Thermodynamics
unit = kg m-2 s-1
minimum = 0
maximum = 1
dimensions = time,lat,lon
comments_and_purpose = At surface; includes both liquid and solid phases from all types of clouds (both large-scale and convective). Note that unit kg m-2 s-1 is used.
_is_rate = 1

[prmm]
description = Precipitation amount in units of mm per day. See also var pr
var_type = Meteo / Thermodynamics
unit = mm d-1
minimum = 0
maximum = 1000
_is_rate = 1

[airmass]
var_name = airmass
description = Mass content of air
standard_name = atmosphere_mass_of_air_per_unit_area
var_type = Meteo / Thermodynamics
unit = kg m-2
minimum = 0
maximum = 10000
dimensions = time,lat,lon
comments_and_purpose = Vertically integrated mass of air

[zmlay]
var_name = zmlay
description = Boundary layer thickness
standard_name = atmosphere_boundary_layer_thickness
var_type = Meteo / Thermodynamics
unit = m
minimum = 0
maximum = 5000
dimensions = time,lat,lon
comments_and_purpose = The atmosphere boundary layer thickness is the "depth" or "height" of the (atmosphere) planetary boundary layer.

[eminox]
var_name = eminox
description = Total NOx emission
standard_name = tendency_of_atmosphere_mass_content_of_nox_expressed_as_nitrogen_due_to_emission
var_type = Emission fluxes
unit = kg m-2 s-1
minimum = 0
maximum = 10000
dimensions = time,lat,lon
comments_and_purpose = Verifcation of NOx and Nitrogen budget. NOx emissions to be reported in units kg N m-2 s-1

[emino]
var_name = emino
description = Total NO emissions
standard_name = tendency_of_atmosphere_mass_content_of_nitrogen_monoxide_due_to_emission
var_type = Emission fluxes
unit = kg m-2 s-1
minimum = 0
maximum = 10000
dimensions = time,lat,lon
comments_and_purpose = To check NOx budget. In kg NO m-2 s-1. Mandatory if the model emits  both NO and NO2.

[emino2]
var_name = emino2
description = Total NO2 emissions
standard_name = tendency_of_atmosphere_mass_content_of_nitrogen_dioxide_due_to_emission
var_type = Emission fluxes
unit = kg m-2 s-1
minimum = 0
maximum = 10000
dimensions = time,lat,lon
comments_and_purpose = To check NOx budget. In kg NO2 m-2 s-1. Mandatory if the model emits  both NO and NO2.

[eminosoil]
var_name = eminosoil
description = NO emissions from soil
standard_name = tendency_of_atmosphere_mass_content_of_nox_expressed_as_nitrogen_monoxide_due_to_emission_from_soil
var_type = Emission fluxes
unit = kg m-2 s-1
minimum = 0
maximum = 10000
dimensions = time,lat,lon
comments_and_purpose = To check/interpret NOx fluxes

[emico]
var_name = emico
description = Total emission of CO
standard_name = tendency_of_atmosphere_mass_content_of_carbon_monoxide_due_to_emission
var_type = Emission fluxes
unit = kg m-2 s-1
minimum = 0
maximum = 10000
dimensions = time,lat,lon
comments_and_purpose = Verification of the CO budget and the prescribed (anthropogenic) and natural contributions.

[emivoc]
var_name = emivoc
description = Total emission of NMVOC as C
standard_name = tendency_of_atmosphere_mass_content_of_nmvoc_expressed_as_carbon_due_to_emission
var_type = Emission fluxes
unit = kg m-2 s-1
minimum = 0
maximum = 10000
dimensions = time,lat,lon
comments_and_purpose = Verification of total VOC budget. Mass refers to the mass of organic carbon alone. In addition to emivoc_t because not all models use a fixed-in-time molecular weight of the mixture of NMVOCs.

[emivoct]
var_name = emivoct
description = Total emission of NMVOC
standard_name = tendency_of_atmosphere_mass_content_of_nmvoc_due_to_emission
var_type = Emission fluxes
unit = kg m-2 s-1
minimum = 0
maximum = 10000
dimensions = time,lat,lon
comments_and_purpose = Verification of total VOC budget. Mass refers to the mass of VOC, not mass of organic carbon alone. Modellers should keep track of molecular weight of the mixture of NMVOC tracer(s) .

[emic2h6]
var_name = emic2h6
description = Total C2H6 emissions
standard_name = tendency_of_atmosphere_mass_content_of_ethane_due_to_emission
var_type = Emission fluxes
unit = kg m-2 s-1
minimum = 0
maximum = 10000
dimensions = time,lat,lon
comments_and_purpose = Verification of VOC emission speciation.

[emic3h8]
var_name = emic3h8
description = Total C3H8 emissions
standard_name = tendency_of_atmosphere_mass_content_of_propane_due_to_emission
var_type = Emission fluxes
unit = kg m-2 s-1
minimum = 0
maximum = 10000
dimensions = time,lat,lon
comments_and_purpose = Verification of VOC emission speciation.

[emic2h2]
var_name = emic2h2
description = Total C2H2 emissions
standard_name = tendency_of_atmosphere_mass_content_of_ethyne_due_to_emission
var_type = Emission fluxes
unit = kg m-2 s-1
minimum = 0
maximum = 10000
dimensions = time,lat,lon
comments_and_purpose = Verification of VOC emission speciation.

[emic2h4]
var_name = emic2h4
description = Total C2H4 emissions
standard_name = tendency_of_atmosphere_mass_content_of_ethene_due_to_emission
var_type = Emission fluxes
unit = kg m-2 s-1
minimum = 0
maximum = 10000
dimensions = time,lat,lon
comments_and_purpose = Verification of VOC emission speciation.

[emic3h6]
var_name = emic3h6
description = Total C3H6 emissions
standard_name = tendency_of_atmosphere_mass_content_of_propene_due_to_emission
var_type = Emission fluxes
unit = kg m-2 s-1
minimum = 0
maximum = 10000
dimensions = time,lat,lon
comments_and_purpose = Verification of VOC emission speciation.

[emialkanes]
var_name = emialkanes
description = Total lumped alkanes C4 and higher emissions
standard_name = tendency_of_atmosphere_mass_content_of_alkanes_due_to_emission
var_type = Emission fluxes
unit = kg m-2 s-1
minimum = 0
maximum = 10000
dimensions = time,lat,lon
comments_and_purpose = Verification of VOC emission speciation. Other (C4 and higher) lumped alkanes.

[emialkenes]
var_name = emialkenes
description = Total lumped alkenes C4 and higher emissions
standard_name = tendency_of_atmosphere_mass_content_of_alkenes_due_to_emission
var_type = Emission fluxes
unit = kg m-2 s-1
minimum = 0
maximum = 10000
dimensions = time,lat,lon
comments_and_purpose = Verifcation of emission speciation. Other (C4 and higher) lumped alkenes.

[emihcho]
var_name = emihcho
description = Total formaldehyde emissions
standard_name = tendency_of_atmosphere_mass_content_of_formaldehyde_due_to_emission
var_type = Emission fluxes
unit = kg m-2 s-1
minimum = 0
maximum = 10000
dimensions = time,lat,lon
comments_and_purpose = Verification of VOC emission speciation.

[emich3cho]
var_name = emich3cho
description = Total acetaldehyde emissions
standard_name = tendency_of_atmosphere_mass_content_of_acetaldehyde_due_to_emission
var_type = Emission fluxes
unit = kg m-2 s-1
minimum = 0
maximum = 10000
dimensions = time,lat,lon
comments_and_purpose = Verification of VOC emission speciation.

[emiacetone]
var_name = emiacetone
description = Total acetone emissions
standard_name = tendency_of_atmosphere_mass_content_of_acetone_due_to_emission
var_type = Emission fluxes
unit = kg m-2 s-1
minimum = 0
maximum = 10000
dimensions = time,lat,lon
comments_and_purpose = Verification of VOC emission speciation.

[emimethanol]
var_name = emimethanol
description = Total methanol emissions
standard_name = tendency_of_atmosphere_mass_content_of_methanol_due_to_emission
var_type = Emission fluxes
unit = kg m-2 s-1
minimum = 0
maximum = 10000
dimensions = time,lat,lon
comments_and_purpose = Verification of VOC emission speciation.

[emitolu]
var_name = emitolu
description = Total toluene emissions
standard_name = tendency_of_atmosphere_mass_content_of_toluene_due_to_emission
var_type = Emission fluxes
unit = kg m-2 s-1
minimum = 0
maximum = 10000
dimensions = time,lat,lon
comments_and_purpose = Verification of VOC emission speciation.

[emiaro]
var_name = emiaro
description = Total aromatics emissions
standard_name = tendency_of_atmosphere_mass_content_of_aromatic_compounds_due_to_emission
var_type = Emission fluxes
unit = kg m-2 s-1
minimum = 0
maximum = 10000
dimensions = time,lat,lon
comments_and_purpose = All aromatic (including  toluene). If other aromatics are in the chemistry scheme please store them for possible later analysis.

[emiisop]
var_name = emiisop
description = Total isoprene emissions
standard_name = tendency_of_atmosphere_mass_content_of_isoprene_due_to_emission
var_type = Emission fluxes
unit = kg m-2 s-1
minimum = 0
maximum = 10000
dimensions = time,lat,lon
comments_and_purpose = Includes contributions of biomass burning. Natural emissions

[emimntp]
var_name = emimntp
description = Total monoterpenes emissions
standard_name = tendency_of_atmosphere_mass_content_of_monoterpenes_due_to_emission
var_type = Emission fluxes
unit = kg m-2 s-1
minimum = 0
maximum = 10000
dimensions = time,lat,lon
comments_and_purpose = Includes contributions of biomass burning

[emisestp]
var_name = emisestp
description = Total sesquiterpenes emissions
standard_name = tendency_of_atmosphere_mass_content_of_sesquiterpenes_due_to_emission
var_type = Emission fluxes
unit = kg m-2 s-1
minimum = 0
maximum = 10000
dimensions = time,lat,lon
comments_and_purpose = If these emissions are assumed to be a direct source of organic aerosol please do not report here, but report in field emisoa

[emibvoc]
var_name = emibvoc
description = Biogenic NMVOC emissions
standard_name = tendency_of_atmosphere_mass_content_of_biogenic_nmvoc_expressed_as_carbon_due_to_emission
var_type = Emission fluxes
unit = mg C m-2 h-1
minimum = 0
maximum = 10000
dimensions = time,lat,lon
comments_and_purpose = In complement to emivoc. Verification of total VOC budget and biogenic versus anthropogenic contributions . Mass refers to the mass of organic carbon alone (because not all models use a fixed-in-time molecular weight of the mixture of NMVOCs).

[eminh3]
var_name = eminh3
description = Total emission of NH3
standard_name = tendency_of_atmosphere_mass_content_of_ammonia_due_to_emission
var_type = Emission fluxes
unit = kg m-2 s-1
minimum = 0
maximum = 10000
dimensions = time,lat,lon
comments_and_purpose = Verification of total NH3 and nitrogen budget

[emiso2]
var_name = emiso2
description = Total emission of SO2
standard_name = tendency_of_atmosphere_mass_content_of_sulfur_dioxide_due_to_emission
var_type = Emission fluxes
unit = kg m-2 s-1
minimum = 0
maximum = 10000
dimensions = time,lat,lon
comments_and_purpose = SO2 emissions also requested 3D. Sulfur emissions as SO4 reported in emiso4.

[emidms]
var_name = emidms
description = Total emission of DMS
standard_name = tendency_of_atmosphere_mass_content_of_dimethyl_sulfide_due_to_emission
var_type = Emission fluxes
unit = kg m-2 s-1
minimum = 0
maximum = 10000
dimensions = time,lat,lon
comments_and_purpose = Verifcation of sulfur budget

[emiso4]
var_name = emiso4
description = Total emission of particulate SO4
standard_name = tendency_of_atmosphere_mass_content_of_sulfate_dry_aerosol_particles_due_to_emission
var_type = Emission fluxes
unit = kg m-2 s-1
minimum = 0
maximum = 10000
dimensions = time,lat,lon
comments_and_purpose = Verifcation of sulfur budget. Some models emit some SO2 as sulfate.

[emioa]
var_name = emioa
description = Total emission of OA
standard_name = tendency_of_atmosphere_mass_content_of_particulate_organic_matter_dry_aerosol_particles_due_to_emission
var_type = Emission fluxes
unit = kg m-2 s-1
minimum = 0
maximum = 10000
dimensions = time,lat,lon
comments_and_purpose = Verifcation of organic matter budget. Mass refers to the mass of organic matter, not mass of organic carbon alone. Modellers should keep track of OC to OA ratios used in model

[emioc]
var_name = emioc
description = Total emission of OC
standard_name = tendency_of_atmosphere_mass_content_of_particulate_organic_matter_dry_aerosol_particles_expressed_as_carbon_due_to_emission
var_type = Emission fluxes
unit = kg m-2 s-1
minimum = 0
maximum = 10000
dimensions = time,lat,lon
comments_and_purpose = Verifcation of organic carbon budget. Reported as Carbon mass

[emisoa]
var_name = emisoa
description = Total emission of SOA
standard_name = tendency_of_atmosphere_mass_content_of_secondary_particulate_organic_matter_dry_aerosol_particles_due_to_emission
var_type = Emission fluxes
unit = kg m-2 s-1
minimum = 0
maximum = 10000
dimensions = time,lat,lon
comments_and_purpose = Verifcation of sulfur budget. This "emisoa"  field has to be provided if the model does not calculate the SOA chemical production, but includes a pseudo emission, as in AEROCOM Phase 1. The SOA chemical production is provided in "chepsoa".

[emibc]
var_name = emibc
description = Total emission of BC
standard_name = tendency_of_atmosphere_mass_content_of_elemental_carbon_dry_aerosol_particles_due_to_emission
var_type = Emission fluxes
unit = kg m-2 s-1
minimum = 0
maximum = 10000
dimensions = time,lat,lon
comments_and_purpose = Verifcation of BC budget

[emiss]
var_name = emiss
description = Total emission of seasalt
standard_name = tendency_of_atmosphere_mass_content_of_seasalt_dry_aerosol_particles_due_to_emission
var_type = Emission fluxes
unit = kg m-2 s-1
minimum = 0
maximum = 10000
dimensions = time,lat,lon
comments_and_purpose = Verification of SS budget

[emidust]
var_name = emidust
description = Total emission of dust
standard_name = tendency_of_atmosphere_mass_content_of_dust_dry_aerosol_particles_due_to_emission
var_type = Emission fluxes
unit = kg m-2 s-1
minimum = 0
maximum = 10000
dimensions = time,lat,lon
comments_and_purpose = Verification of DUST budget. Includes all aerosol sizes  in the model

[emipm10]
var_name = emipm10
description = Total emission of PM10
standard_name = tendency_of_atmosphere_mass_content_of_pm10_dry_aerosol_particles_due_to_emission
var_type = Emission fluxes
unit = kg m-2 s-1
minimum = 0
maximum = 10000
dimensions = time,lat,lon
comments_and_purpose = Verification of PM10 budget

[emipm2p5]
var_name = emipm2p5
description = Total emission of PM2.5
standard_name = tendency_of_atmosphere_mass_content_of_pm2p5_dry_aerosol_particles_due_to_emission
var_type = Emission fluxes
unit = kg m-2 s-1
minimum = 0
maximum = 10000
dimensions = time,lat,lon
comments_and_purpose = Verification of PM2.5 budget

[emipm10ss]
var_name = emipm10ss
description = Total emission of PM10 seasalt
standard_name = tendency_of_atmosphere_mass_content_of_pm10_seasalt_dry_aerosol_particles_due_to_emission
var_type = Emission fluxes
unit = kg m-2 s-1
minimum = 0
maximum = 10000
dimensions = time,lat,lon
comments_and_purpose = PM10 speciation (to further check PM10 budget and sources)

[emipm10dust]
var_name = emipm10dust
description = Total emission of PM10 dust
standard_name = tendency_of_atmosphere_mass_content_of_pm10_dust_dry_aerosol_particles_due_to_emission
var_type = Emission fluxes
unit = kg m-2 s-1
minimum = 0
maximum = 10000
dimensions = time,lat,lon
comments_and_purpose = PM10 speciation (to further check PM10 budget and sources)

[emipm2p5ss]
var_name = emipm2p5ss
description = Total emission of PM2.5 seasalt
standard_name = tendency_of_atmosphere_mass_content_of_pm2p5_seasalt_dry_aerosol_particles_due_to_emission
var_type = Emission fluxes
unit = kg m-2 s-1
minimum = 0
maximum = 10000
dimensions = time,lat,lon
comments_and_purpose = PM10 speciation (to further check PM10 budget and sources)

[emipm2p5dust]
var_name = emipm2p5dust
description = Total emission of PM2.5 dust
standard_name = tendency_of_atmosphere_mass_content_of_pm2p5_dust_dry_aerosol_particles_due_to_emission
var_type = Emission fluxes
unit = kg m-2 s-1
minimum = 0
maximum = 10000
dimensions = time,lat,lon
comments_and_purpose = PM10 speciation (to further check PM10 budget and sources)

[emipm1ss]
var_name = emipm1ss
description = Total emission of PM1 seasalt
standard_name = tendency_of_atmosphere_mass_content_of_pm1_seasalt_dry_aerosol_particles_due_to_emission
var_type = Emission fluxes
unit = kg m-2 s-1
minimum = 0
maximum = 10000
dimensions = time,lat,lon
comments_and_purpose = PM10 speciation (to further check PM10 budget and sources)

[emipm1dust]
var_name = emipm1dust
description = Total emission of PM1 dust
standard_name = tendency_of_atmosphere_mass_content_of_pm1_dust_dry_aerosol_particles_due_to_emission
var_type = Emission fluxes
unit = kg m-2 s-1
minimum = 0
maximum = 10000
dimensions = time,lat,lon
comments_and_purpose = PM10 speciation (to further check PM10 budget and sources)

[emipcb153]
var_name = emipcb153
description = Total emission of PCB-153
standard_name = tendency_of_atmosphere_mass_content_of_hexachlorobiphenyl_due_to_emission
var_type = Emission fluxes
unit = kg m-2 s-1
minimum = 0
maximum = 10000
dimensions = time,lat,lon
comments_and_purpose = Verification of POPS Budgets. For experiments by POPS/Hg modelling (as for HTAP1)

[emiahch]
var_name = emiahch
description = Total emission of a-HCH
standard_name = tendency_of_atmosphere_mass_content_of_alpha_hexachlorocyclohexane_due_to_emission
var_type = Emission fluxes
unit = kg m-2 s-1
minimum = 0
maximum = 10000
dimensions = time,lat,lon
comments_and_purpose = Verification of POPS Budgets. For experiments by POPS/Hg modelling (as for HTAP1)

[reemipcb153]
var_name = reemipcb153
description = Total re-emission of PCB-153
standard_name = tendency_of_atmosphere_mass_content_of_hexachlorobiphenyl_due_to_re_emission
var_type = Emission fluxes
unit = kg m-2 s-1
minimum = 0
maximum = 10000
dimensions = time,lat,lon
comments_and_purpose = Verification of POPS Budgets. For experiments by POPS/Hg modelling (as for HTAP1)

[reemiahch]
var_name = reemiahch
description = Total re-emission of a-HCH
standard_name = tendency_of_atmosphere_mass_content_of_alpha_hexachlorocyclohexane_due_to_re_emission
var_type = Emission fluxes
unit = kg m-2 s-1
minimum = 0
maximum = 10000
dimensions = time,lat,lon
comments_and_purpose = Verification of POPS Budgets. For experiments by POPS/Hg modelling (as for HTAP1)

[emihg0]
var_name = emihg0
description = Total emission of Hg0(g)
standard_name = tendency_of_atmosphere_mass_content_of_gaseous_elemental_mercury_due_to_emission
var_type = Emission fluxes
unit = kg m-2 s-1
minimum = 0
maximum = 10000
dimensions = time,lat,lon
comments_and_purpose = Verification of Mercury Budgets. For experiments by POPS/Hg modelling (as for HTAP1)

[emihg2]
var_name = emihg2
description = Total emission of HgII(g)
standard_name = tendency_of_atmosphere_mass_content_of_gaseous_divalent_mercury_due_to_emission
var_type = Emission fluxes
unit = kg m-2 s-1
minimum = 0
maximum = 10000
dimensions = time,lat,lon
comments_and_purpose = Verification of Mercury Budgets. For experiments by POPS/Hg modelling (as for HTAP1)

[emihgp]
var_name = emihgp
description = Total emission of mercury aerosol
standard_name = tendency_of_atmosphere_mass_content_of_mercury_dry_aerosol_particles_due_to_emission
var_type = Emission fluxes
unit = kg m-2 s-1
minimum = 0
maximum = 10000
dimensions = time,lat,lon
comments_and_purpose = Verification of Mercury Budgets. For experiments by POPS/Hg modelling (as for HTAP1)

[emiahg0]
var_name = emiahg0
description = Anthropogenic emission of Hg0(g)
standard_name = tendency_of_atmosphere_mass_content_of_gaseous_elemental_mercury_due_to_anthropogenic_emission
var_type = Emission fluxes
unit = kg m-2 s-1
minimum = 0
maximum = 10000
dimensions = time,lat,lon
comments_and_purpose = Verification of Mercury Budgets.

[emiahg2]
var_name = emiahg2
description = Anthropogenic emission of HgII(g)
standard_name = tendency_of_atmosphere_mass_content_of_gaseous_divalent_mercury_due_to_anthropogenic_emission
var_type = Emission fluxes
unit = kg m-2 s-1
minimum = 0
maximum = 10000
dimensions = time,lat,lon
comments_and_purpose = Verification of Mercury Budgets.

[emiahgp]
var_name = emiahgp
description = Anthropogenic emission of particulate mercury
standard_name = tendency_of_atmosphere_mass_content_of_mercury_dry_aerosol_particles_due_to_anthropogenic_emission
var_type = Emission fluxes
unit = kg m-2 s-1
minimum = 0
maximum = 10000
dimensions = time,lat,lon
comments_and_purpose = Verification of Mercury Budgets.

[reemihg0]
var_name = reemihg0
description = Total re-emission of Hg
standard_name = tendency_of_atmosphere_mass_content_of_gaseous_elemental_mercury_due_to_re_emission
var_type = Emission fluxes
unit = kg m-2 s-1
minimum = 0
maximum = 10000
dimensions = time,lat,lon
comments_and_purpose = Verification of Mercury Budgets.

[dryhno3]
var_name = dryhno3
description = Dry deposition of HNO3
standard_name = tendency_of_atmosphere_mass_content_of_nitric_acid_due_to_dry_deposition
var_type = dry deposition flux
unit = kg m-2 s-1
minimum = 0
maximum = 10000
dimensions = time,lat,lon
comments_and_purpose = Verification of nitrogen budget

[dryno3]
var_name = dryno3
description = Dry deposition of nitrate aerosol in total PM
standard_name = atmosphere_mass_content_of_nitrate_dry_aerosol_particles_due_to_dry_deposition
var_type = dry deposition flux
unit = kg m-2 s-1
minimum = 0
maximum = 10000
dimensions = time,lat,lon
comments_and_purpose = Verification of nitrogen budget. Verification of aerosol budget and speciation.

[dryno2]
var_name = dryno2
description = Dry deposition of NO2
standard_name = tendency_of_atmosphere_mass_content_of_nitrogen_dioxide_due_to_dry_deposition
var_type = dry deposition flux
unit = kg m-2 s-1
minimum = 0
maximum = 10000
dimensions = time,lat,lon
comments_and_purpose = Verification of nitrogen budget

[dryn2o5]
var_name = dryn2o5
description = Dry deposition of N2O5
standard_name = tendency_of_atmosphere_mass_content_of_dinitrogen_pentoxide_due_to_dry_deposition
var_type = dry deposition flux
unit = kg m-2 s-1
minimum = 0
maximum = 10000
dimensions = time,lat,lon
comments_and_purpose = Verification of nitrogen budget

[drypan]
var_name = drypan
description = Dry deposition of peroxyacyl nitrates
standard_name = atmosphere_mass_content_of_peroxyacetyl_nitrate_due_to_dry_deposition
var_type = dry deposition flux
unit = kg m-2 s-1
minimum = 0
maximum = 10000
dimensions = time,lat,lon
comments_and_purpose = Verification of nitrogen budget

[dryorgn]
var_name = dryorgn
description = Dry deposition of organic nitrates other than PAN
standard_name = tendency_of_atmosphere_mass_content_of_organic_nitrates_due_to_dry_deposition
var_type = dry deposition flux
unit = kg m-2 s-1
minimum = 0
maximum = 10000
dimensions = time,lat,lon
comments_and_purpose = Verification of nitrogen budget. Organic nitrates other than PAN other than PAN.

[dryhono]
var_name = dryhono
description = Dry deposition of nitrous acid
standard_name = tendency_of_atmosphere_mass_content_of_nitrous_acid_due_to_dry_deposition
var_type = dry deposition flux
unit = kg m-2 s-1
minimum = 0
maximum = 10000
dimensions = time,lat,lon
comments_and_purpose = Verification of nitrogen budget. Organic nitrates other than PAN other than PAN.

[dryhno4]
var_name = dryhno4
description = Dry deposition of HNO4
standard_name = tendency_of_atmosphere_mass_content_of_peroxynitric_acid_due_to_dry_deposition
var_type = dry deposition flux
unit = kg m-2 s-1
minimum = 0
maximum = 10000
dimensions = time,lat,lon
comments_and_purpose = Verification of nitrogen budget. Organic nitrates other than PAN other than PAN.

[drynoy]
var_name = drynoy
description = Dry deposition of NOy
standard_name = tendency_of_atmosphere_mass_content_of_noy_expressed_as_nitrogen_due_to_dry_deposition
var_type = dry deposition flux
unit = kg m-2 s-1
minimum = 0
maximum = 10000
dimensions = time,lat,lon
comments_and_purpose = Verification of nitrogen budget. NOy is the sum of all simulated oxidized nitrogen species (expressed as nitrogen): NO, NO2, HNO3, HNO4, NO3aerosol, NO3(radical), N2O5, PAN, other organic nitrates other than PAN, but not N2O

[drynh3]
var_name = drynh3
description = Dry deposition of NH3
standard_name = tendency_of_atmosphere_mass_content_of_ammonia_due_to_dry_deposition
var_type = dry deposition flux
unit = kg m-2 s-1
minimum = 0
maximum = 10000
dimensions = time,lat,lon
comments_and_purpose = Verification of NHx budget and NH3 deposition/exchange processes. In case of models with bidirectional exchanges do not report; but report excnh3

[drynh4]
var_name = drynh4
description = Dry deposition of NH4
standard_name = tendency_of_atmosphere_mass_content_of_ammonium_dry_aerosol_particles_due_to_dry_deposition
var_type = dry deposition flux
unit = kg m-2 s-1
minimum = 0
maximum = 10000
dimensions = time,lat,lon
comments_and_purpose = Verification of NHx budget. Verification of aerosol budget and speciation.

[dryso2]
var_name = dryso2
description = Dry deposition of SO2
standard_name = tendency_of_atmosphere_mass_content_of_sulfur_dioxide_due_to_dry_deposition
var_type = dry deposition flux
unit = kg m-2 s-1
minimum = 0
maximum = 10000
dimensions = time,lat,lon
comments_and_purpose = Verification of sulfur budget

[dryso4]
var_name = dryso4
description = Dry deposition of SO4
standard_name = tendency_of_atmosphere_mass_content_of_sulfate_dry_aerosol_particles_due_to_dry_deposition
var_type = dry deposition flux
unit = kg m-2 s-1
minimum = 0
maximum = 10000
dimensions = time,lat,lon
comments_and_purpose = Verification of sulfur budget. Verification of aerosol budget and speciation.

[drymsa]
var_name = drymsa
description = Dry deposition of MSA
standard_name = tendency_of_atmosphere_mass_content_of_methanesulfonic_acid_due_to_dry_deposition
var_type = dry deposition flux
unit = kg m-2 s-1
minimum = 0
maximum = 10000
dimensions = time,lat,lon
comments_and_purpose = Verification of sulfur budget. Verification of aerosol budget and speciation.

[drydms]
var_name = drydms
description = Dry deposition of DMS
standard_name = tendency_of_atmosphere_mass_content_of_dimethyl_sulfide_due_to_dry_deposition
var_type = dry deposition flux
unit = kg m-2 s-1
minimum = 0
maximum = 10000
dimensions = time,lat,lon
comments_and_purpose = Verification of sulfur budget

[dryss]
var_name = dryss
description = Dry deposition of seasalt
standard_name = tendency_of_atmosphere_mass_content_of_seasalt_dry_aerosol_particles_due_to_dry_deposition
var_type = dry deposition flux
unit = kg m-2 s-1
minimum = 0
maximum = 10000
dimensions = time,lat,lon
comments_and_purpose = Verification of aerosol budget and speciation

[drydust]
var_name = drydust
description = Dry deposition of dust
standard_name = tendency_of_atmosphere_mass_content_of_dust_dry_aerosol_particles_due_to_dry_deposition
var_type = dry deposition flux
unit = kg m-2 s-1
minimum = 0
maximum = 10000
dimensions = time,lat,lon
comments_and_purpose = Verification of aerosol budget and speciation

[drypm1no3]
var_name = drypm1no3
description = Dry deposition of PM1 nitrate aerosol
standard_name = tendency_of_atmosphere_mass_content_of_pm1_nitrate_dry_aerosol_particles_due_to_dry_deposition
var_type = dry deposition flux
unit = kg m-2 s-1
minimum = 0
maximum = 10000
dimensions = time,lat,lon
comments_and_purpose = Verification of PM10 nitrate budget, speciation and sources

[drypm2p5no3]
var_name = drypm2p5no3
description = Dry deposition of PM2p5 nitrate aerosol
standard_name = tendency_of_atmosphere_mass_content_of_pm2p5_nitrate_dry_aerosol_particles_due_to_dry_deposition
var_type = dry deposition flux
unit = kg m-2 s-1
minimum = 0
maximum = 10000
dimensions = time,lat,lon
comments_and_purpose = Verification of PM10 nitrate budget, speciation and sources

[drypm10no3]
var_name = drypm10no3
description = Dry deposition of PM10 nitrate aerosol
standard_name = tendency_of_atmosphere_mass_content_of_pm10_nitrate_dry_aerosol_particles_due_to_dry_deposition
var_type = dry deposition flux
unit = kg m-2 s-1
minimum = 0
maximum = 10000
dimensions = time,lat,lon
comments_and_purpose = Verification of PM10 nitrate budget, speciation and sources

[dryo3]
var_name = dryo3
description = Dry deposition of O3
standard_name = tendency_of_atmosphere_mass_content_of_ozone_due_to_dry_deposition
var_type = dry deposition flux
unit = mg m-2 d-1
minimum = 0
maximum = 10000
dimensions = time,lat,lon
comments_and_purpose = Verification of O3 budget and impact analysis.

[dryvelo3]
var_name = dryo3
description = Dry deposition velocity of O3
var_type = deposition velocity
unit = cm s-1
minimum = 0
maximum = 10000


[stoo3]
var_name = stoo3
description = Dry deposition of O3 into stomata
standard_name = tendency_of_atmosphere_mass_content_of_ozone_due_to_dry_deposition_into_stomata
var_type = dry deposition flux
unit = kg m-2 s-1
minimum = 0
maximum = 10000
dimensions = time,lat,lon
comments_and_purpose = For impact assessment on crops and vegetation. Dry deposition of ozone into stomata refers to the canopy level integrated flux of ozone into the stomata.

[dryhcho]
var_name = dryhcho
description = Dry deposition of formaldehyde
standard_name = tendency_of_atmosphere_mass_content_of_formaldehyde_due_to_dry_deposition
var_type = dry deposition flux
unit = kg m-2 s-1
minimum = 0
maximum = 10000
dimensions = time,lat,lon
comments_and_purpose = Verification of the budget of oxygenated VOCs (OVOCs), which are poorly understood.

[drych3cho]
var_name = drych3cho
description = Dry deposition of acetaldehyde
standard_name = tendency_of_atmosphere_mass_content_of_acetaldehyde_due_to_dry_deposition
var_type = dry deposition flux
unit = kg m-2 s-1
minimum = 0
maximum = 10000
dimensions = time,lat,lon
comments_and_purpose = Verification of the budget of oxygenated VOCs (OVOCs), which are poorly understood.

[dryalde]
var_name = dryalde
description = Dry deposition of aldehydes higher than ch3cho
standard_name = tendency_of_atmosphere_mass_content_of_aldehydes_due_to_dry_deposition
var_type = dry deposition flux
unit = kg m-2 s-1
minimum = 0
maximum = 10000
dimensions = time,lat,lon
comments_and_purpose = Verification of the budget of oxygenated VOCs (OVOCs), which are poorly understood.

[dryhcooh]
var_name = dryhcooh
description = Dry deposition of formic acid
standard_name = tendency_of_atmosphere_mass_content_of_formic_acid_due_to_dry_deposition
var_type = dry deposition flux
unit = kg m-2 s-1
minimum = 0
maximum = 10000
dimensions = time,lat,lon
comments_and_purpose = Verification of the budget of oxygenated VOCs (OVOCs), which are poorly understood.

[drych3cooh]
var_name = drych3cooh
description = Dry deposition of acetic acid
standard_name = tendency_of_atmosphere_mass_content_of_acetic_acid_due_to_dry_deposition
var_type = dry deposition flux
unit = kg m-2 s-1
minimum = 0
maximum = 10000
dimensions = time,lat,lon
comments_and_purpose = Verification of the budget of oxygenated VOCs (OVOCs), which are poorly understood.

[dryh2o2]
var_name = dryh2o2
description = Dry deposition of h2o2
standard_name = tendency_of_atmosphere_mass_content_of_hydrogen_peroxide_due_to_dry_deposition
var_type = dry deposition flux
unit = kg m-2 s-1
minimum = 0
maximum = 10000
dimensions = time,lat,lon
comments_and_purpose = Verification of the budget of atmospheric oxidizing agents

[dryroor]
var_name = dryroor
description = Dry deposition of organic peroxides
standard_name = tendency_of_atmosphere_mass_content_of_organic_peroxides_due_to_dry_deposition
var_type = dry deposition flux
unit = kg m-2 s-1
minimum = 0
maximum = 10000
dimensions = time,lat,lon
comments_and_purpose = Verification of the budget of atmospheric oxidizing agents

[excnh3]
var_name = excnh3
description = surface exchange flux of NH3
standard_name = surface_net_downward_mass_flux_of_ammonia_due_to_bidirectional_surface_exchange
var_type = surface_exchange_flux
unit = kg m-2 s-1
minimum = -10000
maximum = 10000
dimensions = time,lat,lon
comments_and_purpose = Verification of NHx budget and NH3 deposition/exchange processes. In case of models with bidirectional exchanges refers to NET deposition. Net emissions would give negative numbers in this field.

[drybc]
var_name = drybc
description = Dry deposition of BC
standard_name = tendency_of_atmosphere_mass_content_of_elemental_carbon_dry_aerosol_particles_due_to_dry_deposition
var_type = dry deposition flux
unit = kg m-2 s-1
minimum = 0
maximum = 10000
dimensions = time,lat,lon
comments_and_purpose = Verification of aerosol budget and speciation

[drypm10]
var_name = drypm10
description = Dry deposition of PM10
standard_name = tendency_of_atmosphere_mass_content_of_pm10_dry_aerosol_particles_due_to_dry_deposition
var_type = dry deposition flux
unit = kg m-2 s-1
minimum = 0
maximum = 10000
dimensions = time,lat,lon
comments_and_purpose = Verification of PM10 (major AQ metric) budget ; Consistent with AQMEII.

[drypm10ss]
var_name = drypm10ss
description = Dry deposition of PM 10 sea salt
standard_name = tendency_of_atmosphere_mass_content_of_pm10_seasalt_dry_aerosol_particles_due_to_dry_deposition
var_type = dry deposition flux
unit = kg m-2 s-1
minimum = 0
maximum = 10000
dimensions = time,lat,lon
comments_and_purpose = Further verification of PM10 (major AQ metric) budget, speciation and sources.

[drypm10dust]
var_name = drypm10dust
description = Dry deposition of PM10 dust
standard_name = tendency_of_atmosphere_mass_content_of_pm10_dust_dry_aerosol_particles_due_to_dry_deposition
var_type = dry deposition flux
unit = kg m-2 s-1
minimum = 0
maximum = 10000
dimensions = time,lat,lon
comments_and_purpose = Further verification of PM10 (major AQ metric) budget, speciation and sources.

[drypm2p5]
var_name = drypm2p5
description = Dry deposition of PM2.5
standard_name = tendency_of_atmosphere_mass_content_of_pm2p5_dry_aerosol_particles_due_to_dry_deposition
var_type = dry deposition flux
unit = kg m-2 s-1
minimum = 0
maximum = 10000
dimensions = time,lat,lon
comments_and_purpose = Verification of PM2.5 (major AQ metric) budget ; Consistent with AQMEII.

[drypm2p5ss]
var_name = drypm2p5ss
description = Dry deposition of PM2.5 seasalt
standard_name = tendency_of_atmosphere_mass_content_of_pm2p5_seasalt_dry_aerosol_particles_due_to_dry_deposition
var_type = dry deposition flux
unit = kg m-2 s-1
minimum = 0
maximum = 10000
dimensions = time,lat,lon
comments_and_purpose = Further verification of PM2.5 (major AQ metric) budget, speciation and sources.

[drypm2p5dust]
var_name = drypm2p5dust
description = Dry deposition of PM2.5 dust
standard_name = tendency_of_atmosphere_mass_content_of_pm2p5_dust_dry_aerosol_particles_due_to_dry_deposition
var_type = dry deposition flux
unit = kg m-2 s-1
minimum = 0
maximum = 10000
dimensions = time,lat,lon
comments_and_purpose = Further verification of PM2.5 (major AQ metric) budget, speciation and sources.

[dryoc]
var_name = dryoc
description = Dry deposition of particulate organic carbon in PM
standard_name = tendency_of_atmosphere_mass_content_of_particulate_organic_matter_dry_aerosol_particles_expressed_as_carbon_due_to_dry_deposition
var_type = dry deposition flux
unit = kg m-2 s-1
minimum = 0
maximum = 10000
dimensions = time,lat,lon
comments_and_purpose = Verification of aerosol budget and speciation. This field is additional to dryoa. Required if no fixed molecular weight of the mixture of NMVOCs.

[dryoa]
var_name = dryoa
description = Dry deposition of OA
standard_name = tendency_of_atmosphere_mass_content_of_particulate_organic_matter_dry_aerosol_particles_due_to_dry_deposition
var_type = dry deposition flux
unit = kg m-2 s-1
minimum = 0
maximum = 10000
dimensions = time,lat,lon
comments_and_purpose = Verification of aerosol budget and speciation. FMW, includes primary and secondary organic aerosol

[drysoa]
var_name = drysoa
description = Dry deposition of SOA
standard_name = tendency_of_atmosphere_mass_content_of_secondary_particulate_organic_matter_dry_aerosol_particles_due_to_dry_deposition
var_type = dry deposition flux
unit = kg m-2 s-1
minimum = 0
maximum = 10000
dimensions = time,lat,lon
comments_and_purpose = Further verification of organic aerosol budget. Optionally to be provided if SOA is included as a separate tracer

[drypoa]
var_name = drysoa
description = Dry deposition of POA
standard_name = tendency_of_atmosphere_mass_content_of_primary_particulate_organic_matter_dry_aerosol_particles_due_to_dry_deposition
var_type = dry deposition flux
unit = kg m-2 s-1
minimum = 0
maximum = 10000
dimensions = time,lat,lon
comments_and_purpose = Further verification of organic aerosol budget. Optionally to be provided if POA is included as a separate tracer

[drypcb153]
var_name = drypcb153
description = Dry deposition of PCB-153
standard_name = tendency_of_atmosphere_mass_content_of_hexachlorobiphenyl_due_to_dry_deposition
var_type = dry deposition flux
unit = kg m-2 s-1
minimum = 0
maximum = 10000
dimensions = time,lat,lon
comments_and_purpose = Verification of POPS Budgets. For experiments by POPS/Hg modelling (as for HTAP1)

[dryahch]
var_name = dryahch
description = Dry deposition of a-HCH
standard_name = tendency_of_atmosphere_mass_content_of_alpha_hexachlorocyclohexane_due_to_dry_deposition
var_type = dry deposition flux
unit = kg m-2 s-1
minimum = 0
maximum = 10000
dimensions = time,lat,lon
comments_and_purpose = Verification of POPS Budgets. For experiments by POPS/Hg modelling (as for HTAP1)

[dryhg0]
var_name = dryhg0
description = Dry deposition of Hg0(g)
standard_name = tendency_of_atmosphere_mass_content_of_gaseous_elemental_mercury_due_to_dry_deposition
var_type = dry deposition flux
unit = kg m-2 s-1
minimum = 0
maximum = 10000
dimensions = time,lat,lon
comments_and_purpose = Verification of Mercury Budgets. For experiments by POPS/Hg modelling (as for HTAP1)

[dryhg2]
var_name = dryhg2
description = Dry deposition of HgII(g)
standard_name = tendency_of_atmosphere_mass_content_of_gaseous_divalent_mercury_due_to_dry_deposition
var_type = dry deposition flux
unit = kg m-2 s-1
minimum = 0
maximum = 10000
dimensions = time,lat,lon
comments_and_purpose = Verification of Mercury Budgets. For experiments by POPS/Hg modelling (as for HTAP1)

[dryhgp]
var_name = dryhgp
description = Dry deposition of mercury aerosol
standard_name = tendency_of_atmosphere_mass_content_of_mercury_dry_aerosol_particles_due_to_dry_deposition
var_type = dry deposition flux
unit = kg m-2 s-1
minimum = 0
maximum = 10000
dimensions = time,lat,lon
comments_and_purpose = Verification of Mercury Budgets. For experiments by POPS/Hg modelling (as for HTAP1)

[wethno3]
var_name = wethno3
description = Wet deposition of HNO3
standard_name = tendency_of_atmosphere_mass_content_of_nitric_acid_due_to_wet_deposition
var_type = wet deposition flux
unit = kg m-2 s-1
minimum = 0
maximum = 10000
dimensions = time,lat,lon
comments_and_purpose = Verification of nitrogen budget

[wetoxn]
description=Wet deposition of oxidized nitrogen mass
unit = mg N m-2 d-1
minimum=0

[wetrdn]
description=Wet deposition of reduced Nitrogen mass
unit = mg N m-2 d-1
minimum=0

[wetoxs]
description=Wet deposition of total sulphur mass
unit = mg S m-2 d-1
minimum=0

[dryoxn]
description=dry deposition of oxidized nitrogen mass
unit = mg N m-2 d-1
minimum=0

[dryrdn]
description=Dry deposition of reduced Nitrogen mass
unit = mg N m-2 d-1
minimum=0

[dryoxs]
description=Dry deposition of total sulphur mass
unit = mg S m-2 d-1
minimum=0

[wetn2o5]
var_name = wetn2o5
description = Wet deposition of N2O5
standard_name = tendency_of_atmosphere_mass_content_of_dinitrogen_pentoxide_due_to_wet_deposition
var_type = wet deposition flux
unit = kg m-2 s-1
minimum = 0
maximum = 10000
dimensions = time,lat,lon
comments_and_purpose = Verification of nitrogen budget

[wetorgn]
var_name = wetorgn
description = Wet deposition of organic nitrates other than PAN
standard_name = tendency_of_atmosphere_mass_content_of_organic_nitrates_due_to_wet_deposition
var_type = wet deposition flux
unit = kg m-2 s-1
minimum = 0
maximum = 10000
dimensions = time,lat,lon
comments_and_purpose = Verification of nitrogen budget. Organic nitrates other than PAN

[wetno3]
var_name = wetno3
description = Wet deposition of nitrate ion in total PM
standard_name = tendency_of_atmosphere_mass_content_of_nitrate_dry_aerosol_particles_due_to_wet_deposition
var_type = wet deposition flux
unit = kg m-2 s-1
minimum = 0
maximum = 10000
dimensions = time,lat,lon
comments_and_purpose = Verification of nitrogen budget. Verification of aerosol budget and speciation.

[wethono]
var_name = wethono
description = Wet deposition of nitrous acid in total PM
standard_name = tendency_of_atmosphere_mass_content_of_nitrous_acid_due_to_wet_deposition
var_type = wet deposition flux
unit = kg m-2 s-1
minimum = 0
maximum = 10000
dimensions = time,lat,lon
comments_and_purpose = Verification of nitrogen budget

[wethno4]
var_name = wethno4
description = wet deposition of HNO4
standard_name = tendency_of_atmosphere_mass_content_of_peroxynitric_acid_due_to_wet_deposition
var_type = wet deposition flux
unit = kg m-2 s-1
minimum = 0
maximum = 10000
dimensions = time,lat,lon
comments_and_purpose = Verification of nitrogen budget

[wetnoy]
var_name = wetnoy
description = Wet deposition of NOy
standard_name = tendency_of_atmosphere_mass_content_of_noy_expressed_as_nitrogen_due_to_wet_deposition
var_type = wet deposition flux
unit = kg m-2 s-1
minimum = 0
maximum = 10000
dimensions = time,lat,lon
comments_and_purpose = Verification of nitrogen budget. NOy is the sum of all simulated oxidized nitrogen species (expressed as nitrogen): NO, NO2, HNO3, HNO4, NO3aerosol, NO3(radical), N2O5, PAN, other organic nitrates other than PAN, but not N2O

[wetnh3]
var_name = wetnh3
description = Wet deposition of NH3
standard_name = tendency_of_atmosphere_mass_content_of_ammonia_due_to_wet_deposition
var_type = wet deposition flux
unit = kg m-2 s-1
minimum = 0
maximum = 10000
dimensions = time,lat,lon
comments_and_purpose = Verification of NHx budget.

[wetnh4]
var_name = wetnh4
description = Wet deposition of NH4
standard_name = tendency_of_atmosphere_mass_content_of_ammonium_dry_aerosol_particles_due_to_wet_deposition
var_type = wet deposition flux
unit = kg m-2 s-1
minimum = 0
maximum = 10000
dimensions = time,lat,lon
comments_and_purpose = Verification of NHx budget. Verification of aerosol budget and speciation.

[wetso2]
var_name = wetso2
description = Wet deposition of SO2
standard_name = tendency_of_atmosphere_mass_content_of_sulfur_dioxide_due_to_wet_deposition
var_type = wet deposition flux
unit = kg m-2 s-1
minimum = 0
maximum = 10000
dimensions = time,lat,lon
comments_and_purpose = Verification of sulfur budget

[wetso4]
var_name = wetso4
description = Wet deposition of SO4
standard_name = tendency_of_atmosphere_mass_content_of_sulfate_dry_aerosol_particles_due_to_wet_deposition
var_type = wet deposition flux
unit = kg m-2 s-1
minimum = 0
maximum = 10000
dimensions = time,lat,lon
comments_and_purpose = Verification of sulfur budget. Verification of aerosol budget and speciation.

[wetmsa]
var_name = wetmsa
description = Wet deposition of MSA
standard_name = tendency_of_atmosphere_mass_content_of_methanesulfonic_acid_dry_aerosol_particles_due_to_wet_deposition
var_type = wet deposition flux
unit = kg m-2 s-1
minimum = 0
maximum = 10000
dimensions = time,lat,lon
comments_and_purpose = Verification of sulfur budget. Verification of aerosol budget and speciation.

[wetdms]
var_name = wetdms
description = Wet deposition of DMS
standard_name = tendency_of_atmosphere_mass_content_of_dimethyl_sulfide_due_to_wet_deposition
var_type = wet deposition flux
unit = kg m-2 s-1
minimum = 0
maximum = 10000
dimensions = time,lat,lon
comments_and_purpose = Verification of sulfur budget

[wetbc]
var_name = wetbc
description = Wet deposition of BC
standard_name = tendency_of_atmosphere_mass_content_of_elemental_carbon_dry_aerosol_particles_due_to_wet_deposition
var_type = wet deposition flux
unit = kg m-2 s-1
minimum = 0
maximum = 10000
dimensions = time,lat,lon
comments_and_purpose = Verification of aerosol budget and speciation

[wetss]
var_name = wetss
description = Wet deposition of seasalt
standard_name = tendency_of_atmosphere_mass_content_of_seasalt_dry_aerosol_particles_due_to_wet_deposition
var_type = wet deposition flux
unit = kg m-2 s-1
minimum = 0
maximum = 10000
dimensions = time,lat,lon
comments_and_purpose = Verification of aerosol budget and speciation

[wetdust]
var_name = wetdust
description = Wet deposition of dust
standard_name = tendency_of_atmosphere_mass_content_of_dust_dry_aerosol_particles_due_to_wet_deposition
var_type = wet deposition flux
unit = kg m-2 s-1
minimum = 0
maximum = 10000
dimensions = time,lat,lon
comments_and_purpose = Verification of aerosol budget and speciation

[wetpm1no3]
var_name = wetpm1no3
description = Wet deposition of PM1 nitrate
standard_name = tendency_of_atmosphere_mass_content_of_pm1_nitrate_dry_aerosol_particles_due_to_wet_deposition
var_type = wet deposition flux
unit = kg m-2 s-1
minimum = 0
maximum = 10000
dimensions = time,lat,lon
comments_and_purpose = Verification of PM10 (major AQ metric) budget and speciation.

[wetpm2p5no3]
var_name = wetpm2p5no3
description = Wet deposition of PM2p5 nitrate
standard_name = tendency_of_atmosphere_mass_content_of_pm2p5_nitrate_dry_aerosol_particles_due_to_wet_deposition
var_type = wet deposition flux
unit = kg m-2 s-1
minimum = 0
maximum = 10000
dimensions = time,lat,lon
comments_and_purpose = Verification of PM10 (major AQ metric) budget and speciation.

[wetpm10no3]
var_name = wetpm10no3
description = Wet deposition of PM10 nitrate
standard_name = tendency_of_atmosphere_mass_content_of_pm10_nitrate_dry_aerosol_particles_due_to_wet_deposition
var_type = wet deposition flux
unit = kg m-2 s-1
minimum = 0
maximum = 10000
dimensions = time,lat,lon
comments_and_purpose = Verification of PM10 (major AQ metric) budget and speciation.

[wethcho]
var_name = wethcho
description = Wet deposition of formaldehyde
standard_name = tendency_of_atmosphere_mass_content_of_formaldehyde_due_to_wet_deposition
var_type = wet deposition flux
unit = kg m-2 s-1
minimum = 0
maximum = 10000
dimensions = time,lat,lon
comments_and_purpose = Verification of the budget of oxygenated VOCs (OVOCs), which are poorly understood.

[wetch3cho]
var_name = wetch3cho
description = Wet deposition of acetaldehyde
standard_name = tendency_of_atmosphere_mass_content_of_acetaldehyde_due_to_wet_deposition
var_type = wet deposition flux
unit = kg m-2 s-1
minimum = 0
maximum = 10000
dimensions = time,lat,lon
comments_and_purpose = Verification of the budget of oxygenated VOCs (OVOCs), which are poorly understood.

[wetalde]
var_name = wetalde
description = Wet deposition of aldehydes higher than ch3cho
standard_name = tendency_of_atmosphere_mass_content_of_aldehydes_due_to_wet_deposition
var_type = wet deposition flux
unit = kg m-2 s-1
minimum = 0
maximum = 10000
dimensions = time,lat,lon
comments_and_purpose = Verification of the budget of oxygenated VOCs (OVOCs), which are poorly understood.

[wethcooh]
var_name = wethcooh
description = Wet deposition of formic acid
standard_name = tendency_of_atmosphere_mass_content_of_formic_acid_due_to_wet_deposition
var_type = wet deposition flux
unit = kg m-2 s-1
minimum = 0
maximum = 10000
dimensions = time,lat,lon
comments_and_purpose = Verification of the budget of oxygenated VOCs (OVOCs), which are poorly understood.

[wetch3cooh]
var_name = wetch3cooh
description = Wet deposition of acetic acid
standard_name = tendency_of_atmosphere_mass_content_of_acetic_acid_due_to_wet_deposition
var_type = wet deposition flux
unit = kg m-2 s-1
minimum = 0
maximum = 10000
dimensions = time,lat,lon
comments_and_purpose = Verification of the budget of oxygenated VOCs (OVOCs), which are poorly understood.

[weth2o2]
var_name = weth2o2
description = Wet deposition of h2o2
standard_name = tendency_of_atmosphere_mass_content_of_hydrogen_peroxide_due_to_wet_deposition
var_type = wet deposition flux
unit = kg m-2 s-1
minimum = 0
maximum = 10000
dimensions = time,lat,lon
comments_and_purpose = Verification of the budget of atmospheric oxidizing agents

[wetroor]
var_name = wetroor
description = Wet deposition of organic peroxides
standard_name = tendency_of_atmosphere_mass_content_of_organic_peroxides_due_to_wet_deposition
var_type = wet deposition flux
unit = kg m-2 s-1
minimum = 0
maximum = 10000
dimensions = time,lat,lon
comments_and_purpose = Verification of the budget of atmospheric oxidizing agents

[wetpm10]
var_name = wetpm10
description = Wet deposition of PM10 mass
standard_name = tendency_of_atmosphere_mass_content_of_pm10_dry_aerosol_particles_due_to_wet_deposition
var_type = dry deposition flux
unit = kg m-2 s-1
minimum = 0
maximum = 10000
dimensions = time,lat,lon
comments_and_purpose = Verification of PM10 (major AQ metric) budget ; Consistent with AQMEII.

[wetpm10ss]
var_name = wetpm10ss
description = Wet deposition of  PM10 seasalt
standard_name = tendency_of_atmosphere_mass_content_of_pm10_seasalt_dry_aerosol_particles_due_to_wet_deposition
var_type = wet deposition flux
unit = kg m-2 s-1
minimum = 0
maximum = 10000
dimensions = time,lat,lon
comments_and_purpose = Verification of PM10 (major AQ metric) budget and speciation.

[wetpm10dust]
var_name = wetpm10dust
description = Wet deposition of PM10 dust
standard_name = tendency_of_atmosphere_mass_content_of_pm10_dust_dry_aerosol_particles_due_to_wet_deposition
var_type = wet deposition flux
unit = kg m-2 s-1
minimum = 0
maximum = 10000
dimensions = time,lat,lon
comments_and_purpose = Verification of PM10 (major AQ metric) budget and speciation.

[wetpm2p5]
var_name = wetpm2p5
description = Wet deposition of PM2.5 mass
standard_name = tendency_of_atmosphere_mass_content_of_pm2p5_dry_aerosol_particles_due_to_wet_deposition
var_type = dry deposition flux
unit = kg m-2 s-1
minimum = 0
maximum = 10000
dimensions = time,lat,lon
comments_and_purpose = Verification of PM2.5 (major AQ metric) budget ; Consistent with AQMEII.

[wetpm2p5ss]
var_name = wetpm2p5ss
description = Wet deposition of  PM2.5 seasalt
standard_name = tendency_of_atmosphere_mass_content_of_pm2p5_seasalt_dry_aerosol_particles_due_to_wet_deposition
var_type = wet deposition flux
unit = kg m-2 s-1
minimum = 0
maximum = 10000
dimensions = time,lat,lon
comments_and_purpose = Verification of PM2.5 (major AQ metric) budget and speciation.

[wetpm2p5dust]
var_name = wetpm2p5dust
description = Wet deposition of  PM2.5 dust
standard_name = tendency_of_atmosphere_mass_content_of_pm2p5_dust_dry_aerosol_particles_due_to_wet_deposition
var_type = wet deposition flux
unit = kg m-2 s-1
minimum = 0
maximum = 10000
dimensions = time,lat,lon
comments_and_purpose = Verification of PM2.5 (major AQ metric) budget and speciation.

[wetoa]
var_name = wetoa
description = Wet deposition of OA
standard_name = tendency_of_atmosphere_mass_content_of_particulate_organic_matter_dry_aerosol_particles_due_to_wet_deposition
var_type = wet deposition flux
unit = kg m-2 s-1
minimum = 0
maximum = 10000
dimensions = time,lat,lon
comments_and_purpose = Verification of aerosol budget and speciation. Full Molecular weight, includes primary and secondary organic aerosol

[wetoc]
var_name = wetoc
description = Wet deposition of organic carbon in PM
standard_name = tendency_of_atmosphere_mass_content_of_particulate_organic_matter_dry_aerosol_particles_expressed_as_carbon_due_to_wet_deposition
var_type = dry deposition flux
unit = kg m-2 s-1
minimum = 0
maximum = 10000
dimensions = time,lat,lon
comments_and_purpose = Verification of aerosol budget and speciation. Includes primary and secondary organic aerosol, expressed as carbon

[wetsoa]
var_name = wetsoa
description = Wet deposition of SOA
standard_name = tendency_of_atmosphere_mass_content_of_secondary_particulate_organic_matter_dry_aerosol_particles_due_to_wet_deposition
var_type = wet deposition flux
unit = kg m-2 s-1
minimum = 0
maximum = 10000
dimensions = time,lat,lon
comments_and_purpose = Verification of aerosol budget and speciation. Optionally to be provided if SOA is included as a separate tracer, subset of OA

[wetpoa]
var_name = wetpoa
description = Wet deposition of POA
standard_name = tendency_of_atmosphere_mass_content_of_primary_particulate_organic_matter_dry_aerosol_particles_due_to_wet_deposition
var_type = wet deposition flux
unit = kg m-2 s-1
minimum = 0
maximum = 10000
dimensions = time,lat,lon
comments_and_purpose = Verification of aerosol budget and speciation. Optionally to be provided if POA is included as a separate tracer, subset of OA

[wetpcb153]
var_name = wetpcb153
description = Wet deposition of PCB-153
standard_name = tendency_of_atmosphere_mass_content_of_hexachlorobiphenyl_due_to_wet_deposition
var_type = wet deposition flux
unit = kg m-2 s-1
minimum = 0
maximum = 10000
dimensions = time,lat,lon
comments_and_purpose = Verification of POPS Budgets. For experiments by POPS/Hg modelling (as for HTAP1)

[wetahch]
var_name = wetahch
description = Wet deposition of a-HCH
standard_name = tendency_of_atmosphere_mass_content_of_alpha_hexachlorocyclohexane_due_to_wet_deposition
var_type = wet deposition flux
unit = kg m-2 s-1
minimum = 0
maximum = 10000
dimensions = time,lat,lon
comments_and_purpose = Verification of POPS Budgets. For experiments by POPS/Hg modelling (as for HTAP1)

[wethg]
var_name = wethg
description = Wet deposition of Hg
standard_name = tendency_of_atmosphere_mass_content_of_mercury_due_to_wet_deposition
var_type = wet deposition flux
unit = kg m-2 s-1
minimum = 0
maximum = 10000
dimensions = time,lat,lon
comments_and_purpose = Verification of mercury budgets. For experiments by POPS/Hg modelling

[wethg0]
var_name = wethg0
description = Wet deposition of Hg0(g)
standard_name = tendency_of_atmosphere_mass_content_of_gaseous_elemental_mercury_due_to_wet_deposition
var_type = wet deposition flux
unit = kg m-2 s-1
minimum = 0
maximum = 10000
dimensions = time,lat,lon
comments_and_purpose = Verification of Mercury Budgets. For experiments by POPS/Hg modelling (as for HTAP1)

[wethg2]
var_name = wethg2
description = Wet deposition of HgII(g)
standard_name = tendency_of_atmosphere_mass_content_of_gaseous_divalent_mercury_due_to_wet_deposition
var_type = wet deposition flux
unit = kg m-2 s-1
minimum = 0
maximum = 10000
dimensions = time,lat,lon
comments_and_purpose = Verification of Mercury Budgets. For experiments by POPS/Hg modelling (as for HTAP1)

[wethgp]
var_name = wethgp
description = Wet deposition of mercury aerosol
standard_name = tendency_of_atmosphere_mass_content_of_mercury_dry_aerosol_particles_due_to_wet_deposition
var_type = wet deposition flux
unit = kg m-2 s-1
minimum = 0
maximum = 10000
dimensions = time,lat,lon
comments_and_purpose = Verification of Mercury Budgets. For experiments by POPS/Hg modelling (as for HTAP1)

# Mass concentrations
# NO STANDARD NAME YET (Aug 2019) IN CF (http://mailman.cgd.ucar.edu/pipermail/cf-metadata/2011/004673.html)

[concprcpso4]
description = Mass concentration of sulphate in precipitation
unit = ug S m-3
var_type = mass concentration

[concprcpno3]
description = Mass concentration of NO3 in precipitation
unit = ug N m-3
var_type = mass concentration

[concprcpnh4]
description = Mass concentration of ammonium in precipitation
unit = ug N m-3
var_type = mass concentration

[concprcpoxn]
description = Mass concentration of total nitrogen in precipitation
unit = ug N m-3
var_type = mass concentration

[concprcpoxs]
description = Mass concentration of total sulphur in precipitation
unit = ug S m-3
var_type = mass concentration

[concprcprdn]
description = Mass concentration of reduced nitrogen in precipitation
unit = ug N m-3
var_type = mass concentration

[concso4]
description=Mass concentration of sulphate
unit = ug m-3

[SO4ugSm3]
description=Mass concentration of sulphate
unit = ug S m-3

[concso4pm25]
description=Mass concentration of sulphate
unit = ug m-3

[concso4pm10]
description=Mass concentration of sulphate
unit = ug m-3

[concso2]
description= Mass concentration of SO2
unit = ug m-3

[concdust]
description=Mass concentration of dust
unit = ug m-3

[concpm10]
description= Mass concentration of pm10
standard_name = mass_concentration_of_pm10_ambient_aerosol_particles_in_air
unit = ug m-3
minimum = 0
maximum = 1000

[concpmgt25]
description= Mass concentration of pm exceeding 2.5 um
unit = ug m-3
minimum = 0
maximum = 1000

[concpm10al]
description= Mass concentration of pm10 aluminium
standard_name = mass_concentration_of_pm10_aluminium_ambient_aerosol_particles_in_air
unit = ug m-3
minimum = 0
maximum = 1000

[concpm10as]
description= Mass concentration of pm10 arsenic
standard_name = mass_concentration_of_pm10_arsenic_ambient_aerosol_particles_in_air
unit = ug m-3
minimum = 0
maximum = 1000

[concpm10cl]
description= Mass concentration of pm10 chloride
standard_name = mass_concentration_of_pm10_chloride_ambient_aerosol_particles_in_air
unit = ug m-3
minimum = 0
maximum = 1000

[concpm10c]
description= Mass concentration of pm10 carbon
standard_name = mass_concentration_of_pm10_carbon_ambient_aerosol_particles_in_air
unit = ug m-3
minimum = 0
maximum = 1000

[concpm10oc]
description= Mass concentration of pm10 organic carbon
standard_name = mass_concentration_of_pm10_organic_carbon_ambient_aerosol_particles_in_air
unit = ug m-3
minimum = 0
maximum = 1000

[concpm10so4t]
description= Mass concentration of pm10 sulfate (total)
standard_name = mass_concentration_of_pm10_total_sulfate_ambient_aerosol_particles_in_air
unit = ug m-3
minimum = 0
maximum = 1000

[concpm10so4c]
description= Mass concentration of pm10 sulfate (corrected)
standard_name = mass_concentration_of_pm10_corrected_sulfate_ambient_aerosol_particles_in_air
unit = ug m-3
minimum = 0
maximum = 1000

[concpm25]
description =Mass concentration of pm2.5
standard_name = mass_concentration_of_pm2p5_ambient_aerosol_particles_in_air
unit = ug m-3
minimum = 0
maximum = 1000

[concpm1]
description= Mass concentration of pm1
standard_name = mass_concentration_of_pm1_ambient_aerosol_particles_in_air
unit = ug m-3

[concso4t]
description=Mass concentration of total sulphate
unit = ug m-3

[concso4c]
description=Mass concentration of sulphate (corrected)
unit = ug m-3

[concbc]
description=Mass concentration of black carbon
unit = ug m-3

[concss]
description=Mass concentration of seasalt
unit = ug m-3

[concsspm10]
description=Mass concentration of seasalt pm10
unit = ug m-3

[concsscoarse]
description=Mass concentration of seasalt coarse fraction
unit = ug m-3

[concsspm25]
description=Mass concentration of seasalt pm25
unit = ug m-3

[concpom]
description=Mass concentration of organic carbon
unit = ug m-3


# EMEP vars added for testing

[concno]
description=Mass concentration of NO
unit = ug m-3

[concno3c]
description=Mass concentration of nitrate (coarse mode)
unit = ug m-3

[concno3f]
description=Mass concentration of nitrate (fine mode)
unit = ug m-3

[concbcc]
description=Mass concentration of elemental carbon (coarse mode)
unit = ug m-3

[concbcf]
description=Mass concentration of elemental carbon (fine mode)
unit = ug m-3

[concaeroh2o]
description=Mass concentration of PM2.5 in water
unit = ug m-3

[concoaf]
description=Mass concentration of organic aerosol (fine mode)
unit = ug m-3

[concoac]
description=Mass concentration of organic aerosol (coarse mode)
unit = ug m-3

# End EMEP vars for testing

[concnh3]
description=Mass concentration of ammonia
unit = ug m-3

[concNnh3]
description=Mass concentration of ammonia
unit = ug N m-3

[concno3]
description=Mass concentration of nitrate
unit = ug m-3

[concNno3]
description=Mass concentration of nitrate
unit = ug N m-3

[concnh4]
description=Mass concentration of ammonium
unit = ug m-3

[concNnh4]
description=Mass concentration of ammonium
unit = ug N m-3

[conchno3]
description=Mass concentration of nitric acid
unit = ug m-3

[concNhno3]
description=Mass concentration of nitric acid
unit = ug N m-3
minimum=0
maximum=100000

[conctno3]
description=Mass concentration of nitrate and nitric acid
unit = ug m-3

[concNtno3]
description=Mass concentration of nitrate and nitric acid
unit = ug N m-3

[concNno3pm10]
description=Mass concentration of nitrate PM10
unit = ug N m-3

[concNno3pm25]
description=Mass concentration of nitrate PM25
unit = ug N m-3

[concNtnh]
description=Mass concentration of ammonium and ammonia
unit = ug N m-3

[concNno2]
description=Mass concentration of nitrogen dioxide
unit = ug N m-3

[concno2]
description=Mass concentration of nitrogen dioxide
unit = ug m-3

[conceqbc]
description=Mass concentration of equivalent black carbon
unit = ug m-3

[concCec]
description=Mass concentration of elemental carbon
unit = ug C m-3

[concCecpm25]
description=Mass concentration of PM2.5 elemental carbon
unit = ug C m-3

[concox]
description=Mass concentration of NO2 + O3
unit = ug m-3

[concoa]
description=Mass concentration of organic aerosol
unit = ug m-3

[concoc]
description=Mass concentration of organic carbon
unit = ug m-3

[concCoc]
description=Mass concentration of organic carbon
unit = ug C m-3

[concCocpm25]
description=Mass concentration of organic carbon in PM2.5
unit = ug C m-3

[conctc]
description=Mass concentration of total carbon
unit = ug m-3

[conco3]
description=Mass concentration of ozone
unit = ug m-3

[concco]
description=Mass concentration of organic carbon
unit = ug m-3

[conccl]
description=Mass concentration of chloride
unit = ug m-3

[concmsa]
description=MSA surface concentration
unit = ug m-3

[concca]
description=Calcium mass concentration
unit = ug m-3

[concmg]
description=Magnesium mass concentration
unit = ug m-3

[conck]
description=Potassium mass concentration
unit = ug m-3

[conchcho]
var_name = conchcho
description = formaldehyde Volume Mixing Ratio
standard_name = Mass_concentration_of_formaldehyde_in_air
var_type = Mass concentration
unit = ug m-3
minimum = 0
dimensions = time,lat,lon
comments_and_purpose = Verification of VOC speciation/chemistry

# Volume mixing ratios
[vmro3]
var_name = vmro3
description = Surface O3 Volume Mixing Ratio
standard_name = mole_fraction_of_ozone_in_air
var_type = volume mixing ratios
unit = nmol mol-1
minimum = 0
maximum = 100000000
dimensions = time,lat,lon
comments_and_purpose = Major HTAP output diagnostic: Air Quality and Impact analysis. Surface refers to the mid-level of the lowest model layer.

[vmro3max]
var_name = vmro3max
description = Surface O3 Volume Mixing Ratio, highest hourly value during one day
use = vmro3
comments_and_purpose = Separate output from EMEP for daily max ozone

[vmrno]
var_name = vmrno
description = Surface NO Volume Mixing Ratio
standard_name = mole_fraction_of_nitrogen_monoxide_in_air
var_type = volume mixing ratios
unit = nmol mol-1
minimum = 0
maximum = 100000000
dimensions = time,lat,lon
comments_and_purpose = Major HTAP output diagnostic: Air Quality and Impact analysis. Surface refers to the mid-level of the lowest model layer.

[vmrno2]
var_name = vmrno2
description = Surface NO2 Volume Mixing Ratio
standard_name = mole_fraction_of_nitrogen_dioxide_in_air
var_type = volume mixing ratios
unit = nmol mol-1
minimum = 0
maximum = 100000000
dimensions = time,lat,lon
comments_and_purpose = Major HTAP output diagnostic: Air Quality and Impact analysis. Surface refers to the mid-level of the lowest model layer.

[vmro32m]
var_name = vmro32m
description = Near surface O3 Volume Mixing Ratio
standard_name = mole_fraction_of_ozone_in_air
var_type = volume mixing ratios
unit = nmol mol-1
minimum = 0
maximum = 0.1
dimensions = time,lat,lon
comments_and_purpose = Major HTAP output diagnostic: Air Quality and Impact analysis. This will be used to test parametrization of ozone uptake in vegetation

[rc]
var_name = rc
description = Canopy resistance
standard_name = canopy_resistance_to_ozone_dry_deposition
var_type = canopy resistance
unit = m-1 s
minimum = 1
maximum = 1000
dimensions = time,lat,lon
comments_and_purpose = To assess O3 impact on vegetation. Added 20/03/2014

[ra]
var_name = ra
description = Aerodynamic resistance
standard_name = aerodynamic_resistance
var_type = aerodynamic resistance
unit = m-1 s
minimum = 1
maximum = 1000
dimensions = time,lat,lon
comments_and_purpose = To assess O3 impact on vegetation. Added 20/03/2014

[vmrco]
var_name = vmrco
description = CO Volume Mixing Ratio
standard_name = mole_fraction_of_carbon_monoxide_in_air
var_type = volume mixing ratios
unit = nmol mol-1
minimum = 0
maximum = 100000000
dimensions = time,lat,lon
comments_and_purpose = Major HTAP output diagnostic: Air Quality and Impact analysis

[vmrhno3]
var_name = vmrhno3
description = HNO3 Volume Mixing Ratio
standard_name = mole_fraction_of_nitric_acid_in_air
var_type = volume mixing ratios
unit = nmol mol-1
minimum = 0
maximum = 0.1
dimensions = time,lat,lon
comments_and_purpose = Secondary photochemical pollutant and nightime chemistry

[vmrn2o5]
var_name = vmrn2o5
description = N2O5 Volumn Mixing Ratio
standard_name = mole_fraction_of_dinitrogen_pentoxide_in_air
var_type = volume mixing ratios
unit = nmol mol-1
minimum = 0
maximum = 0.1
dimensions = time,lat,lon
comments_and_purpose = Secondary photochemical pollutant and nightime chemistry

[vmrpan]
var_name = vmrpan
description = PAN Volume Mixing Ratio
standard_name = mole_fraction_of_peroxyacetyl_nitrate_in_air
var_type = volume mixing ratios
unit = nmol mol-1
minimum = 0
maximum = 0.1
dimensions = time,lat,lon
comments_and_purpose = Secondary photochemical pollutant. Reservoir of NOx.

[vmrhono]
var_name = vmrhono
description = HONO Volume Mixing Ratio
standard_name = mole_fraction_of_nitrous_acid_in_air
var_type = volume mixing ratios
unit = nmol mol-1
minimum = 0
maximum = 0.1
dimensions = time,lat,lon
comments_and_purpose = Secondary photochemical pollutant. Source of OH

[vmrhno4]
var_name = vmrhno4
description = HNO4 Volume Mixing Ratio
standard_name = mole_fraction_of_peroxynitric_acid_in_air
var_type = volume mixing ratios
unit = nmol mol-1
minimum = 0
maximum = 0.1
dimensions = time,lat,lon
comments_and_purpose = Secondary photochemical pollutant. Source of OH

[vmrorgnit]
var_name = vmrorgnit
description = organic nitrates (other than PAN) Volume Mixing Ratio
standard_name = mole_fraction_of_organic_nitrates_in_air
var_type = volume mixing ratios
unit = nmol mol-1
minimum = 0
maximum = 0.1
dimensions = time,lat,lon
comments_and_purpose = Secondary photochemical pollutant.Organic nitrates other than PAN

[vmrnoy]
var_name = vmrnoy
description = Noy Volume Mixing Ratio
standard_name = mole_fraction_of_noy_expressed_as_nitrogen_in_air
var_type = volume mixing ratios
unit = nmol mol-1
minimum = 0
maximum = 0.1
dimensions = time,lat,lon
comments_and_purpose = Secondary photochemical pollutant. NOy is the sum of all simulated oxidized nitrogen species (expressed as nitrogen): NO, NO2, HNO3, HNO4, NO3aerosol, NO3(radical), N2O5, PAN, other organic nitrates other than PAN, but not N2O

[vmrvoc]
var_name = vmrvoc
description = NMVOC Volume Mixing Ratio
standard_name = mole_fraction_of_nmvoc_expressed_as_carbon_in_air
var_type = volume mixing ratios
unit = nmol mol-1
minimum = 0
maximum = 0.1
dimensions = time,lat,lon
comments_and_purpose = Main HTAP output diagnostic: Air pollutants and Ozone precursors. Expressed as carbon.

[vmrc2h6]
var_name = vmrc2h6
description = ethane Volume Mixing Ratio
standard_name = mole_fraction_of_ethane_in_air
var_type = volume mixing ratios
unit = nmol mol-1
minimum = 0
maximum = 0.1
dimensions = time,lat,lon
comments_and_purpose = Verification of VOC speciation/chemistry

[vmrc3h8]
var_name = vmrc3h8
description = propane Volume Mixing Ratio
standard_name = mole_fraction_of_propane_in_air
var_type = volume mixing ratios
unit = mol mol-1
minimum = 0
maximum = 0.1
dimensions = time,lat,lon
comments_and_purpose = Verification of VOC speciation/chemistry

[vmrc2h4]
var_name = vmrc2h4
description = ethene Volume Mixing Ratio
standard_name = mole_fraction_of_ethene_in_air
var_type = volume mixing ratios
unit = nmol mol-1
minimum = 0
maximum = 0.1
dimensions = time,lat,lon
comments_and_purpose = Verification of VOC speciation/chemistry

[vmrc3h6]
var_name = vmrc3h6
description = propene Volume Mixing Ratio
standard_name = mole_fraction_of_propene_in_air
var_type = volume mixing ratios
unit = mol mol-1
minimum = 0
maximum = 0.1
dimensions = time,lat,lon
comments_and_purpose = Verification of VOC speciation/chemistry

[vmralkanes]
var_name = vmralkanes
description =  C4 and higher alkanes Volume Mixing Ratio
standard_name = mole_fraction_of_alkanes_in_air
var_type = volume mixing ratios
unit = mol mol-1
minimum = 0
maximum = 0.1
dimensions = time,lat,lon
comments_and_purpose = Verification of VOC speciation/chemistry. Other than c2h6 and c3h8.

[vmralkenes]
var_name = vmralkenes
description = C4 and higher alkenes Volume Mixing Ratio
standard_name = mole_fraction_of_alkenes_in_air
var_type = volume mixing ratios
unit = mol mol-1
minimum = 0
maximum = 0.1
dimensions = time,lat,lon
comments_and_purpose = Verification of VOC speciation/chemistry. Other than c2h4 and c3h6.

[vmrhcho]
var_name = vmrhcho
description = formaldehyde Volume Mixing Ratio
standard_name = mole_fraction_of_formaldehyde_in_air
var_type = volume mixing ratios
unit = nmol mol-1
minimum = 0
maximum = 0.1
dimensions = time,lat,lon
comments_and_purpose = Verification of VOC speciation/chemistry


[vmrch3cho]
var_name = vmrch3cho
description = acetaldehyde Volume Mixing Ratio
standard_name = mole_fraction_of_acetaldehyde_in_air
var_type = volume mixing ratios
unit = nmol mol-1
minimum = -1e12
maximum = 1e12
dimensions = time,lat,lon
comments_and_purpose = Verification of VOC speciation/chemistry

[vmracetone]
var_name = vmracetone
description = acetone Volume Mixing Ratio
standard_name = mole_fraction_of_acetone_in_air
var_type = volume mixing ratios
unit = mol mol-1
minimum = 0
maximum = 0.1
dimensions = time,lat,lon
comments_and_purpose = Verification of VOC speciation/chemistry

[vmrglyoxal]
var_name = vmrglyoxal
description = glyoxal Volume Mixing Ratio
standard_name = mole_fraction_of_glyoxal_in_air
var_type = volume mixing ratios
unit = nmol mol-1
minimum = 0
maximum = 0.1
dimensions = time,lat, lon
comments_and_purpose = Verification of VOC speciation/chemistry

[concglyoxal]
var_name = concglyoxal
description = glyoxal Mass Concentration
standard_name = mass_concentration_of_glyoxal_in_air
var_type = mass concentrations
unit = ug m-3
minimum = 0
dimensions = time,lat, lon
comments_and_purpose = Verification of VOC speciation/chemistry

[vmrmethanol]
var_name = vmrmethanol
description = methanol Volume Mixing Ratio
standard_name = mole_fraction_of_methanol_in_air
var_type = volume mixing ratios
unit = mol mol-1
minimum = 0
maximum = 0.1
dimensions = time,lat,lon
comments_and_purpose = Verification of VOC speciation/chemistry

[vmrtolu]
var_name = vmrtolu
description = toluene Volume Mixing Ratio
standard_name = mole_fraction_of_toluene_in_air
var_type = volume mixing ratios
unit = nmol mol-1
minimum = -1e12
maximum = 1e12
dimensions = time,lat,lon
comments_and_purpose = Verification of VOC speciation/chemistry

[vmraro]
var_name = vmraro
description = aromatic compounds Volume Mixing Ratio
standard_name = mole_fraction_of_aromatic_compounds_in_air
var_type = volume mixing ratios
unit = mol mol-1
minimum = 0
maximum = 0.1
dimensions = time, lev,lat, lon
comments_and_purpose = Verification of VOC speciation/chemistry. Includes toluene, benzene, ethylbenzene; xylene etc.

[vmrisop]
var_name = vmrisop
description = isoprene Volume Mixing Ratio
standard_name = mole_fraction_of_isoprene_in_air
var_type = volume mixing ratios
unit = nmol mol-1
minimum = 0
maximum = 0.1
dimensions = time,lat,lon
comments_and_purpose = Verification of VOC speciation/chemistry

[vmrc10h16]
var_name = vmrc10h16
description = alpha-pinene Volume Mixing Ratio
standard_name = mole_fraction_of_alpha_pinene_in_air
var_type = volume mixing ratios
unit = nmol mol-1
minimum = 0
maximum = 0.1
dimensions = time,lat,lon
comments_and_purpose = Verification of VOC speciation/chemistry

[vmrtp]
var_name = vmrtp
description = terpenes Volume Mixing Ratio
standard_name = mole_fraction_of_terpenes_in_air
var_type = volume mixing ratios
unit = nmol mol-1
minimum = 0
maximum = 0.1
dimensions = time,lat,lon
comments_and_purpose = Verification of VOC speciation/chemistry. all terpenes (including a-pinene).

[vmrnh3]
var_name = vmrnh3
description = NH3 Volume Mixing Ratio
standard_name = mole_fraction_of_ammonia_in_air
var_type = volume mixing ratios
unit = nmol mol-1
minimum = 0
maximum = 0.1
dimensions = time,lat,lon
comments_and_purpose = Secondary aerosol (ammonium salts) precursor.

[vmrso2]
var_name = vmrso2
description = SO2 Volume Mixing Ratio
standard_name = mole_fraction_of_sulfur_dioxide_in_air
var_type = volume mixing ratios
unit = nmol mol-1
minimum = 0
maximum = 100000000
dimensions = time,lat,lon
comments_and_purpose = Main air pollutant and sulfate aerosol precursor.

[vmrdms]
var_name = vmrdms
description = DMS Volume Mixing Ratio
standard_name = mole_fraction_of_dimethyl_sulfide_in_air
var_type = volume mixing ratios
unit = nmol mol-1
minimum = 0
maximum = 0.1
dimensions = time,lat,lon
comments_and_purpose = SO2 and sulfate aerosol precursor.

[vmrox]
description=Volume mixing ratio of NO2 + O3
unit = mole mole-1

[mmrox]
description=Mass mixing ratio of NO2 + O3
unit = kg kg-1

[mmrpm10]
var_name = mmrpm10
description = PM10 Mass Mixing Ratio
standard_name = mass_fraction_of_pm10_dry_aerosol_particles_in_air
var_type = mass mixing ratio
unit = kg kg-1
minimum = 0
maximum = 0.1
dimensions = time,lat,lon
comments_and_purpose = Aerosol Size partitioning. Major air pollutant for health Impact.

[mmrpm25]
var_name = mmrpm25
description = PM2.5 Mass Mixing Ratio
standard_name = mass_fraction_of_pm2p5_dry_aerosol particles_particles_in_air
var_type = mass mixing ratio
unit = kg kg-1
minimum = 0
maximum = 0.1
dimensions = time,lat,lon
comments_and_purpose = Aerosol Size partitioning. Major air pollutant for health Impact.

[mmrpm1]
var_name = mmrpm1
description = PM1 Mass Mixing Ratio
standard_name = mass_fraction_of_pm1_dry_aerosol_particles_in_air
var_type = mass mixing ratio
unit = kg kg-1
minimum = 0
maximum = 0.1
dimensions = time,lat,lon
comments_and_purpose = Aerosol Size partitioning. Major air pollutant for health Impact.

[mmrno3]
var_name = mmrno3
description = NO3 Mass Mixing Ratio
standard_name = mass_fraction_of_nitrate_dry_aerosol_particles_in_air
var_type = mass mixing ratio
unit = kg kg-1
minimum = 0
maximum = 0.1
dimensions = time,lat,lon
comments_and_purpose = Speciation of the aerosol ; Sources attribution (and impact analysis)

[mmrso4]
var_name = mmrso4
description = SO4 Mass Mixing Ratio
standard_name = mass_fraction_of_sulfate_dry_aerosol_particles_in_air
var_type = mass mixing ratio
unit = kg kg-1
minimum = 0
maximum = 0.1
dimensions = time,lat,lon
comments_and_purpose = Speciation of the aerosol ; Sources attribution (and impact analysis)

[mmrso2]
description = SO2 Mass Mixing Ratio
var_type = mass mixing ratio
unit = kg kg-1
minimum = 0
maximum = 0.1
dimensions = time,lat,lon
comments_and_purpose = Speciation of the aerosol ; Sources attribution (and impact analysis)

[mmro3]
description = O3 Mass Mixing Ratio
var_type = mass mixing ratio
unit = kg kg-1

[mmrno2]
description = NO2 Mass Mixing Ratio
var_type = mass mixing ratio
unit = kg kg-1

[mmrbc]
var_name = mmrbc
description = BC Mass Mixing Ratio
standard_name = mass_fraction_of_elemental_carbon_dry_aerosol_particles_in_air
var_type = mass mixing ratio
unit = kg kg-1
minimum = 0
maximum = 0.1
dimensions = time,lat,lon
comments_and_purpose = Speciation of the aerosol ; Sources attribution (and impact analysis)

[mmroc]
var_name = mmroc
description = OC Mass Mixing Ratio
standard_name = mass_fraction_of_particulate_organic_matter_dry_aerosol_particles_expressed_as_carbon_in_air
var_type = mass mixing ratio
unit = kg kg-1
minimum = 0
maximum = 0.1
dimensions = time,lat,lon
comments_and_purpose = Speciation of the aerosol ; Sources attribution (and impact analysis)

[mmroa]
var_name = mmroa
description = OA Mass Mixing Ratio
standard_name = mass_fraction_of_particulate_organic_matter_dry_aerosol_particles
var_type = mass mixing ratio
unit = kg kg-1
minimum = 0
maximum = 0.1
dimensions = time,lat,lon
comments_and_purpose = Speciation of the total aerosol ; Sources attribution (and impact analysis). Organic aerosol mass (not only carbon).

[mmrss]
var_name = mmrss
description = SS Mass Mixing Ratio
standard_name = mass_fraction_of_seasalt_dry_aerosol_particles_in_air
var_type = mass mixing ratio
unit = kg kg-1
minimum = 0
maximum = 0.1
dimensions = time,lat,lon
comments_and_purpose = Speciation of the aerosol ; Sources attribution (and impact analysis)

[mmrdust]
var_name = mmrdust
description = DUST Mass Mixing Ratio
standard_name = mass_fraction_of_dust_dry_aerosol_particles_in_air
var_type = mass mixing ratio
unit = kg kg-1
minimum = 0
maximum = 0.1
dimensions = time,lat,lon
comments_and_purpose = Speciation of the aerosol ; Sources attribution (and impact analysis)

[mmrmsa]
var_name = mmrmsa
description = MSA Mass Mixing Ratio
standard_name = mass_fraction_of_methanesulfonic_acid_dry_aerosol_particles_in_air
var_type = mass mixing ratio
unit = kg kg-1
minimum = 0
maximum = 0.1
dimensions = time,lat,lon
comments_and_purpose = Speciation of the aerosol ; Sources attribution (and impact analysis)

[mmrnh4]
var_name = mmrnh4
description = NH4 Mass Mixing Ratio
standard_name = mass_fraction_of_ammonium_dry_aerosol_particles_in_air
var_type = mass mixing ratio
unit = kg kg-1
minimum = 0
maximum = 0.1
dimensions = time,lat,lon
comments_and_purpose = Speciation of the aerosol ; Sources attribution (and impact analysis)

[ncpm2p5]
var_name = ncpm2p5
description = Number concentration of pm2.5
standard_name = number_concentration_of_pm2p5_aerosol_particles_in_air
var_type = number concentration
unit = m-3
minimum = 0
maximum = 100000
dimensions = time,lat,lon
comments_and_purpose = Aerosol Size partitioning (Air Quality metrics). Health Impact.

[mmrpm1no3]
var_name = mmrpm1no3
description = PM 1 - NO3 Mass Mixing Ratio
standard_name = mass_fraction_of_pm1_nitrate_dry_aerosol_particles_in_air
var_type = mass mixing ratio
unit = kg kg-1
minimum = 0
maximum = 0.1
dimensions = time,lat,lon
comments_and_purpose = Speciation of size partitioning the total aerosol ; Sources attribution and impact analysis

[mmrpm1ss]
var_name = mmrpm1ss
description = PM 1 - SS Mass Mixing Ratio
standard_name = mass_fraction_of_pm1_sea_salt_dry_aerosol_particles_in_air
var_type = mass mixing ratio
unit = kg kg-1
minimum = 0
maximum = 0.1
dimensions = time,lat,lon
comments_and_purpose = Speciation of size partitioning the total aerosol ; Sources attribution and impact analysis

[mmrpm1dust]
var_name = mmrpm1dust
description = PM 1 - DUST Mass Mixing Ratio
standard_name = mass_fraction_of_pm1_dust_dry_aerosol_particles_in_air
var_type = mass mixing ratio
unit = kg kg-1
minimum = 0
maximum = 0.1
dimensions = time,lat,lon
comments_and_purpose = Speciation of size partitioning the total aerosol ; Sources attribution and impact analysis

[mmrpm2p5no3]
var_name = mmrpm2p5no3
description = PM 2.5 - NO3 Mass Mixing Ratio
standard_name = mass_fraction_of_pm2p5_nitrate_dry_aerosol_particles_in_air
var_type = mass mixing ratio
unit = kg kg-1
minimum = 0
maximum = 0.1
dimensions = time,lat,lon
comments_and_purpose = Speciation of size partitioning the total aerosol ; Sources attribution and impact analysis

[mmrpm2p5so4]
var_name = mmrpm2p5so4
description = PM 2.5 - SO4 Mass Mixing Ratio
standard_name = mass_fraction_of_pm2p5_sulfate_dry_aerosol_particles_in_air
var_type = mass mixing ratio
unit = kg kg-1
minimum = 0
maximum = 0.1
dimensions = time,lat,lon
comments_and_purpose = Speciation of size partitioning the total aerosol ; Sources attribution and impact analysis

[mmrpm2p5bc]
var_name = mmrpm2p5bc
description = PM 2.5 - BC Mass Mixing Ratio
standard_name = mass_fraction_of_pm2p5_elemental_carbon_dry_aerosol_particles_in_air
var_type = mass mixing ratio
unit = kg kg-1
minimum = 0
maximum = 0.1
dimensions = time,lat,lon
comments_and_purpose = Speciation of size partitioning the total aerosol ; Sources attribution and impact analysis

[mmrpm2p5oc]
var_name = mmrpm2p5oc
description = PM 2.5 - OC Mass Mixing Ratio
standard_name = mass_fraction_of_pm2p5_particulate_organic_matter_dry_aerosol_particles_expressed_as_carbon_in_air
var_type = mass mixing ratio
unit = kg kg-1
minimum = 0
maximum = 0.1
dimensions = time,lat,lon
comments_and_purpose = Speciation of size partitioning the total aerosol ; Sources attribution and impact analysis

[mmrpm2p5oa]
var_name = mmrpm2p5oa
description = PM 2.5 - OA Mass Mixing Ratio
standard_name = mass_fraction_of_pm2p5_particulate_organic_matter_dry_aerosol_particles_in_air
var_type = mass mixing ratio
unit = kg kg-1
minimum = 0
maximum = 0.1
dimensions = time,lat,lon
comments_and_purpose = Speciation of size partitioning the total aerosol ; Sources attribution and impact analysis

[mmrpm2p5ss]
var_name = mmrpm2p5ss
description = PM 2.5 - SS Mass Mixing Ratio
standard_name = mass_fraction_of_pm2p5_sea_salt_dry_aerosol_particles_in_air
var_type = mass mixing ratio
unit = kg kg-1
minimum = 0
maximum = 0.1
dimensions = time,lat,lon
comments_and_purpose = Speciation of size partitioning the total aerosol ; Sources attribution and impact analysis

[mmrpm2p5dust]
var_name = mmrpm2p5dust
description = PM 2.5 - DUST Mass Mixing Ratio
standard_name = mass_fraction_of_pm2p5_dust_dry_aerosol_particles_in_air
var_type = mass mixing ratio
unit = kg kg-1
minimum = 0
maximum = 0.1
dimensions = time,lat,lon
comments_and_purpose = Speciation of size partitioning the total aerosol ; Sources attribution and impact analysis

[mmrpm2p5nh4]
var_name = mmrpm2p5nh4
description = PM 2.5 - NH4 Mass Mixing Ratio
standard_name = mass_fraction_of_pm2p5_ammonium_dry_aerosol_particles_in_air
var_type = mass mixing ratio
unit = kg kg-1
minimum = 0
maximum = 0.1
dimensions = time,lat,lon
comments_and_purpose = Speciation of size partitioning the total aerosol ; Sources attribution and impact analysis

[ncpm10]
var_name = ncpm10
description = Number concentration of pm10
standard_name = number_concentration_of_pm10_aerosol_particles_in_air
var_type = number concentration
unit = m-3
minimum = 0
maximum = 100000
dimensions = time,lat,lon
comments_and_purpose = Aerosol Size partitioning (Air Quality metrics). Health Impact.

[mmrpm10no3]
var_name = mmrpm10no3
description = PM 10 - NO3 Mass Mixing Ratio
standard_name = mass_fraction_of_pm10_nitrate_dry_aerosol_particles_in_air
var_type = mass mixing ratio
unit = kg kg-1
minimum = 0
maximum = 0.1
dimensions = time,lat,lon
comments_and_purpose = Speciation of size partitioning the total aerosol ; Sources attribution and impact analysis

[mmrpm10so4]
var_name = mmrpm10so4
description = PM 10 - SO4 Mass Mixing Ratio
standard_name = mass_fraction_of_pm10_sulfate_dry_aerosol_particles_in_air
var_type = mass mixing ratio
unit = kg kg-1
minimum = 0
maximum = 0.1
dimensions = time,lat,lon
comments_and_purpose = Speciation of size partitioning the total aerosol ; Sources attribution and impact analysis

[mmrpm10bc]
var_name = mmrpm10bc
description = PM 10 - BC Mass Mixing Ratio
standard_name = mass_fraction_of_pm10_elemental_carbon_dry_aerosol_particles_in_air
var_type = mass mixing ratio
unit = kg kg-1
minimum = 0
maximum = 0.1
dimensions = time,lat,lon
comments_and_purpose = Speciation of size partitioning the total aerosol ; Sources attribution and impact analysis

[mmrpm10oc]
var_name = mmrpm10oc
description = PM 10 - OC Mass Mixing Ratio
standard_name = mass_fraction_of_pm10_particulate_organic_matter_dry_aerosol_particles_expressed_as_carbon_in_air
var_type = mass mixing ratio
unit = kg kg-1
minimum = 0
maximum = 0.1
dimensions = time,lat,lon
comments_and_purpose = Speciation of size partitioning the total aerosol ; Sources attribution and impact analysis

[mmrpm10oa]
var_name = mmrpm10oa
description = PM 10 - OA Mass Mixing Ratio
standard_name = mass_fraction_of_pm10_particulate_organic_matter_dry_aerosol_particles_in_air
var_type = mass mixing ratio
unit = kg kg-1
minimum = 0
maximum = 0.1
dimensions = time,lat,lon
comments_and_purpose = Speciation of size partitioning the total aerosol ; Sources attribution and impact analysis

[mmrpm10ss]
var_name = mmrpm10ss
description = PM 10 - SS Mass Mixing Ratio
standard_name = mass_fraction_of_pm10_sea_salt_dry_aerosol_particles_in_air
var_type = mass mixing ratio
unit = kg kg-1
minimum = 0
maximum = 0.1
dimensions = time,lat,lon
comments_and_purpose = Speciation of size partitioning the total aerosol ; Sources attribution and impact analysis

[mmrpm10dust]
var_name = mmrpm10dust
description = PM 10 - DUST Mass Mixing Ratio
standard_name = mass_fraction_of_pm10_dust_dry_aerosol_particles_in_air
var_type = mass mixing ratio
unit = kg kg-1
minimum = 0
maximum = 0.1
dimensions = time,lat,lon
comments_and_purpose = Speciation of size partitioning the total aerosol ; Sources attribution and impact analysis

[mmrpm10nh4]
var_name = mmrpm10nh4
description = PM 10 - NH4 Mass Mixing Ratio
standard_name = mass_fraction_of_pm10_ammonium_dry_aerosol_particles_in_air
var_type = mass mixing ratio
unit = kg kg-1
minimum = 0
maximum = 0.1
dimensions = time,lat,lon
comments_and_purpose = Speciation of size partitioning the total aerosol ; Sources attribution and impact analysis

[vmrhg0]
var_name = vmrhg0
description = Hg0(g) Volume Mixing Ratio
standard_name = mole_fraction_of_gaseous_elemental_mercury_in_air
var_type = volume mixing ratios
unit = mol mol-1
minimum = 0
maximum = 0.1
dimensions = time,lat,lon
comments_and_purpose = Major HTAP output diagnostic: Air Quality and Impact analysis. For experiments by POPS/Hg modelling

[vmrhg2]
var_name = vmrhg2
description = HgII(g) Volume Mixing Ratio
standard_name = mole_fraction_of_gaseous_divalent_mercury_in_air
var_type = volume mixing ratios
unit = mol mol-1
minimum = 0
maximum = 0.1
dimensions = time,lat,lon
comments_and_purpose = Major HTAP output diagnostic: Air Quality and Impact analysis. For experiments by POPS/Hg modelling

[vmrpcb153]
var_name = vmrpcb153
description = PCB153 Volume Mixing Ratio
standard_name = mole_fraction_of_hexachlorobiphenyl_in_air
var_type = volume mixing ratios
unit = mol mol-1
minimum = 0
maximum = 0.1
dimensions = time,lat,lon
comments_and_purpose = Major HTAP output diagnostic: Air Quality and Impact analysis. For experiments by POPS/Hg modelling

[vmrahch]
var_name = vmrahch
description = a-HCH Volume Mixing Ratio
standard_name = mole_fraction_of_alpha_hexachlorocyclohexane_in_air
var_type = volume mixing ratios
unit = mol mol-1
minimum = 0
maximum = 0.1
dimensions = time,lat,lon
comments_and_purpose = Major HTAP output diagnostic: Air Quality and Impact analysis. For experiments by POPS/Hg modelling

[mmrhgp]
var_name = mmrhgp
description = Hg(p) Mass Mixing Ratio
standard_name = mass_fraction_of_mercury_dry_aerosol_particles_in_air
var_type = volume mixing ratios
unit = kg kg-1
minimum = 0
maximum = 0.1
dimensions = time,lat,lon
comments_and_purpose = Major HTAP output diagnostic: Air Quality and Impact analysis. For experiments by POPS/Hg modelling

[jno2]
var_name = jno2
description = Surface photolysis rate of NO2
standard_name = photolysis_rate_of_nitrogen_dioxide
var_type = Reaction rate
unit = s-1
minimum = 0
maximum = 0.1
dimensions = time,lat,lon
comments_and_purpose = Photolysis rate at surface. A proxy for cloud cover, and O3 production.

[jo3o1d]
var_name = jo3o1d
description = Surface photolysis rate of O3 to O1D
standard_name = photolysis_rate_of_ozone_to_1D_oxygen_atom
var_type = Reaction rate
unit = s-1
minimum = 0
maximum = 0.001
dimensions = time,lat,lon
comments_and_purpose = Ozone photochemistry and Oxidizing capacity of the atmosphere

[rsdt]
var_name = rsdt
description = SW downwelling solar flux at TOA
standard_name = toa_incoming_shortwave_flux
var_type = None
unit = W m-2
minimum = 0
maximum = 1000
dimensions = time,lat,lon
comments_and_purpose = Major HTAP output diagnostic:  Impact analysis.

[rsut]
var_name = rsut
description = SW upwelling solar flux at TOA
standard_name = toa_upwelling_shortwave_flux
var_type = None
unit = W m-2
minimum = 0
maximum = 1000
dimensions = time,lat,lon
comments_and_purpose = Major HTAP output diagnostic:  Impact analysis.

[rsutcs]
var_name = rsutcs
description = SW upwelling solar flux at TOA in clear sky regions
standard_name = toa_upwelling_shortwave_flux_assuming_clear_sky
var_type = None
unit = W m-2
minimum = 0
maximum = 1000
dimensions = time,lat,lon
comments_and_purpose = Major HTAP output diagnostic:  Impact analysis.

[rsds]
var_name = rsds
description = SW downwelling solar flux at the surface
standard_name = surface_downwelling_shortwave_flux_in_air
var_type = None
unit = W m-2
minimum = 0
maximum = 1000
dimensions = time,lat,lon
comments_and_purpose = Major HTAP output diagnostic:  Impact analysis.

[rsus]
var_name = rsus
description = SW upwelling solar flux at the surface
standard_name = surface_upwelling_shortwave_flux_in_air
var_type = None
unit = W m-2
minimum = 0
maximum = 1000
dimensions = time,lat,lon
comments_and_purpose = Major HTAP output diagnostic:  Impact analysis.

[rsdsdir]
var_name = rsdsdir
description = SW downwelling direct solar flux at the surface
standard_name = surface_direct_downwelling_shortwave_flux_in_air
var_type = None
unit = W m-2
minimum = 0
maximum = 1000
dimensions = time,lat,lon
comments_and_purpose = Major HTAP output diagnostic:  Impact analysis.

[rsdsdif]
var_name = rsdsdif
description = SW downwelling diffuse solar flux at the surface
standard_name = surface_diffuse_downwelling_shortwave_flux_in_air
var_type = None
unit = W m-2
minimum = 0
maximum = 1000
dimensions = time,lat,lon
comments_and_purpose = Major HTAP output diagnostic:  Impact analysis.

[rsdscs]
var_name = rsdscs
description = SW downwelling solar flux at the surface in clear sky regions
standard_name = surface_downwelling_shortwave_flux_in_air_assuming_clear_sky
var_type = None
unit = W m-2
minimum = 0
maximum = 1000
dimensions = time,lat,lon
comments_and_purpose = Major HTAP output diagnostic:  Impact analysis.

[rsdscsdir]
var_name = rsdscsdir
description = SW downwelling direct solar flux at the surface in clear sky regions
standard_name = surface_direct_downwelling_shortwave_flux_in_air_assuming_clear_sky
var_type = None
unit = W m-2
minimum = 0
maximum = 1000
dimensions = time,lat,lon
comments_and_purpose = Major HTAP output diagnostic:  Impact analysis.

[rsdscsdif]
var_name = rsdscsdif
description = SW downwelling diffuse solar flux at surface in clear sky regions
standard_name = surface_diffuse_downwelling_shortwave_flux_in_air_assuming_clear_sky
var_type = None
unit = W m-2
minimum = 0
maximum = 1000
dimensions = time,lat,lon
comments_and_purpose = Major HTAP output diagnostic:  Impact analysis.

[rlut]
var_name = rlut
description = LW upwelling terrestrial flux at TOA
standard_name = toa_upwelling_longwave_flux
var_type = None
unit = W m-2
minimum = 0
maximum = 1000
dimensions = time,lat,lon
comments_and_purpose = Major HTAP output diagnostic:  Impact analysis.

[rlutcs]
var_name = rlutcs
description = LW upwelling terrestrial flux at TOA in clear sky regions
standard_name = toa_upwelling_longwave_flux_assuming_clear_sky
var_type = None
unit = W m-2
minimum = 0
maximum = 1000
dimensions = time,lat,lon
comments_and_purpose = Major HTAP output diagnostic:  Impact analysis.

[rlds]
var_name = rlds
description = LW downwelling terrestrial flux at the surface
standard_name = surface_downwelling_longwave_flux_in_air
var_type = None
unit = W m-2
minimum = 0
maximum = 1000
dimensions = time,lat,lon
comments_and_purpose = Major HTAP output diagnostic:  Impact analysis.

[rlus]
var_name = rlus
description = LW upwelling terrestrial flux at the surface
standard_name = surface_upwelling_longwave_flux_in_air
var_type = None
unit = W m-2
minimum = 0
maximum = 1000
dimensions = time,lat,lon
comments_and_purpose = Major HTAP output diagnostic:  Impact analysis.

[rsut0]
var_name = rsut0
description = SW upwelling solar flux at TOA without aerosol
standard_name = toa_upwelling_shortwave_flux_assuming_no_aerosol
var_type = None
unit = W m-2
minimum = 0
maximum = 1000
dimensions = time,lat,lon
comments_and_purpose = Major HTAP output diagnostic:  Impact analysis.

[rsuscs0]
var_name = rsuscs0
description = SW upwelling solar flux at the surface in clear sky regions without aerosol
standard_name = surface_upwelling_shortwave_flux_in_air_assuming_clear_sky_and_no_aerosol
var_type = None
unit = W m-2
minimum = 0
maximum = 1000
dimensions = time,lat,lon
comments_and_purpose = Major HTAP output diagnostic:  Impact analysis.

[rsds0]
var_name = rsds0
description = SW downwelling solar flux at the surface without aerosol
standard_name = surface_downwelling_shortwave_flux_in_air_assuming_no_aerosol
var_type = None
unit = W m-2
minimum = 0
maximum = 1000
dimensions = time,lat,lon
comments_and_purpose = Major HTAP output diagnostic:  Impact analysis.

[rsus0]
var_name = rsus0
description = SW upwelling solar flux at the surface without aerosol
standard_name = surface_upwelling_shortwave_flux_in_air_assuming_no_aerosol
var_type = None
unit = W m-2
minimum = 0
maximum = 1000
dimensions = time,lat,lon
comments_and_purpose = Major HTAP output diagnostic:  Impact analysis.

[rsdsdir0]
var_name = rsdsdir0
description = SW downwelling direct solar flux at the surface without aerosol
standard_name = surface_direct_downwelling_shortwave_flux_in_air_assuming_no_aerosol
var_type = None
unit = W m-2
minimum = 0
maximum = 1000
dimensions = time,lat,lon
comments_and_purpose = Major HTAP output diagnostic:  Impact analysis.

[rsdsdif0]
var_name = rsdsdif0
description = SW downwelling diffuse solar flux at the surface without aerosol
standard_name = surface_diffuse_downwelling_shortwave_flux_in_air_assuming_no_aerosol
var_type = None
unit = W m-2
minimum = 0
maximum = 1000
dimensions = time,lat,lon
comments_and_purpose = Major HTAP output diagnostic:  Impact analysis.

[rsdscs0]
var_name = rsdscs0
description = SW downwelling solar flux at the surface in clear sky regions without aerosol
standard_name = surface_downwelling_shortwave_flux_in_air_assuming_clear_sky_and_no_aerosol
var_type = None
unit = W m-2
minimum = 0
maximum = 1000
dimensions = time,lat,lon
comments_and_purpose = Major HTAP output diagnostic:  Impact analysis.

[rsdscsdir0]
var_name = rsdscsdir0
description = SW downwelling direct solar flux at the surface in clear sky regions without aerosol
standard_name = surface_direct_downwelling_shortwave_flux_in_air_assuming_clear_sky_and_no_aerosol
var_type = None
unit = W m-2
minimum = 0
maximum = 1000
dimensions = time,lat,lon
comments_and_purpose = Major HTAP output diagnostic:  Impact analysis.

[rsdscsdif0]
var_name = rsdscsdif0
description = SW downwelling diffuse solar flux at the surface in clear sky regions without aerosol
standard_name = surface_diffuse_downwelling_shortwave_flux_in_air_assuming_clear_sky_and_no_aerosol
var_type = None
unit = W m-2
minimum = 0
maximum = 1000
dimensions = time,lat,lon
comments_and_purpose = Major HTAP output diagnostic:  Impact analysis.

[rlut0]
var_name = rlut0
description = LW upwelling terrestrial flux at TOA without aerosol
standard_name = toa_upwelling_longwave_flux_assuming_no_aerosol
var_type = None
unit = W m-2
minimum = 0
maximum = 1000
dimensions = time,lat,lon
comments_and_purpose = Major HTAP output diagnostic:  Impact analysis.

[rlutcs0]
var_name = rlutcs0
description = LW upwelling terrestrial flux at TOA in clear sky regions without aerosol
standard_name = toa_upwelling_longwave_flux_assuming_clear_sky_and_no_aerosol
var_type = None
unit = W m-2
minimum = 0
maximum = 1000
dimensions = time,lat,lon
comments_and_purpose = Major HTAP output diagnostic:  Impact analysis.

[rlds0]
var_name = rlds0
description = LW downwelling terrestrial flux at the surface without aerosol
standard_name = surface_downwelling_longwave_flux_in_air_assuming_no_aerosol
var_type = None
unit = W m-2
minimum = 0
maximum = 1000
dimensions = time,lat,lon
comments_and_purpose = Major HTAP output diagnostic:  Impact analysis.

[rlus0]
var_name = rlus0
description = LW upwelling terrestrial flux at the surface without aerosol
standard_name = surface_upwelling_longwave_flux_in_air_assuming_no_aerosol
var_type = None
unit = W m-2
minimum = 0
maximum = 1000
dimensions = time,lat,lon
comments_and_purpose = Major HTAP output diagnostic:  Impact analysis.

[rsutpm1no3]
var_name = rsutpm1no3
description = SW fine mode nitrate radiative forcing at TOA in all sky
standard_name = toa_upwelling_shortwave_flux_assuming_all_sky_fine_nitrate
var_type = None
unit = W m-2
minimum = 0
maximum = 1000
dimensions = time,lat,lon
comments_and_purpose = Major HTAP output diagnostic:  Impact analysis.

[rsutpm10no3]
var_name = rsutpm10no3
description = SW coarse mode nitrate radiative forcing at TOA in all sky
standard_name = toa_upwelling_shortwave_flux_assuming_all_sky_coarse_nitrate
var_type = None
unit = W m-2
minimum = 0
maximum = 1000
dimensions = time,lat,lon
comments_and_purpose = Major HTAP output diagnostic:  Impact analysis.

[rsutcspm1no3]
var_name = rsutcspm1no3
description = SW fine mode nitrate radiative forcing at TOA in clear sky
standard_name = toa_upwelling_shortwave_flux_assuming_clear_sky_fine_nitrate
var_type = None
unit = W m-2
minimum = 0
maximum = 1000
dimensions = time,lat,lon
comments_and_purpose = Major HTAP output diagnostic:  Impact analysis.

[rsutcsnpm10no3]
var_name = rsutcsnpm10no3
description = SW coarse mode nitrate radiative forcing at TOA in clear sky
standard_name = toa_upwelling_shortwave_flux_assuming_clear_sky_coarse_nitrate
var_type = None
unit = W m-2
minimum = 0
maximum = 1000
dimensions = time,lat,lon
comments_and_purpose = Major HTAP output diagnostic:  Impact analysis.

[cldf]
var_name = cldf
description = Cloud area fraction
standard_name = cloud_area_fraction
var_type = radiative properties
unit = 1
minimum = 0
maximum = 1
dimensions = time,lat,lon
comments_and_purpose = Cloud fraction as seen from TOA. For radiation and AOD diagnostics

[abs550aerh2o]
var_name = abs550aerh2o
description = Optical thickness at 550 nm aerosol water
standard_name = atmosphere_absorption_optical_thickness_due_to_water_in_ambient_aerosol_particles
var_type = radiative properties
unit = 1
minimum = 0
maximum = 10
dimensions = time,lat,lon
comments_and_purpose = For model diagnostics

[abs550nh4]
var_name = abs550nh4
description = Optical thickness at 550 nm NH4
standard_name = atmosphere_absorption_optical_thickness_due_to_ammonium_ambient_aerosol_particles
var_type = radiative properties
unit = 1
minimum = 0
maximum = 10
dimensions = time,lat,lon
comments_and_purpose = For model diagnostics

[abs550no3]
var_name = abs550no3
description = Optical thickness at 550 nm NO3
standard_name = atmosphere_absorption_optical_thickness_due_to_nitrate_ambient_aerosol_particles
var_type = radiative properties
unit = 1
minimum = 0
maximum = 10
dimensions = time,lat,lon
comments_and_purpose = For model diagnostics

[abs550oa]
var_name = abs550oa
description = Optical thickness at 550 nm Organic Matter
standard_name = atmosphere_absorption_optical_thickness_due_to_particulate_organic_matter_ambient_aerosol_particles
var_type = radiative properties
unit = 1
minimum = 0
maximum = 10
dimensions = time,lat,lon
comments_and_purpose = For model diagnostics

[abs550so4]
var_name = abs550so4
description = Optical thickness at 550 nm SO4
standard_name = atmosphere_absorption_optical_thickness_due_to_sulfate_ambient_aerosol_particles
var_type = radiative properties
unit = 1
minimum = 0
maximum = 10
dimensions = time,lat,lon
comments_and_purpose = For model diagnostics

[abs550ss]
var_name = abs550ss
description = Optical thickness at 550 nm seasalt
standard_name = atmosphere_absorption_optical_thickness_due_to_seasalt_ambient_aerosol_particles
var_type = radiative properties
unit = 1
minimum = 0
maximum = 10
dimensions = time,lat,lon
comments_and_purpose = For model diagnostics

[loadno3]
var_name = loadno3
description = Column NO3 mass load
standard_name = atmosphere_mass_content_of_nitrate_dry_aerosol_particles
var_type = mass load
unit = kg m-2
minimum = 0
maximum = 10000
dimensions = time,lat,lon
comments_and_purpose = For budget analysis

[loadso4]
var_name = loadso4
description = Column SO4 mass load
standard_name = atmosphere_mass_content_of_sulfate_dry_aerosol_particles
var_type = mass load
unit = kg m-2
minimum = 0
maximum = 10000
dimensions = time,lat,lon
comments_and_purpose = For budget analysis

[loadbc]
var_name = loadbc
description = Column BC mass load
standard_name = atmosphere_mass_content_of_elemental_carbon_dry_aerosol_particles
var_type = mass load
unit = kg m-2
minimum = 0
maximum = 10000
dimensions = time,lat,lon
comments_and_purpose = For budget analysis

[loadoc]
var_name = loadoc
description = Column OC mass load
standard_name = atmosphere_mass_content_of_particulate_organic_matter_dry_aerosol_particles_expressed_as_carbon
var_type = mass load
unit = kg m-2
minimum = 0
maximum = 10000
dimensions = time,lat,lon
comments_and_purpose = For budget analysis

[loadoa]
var_name = loadoa
description = Column OA mass load
standard_name = atmosphere_mass_content_of_particulate_organic_matter_dry_aerosol_particles
var_type = mass load
unit = kg m-2
minimum = 0
maximum = 10000
dimensions = time,lat,lon
comments_and_purpose = For budget analysis

[loadsoa]
var_name = loadsoa
description = Column SOA mass load
standard_name = atmosphere_mass_content_of_secondary_particulate_organic_matter_dry_aerosol_particles
var_type = mass load
unit = kg m-2
minimum = 0
maximum = 10000
dimensions = time,lat,lon
comments_and_purpose = For budget analysis

[loadss]
var_name = loadss
description = Column sea salt mass load
standard_name = atmosphere_mass_content_of_seasalt_dry_aerosol_particles
var_type = mass load
unit = kg m-2
minimum = 0
maximum = 10000
dimensions = time,lat,lon
comments_and_purpose = For budget analysis

[loaddust]
var_name = loaddust
description = Column dust mass load
standard_name = atmosphere_mass_content_of_dust_dry_aerosol_particles
var_type = mass load
unit = kg m-2
minimum = 0
maximum = 10000
dimensions = time,lat,lon
comments_and_purpose = For budget analysis

[loadmsa]
var_name = loadmsa
description = Column MSA mass load
standard_name = atmosphere_mass_content_of_methanesulfonic_acid_dry_aerosol_particles
var_type = mass load
unit = kg m-2
minimum = 0
maximum = 10000
dimensions = time,lat,lon
comments_and_purpose = For budget analysis

[loadnh4]
var_name = loadnh4
description = Column NH4 mass load
standard_name = atmosphere_mass_content_of_ammonium_dry_aerosol_particles
var_type = mass load
unit = kg m-2
minimum = 0
maximum = 10000
dimensions = time,lat,lon
comments_and_purpose = For budget analysis

[loadno]
var_name = loadno
description = Column mass of NO
standard_name = atmosphere_mass_content_of_nitrogen_monoxide
var_type = mass load
unit = kg m-2
minimum = 0
maximum = 10000
dimensions = time,lat,lon
comments_and_purpose = For AeroCom III nitrate budget analysis

[loadno2]
var_name = loadno2
description = Column mass of NO2
standard_name = atmosphere_mass_content_of_nitrogen_dioxide
var_type = mass load
unit = kg m-2
minimum = 0
maximum = 10000
dimensions = tune,lat,lon
comments_and_purpose = For AeroCom III nitrate budget analysis

[loadn2o5]
var_name = loadn2o5
description = Column mass of N2O5
standard_name = atmosphere_mass_content_of_dinitrogen_pentoxide
var_type = mass load
unit = kg m-2
minimum = 0
maximum = 10000
dimensions = tune,lat,lon
comments_and_purpose = For AeroCom III nitrate budget analysis

[loadpan]
var_name = loadpan
description = Column mass of PAN
standard_name = atmosphere_mass_content_of_peroxyacetyl_nitrate
var_type = mass load
unit = kg m-2
minimum = 0
maximum = 10000
dimensions = tune,lat,lon
comments_and_purpose = For AeroCom III nitrate budget analysis

[loadhono]
var_name = loadhono
description = Column mass of HONO
standard_name = atmosphere_mass_content_of_nitrous_acid
var_type = mass load
unit = kg m-2
minimum = 0
maximum = 10000
dimensions = tune,lat,lon
comments_and_purpose = For AeroCom III nitrate budget analysis

[loadhno3]
var_name = loadhno3
description = Column mass of HNO3
standard_name = atmosphere_mass_content_of_nitric_acid
var_type = mass load
unit = kg m-2
minimum = 0
maximum = 10000
dimensions = tune,lat,lon
comments_and_purpose = For AeroCom III nitrate budget analysis

[loadhno4]
var_name = loadhno4
description = Column mass of HNO4
standard_name = atmosphere_mass_content_of_peroxynitric_acid
var_type = mass load
unit = kg m-2
minimum = 0
maximum = 10000
dimensions = tune,lat,lon
comments_and_purpose = For AeroCom III nitrate budget analysis

[loadorgnit]
var_name = loadorgnit
description = Column mass of organic nitrate other
standard_name = atmosphere_mass_content_of_organic_nitrates
var_type = mass load
unit = kg m-2
minimum = 0
maximum = 10000
dimensions = tune,lat,lon
comments_and_purpose = For AeroCom III nitrate budget analysis

[loadnoy]
var_name = loadnoy
description = Coumn mass of NOy
standard_name = atmosphere_mass_content_of_noy_expressed_as_nitrogen
var_type = mass load
unit = kg m-2
minimum = 0
maximum = 10000
dimensions = tune,lat,lon
comments_and_purpose = For AeroCom III nitrate budget analysis

[loadnh3]
var_name = loadnh3
description = Column mass of NH3
standard_name = atmosphere_mass_content_of_ammonia
var_type = mass load
unit = kg m-2
minimum = 0
maximum = 10000
dimensions = tune,lat,lon
comments_and_purpose = For AeroCom III nitrate budget analysis

[loaddms]
var_name = loaddms
description = Column mass of DMS
standard_name = atmosphere_mass_content_of_dimethyl_sulfide
var_type = mass load
unit = kg m-2
minimum = 0
maximum = 10000
dimensions = tune,lat,lon
comments_and_purpose = For AeroCom III nitrate budget analysis

[loadso2]
var_name = loadso2
description = Column mass of SO2
standard_name = atmosphere_mass_content_of_sulfur_dioxide
var_type = mass load
unit = kg m-2
minimum = 0
maximum = 10000
dimensions = tune,lat,lon
comments_and_purpose = For AeroCom III nitrate budget analysis

[loadpm1no3]
var_name = loadpm1no3
description = Column mass of PM1 NO3
standard_name = atmosphere_mass_content_of_pm1_nitrate_dry_aerosol_particles
var_type = mass load
unit = kg m-2
minimum = 0
maximum = 10000
dimensions = tune,lat,lon
comments_and_purpose = For AeroCom III nitrate budget analysis

[loadpm2p5no3]
var_name = loadpm2p5no3
description = Column mass of PM2p5 NO3
standard_name = atmosphere_mass_content_of_pm2p5_nitrate_dry_aerosol_particles
var_type = mass load
unit = kg m-2
minimum = 0
maximum = 10000
dimensions = tune,lat,lon
comments_and_purpose = For AeroCom III nitrate budget analysis

[loadpm10no3]
var_name = loadpm10no3
description = Column mass of PM10 NO3
standard_name = atmosphere_mass_content_of_pm10_nitrate_dry_aerosol_particles
var_type = mass load
unit = kg m-2
minimum = 0
maximum = 10000
dimensions = tune,lat,lon
comments_and_purpose = For AeroCom III nitrate budget analysis

[loadpm1ss]
var_name = loadpm1ss
description = Column mass of PM1 sea salt
standard_name = atmosphere_mass_content_of_pm1_seasalt_dry_aerosol_particles
var_type = mass load
unit = kg m-2
minimum = 0
maximum = 10000
dimensions = tune,lat,lon
comments_and_purpose = For budget analysis

[loadpm2p5ss]
var_name = loadpm2p5ss
description = Column mass of PM2.5 sea salt
standard_name = atmosphere_mass_content_of_pm2p5_seasalt_dry_aerosol_particles
var_type = mass load
unit = kg m-2
minimum = 0
maximum = 10000
dimensions = tune,lat,lon
comments_and_purpose = For budget analysis

[loadpm10ss]
var_name = loadpm10ss
description = Column mass of PM10 sea salt
standard_name = atmosphere_mass_content_of_pm10_seasalt_dry_aerosol_particles
var_type = mass load
unit = kg m-2
minimum = 0
maximum = 10000
dimensions = tune,lat,lon
comments_and_purpose = For budget analysis

[loadpm1dust]
var_name = loadpm1dust
description = Column mass of PM1 dust
standard_name = atmosphere_mass_content_of_pm1_dust_dry_aerosol_particles
var_type = mass load
unit = kg m-2
minimum = 0
maximum = 10000
dimensions = tune,lat,lon
comments_and_purpose = For budget analysis

[loadpm2p5dust]
var_name = loadpm2p5dust
description = Column mass of PM2.5 dust
standard_name = atmosphere_mass_content_of_pm2p5_dust_dry_aerosol_particles
var_type = mass load
unit = kg m-2
minimum = 0
maximum = 10000
dimensions = tune,lat,lon
comments_and_purpose = For budget analysis

[loadpm10dust]
var_name = loadpm10dust
description = Column mass of PM10 dust
standard_name = atmosphere_mass_content_of_pm10_dust_dry_aerosol_particles
var_type = mass load
unit = kg m-2
minimum = 0
maximum = 10000
dimensions = tune,lat,lon
comments_and_purpose = For budget analysis

[loadpm1]
var_name = loadpm1
description = Column mass of PM1
standard_name = atmosphere_mass_content_of_pm1_dry_aerosol_particles
var_type = mass load
unit = kg m-2
minimum = 0
maximum = 10000
dimensions = tune,lat,lon
comments_and_purpose = For budget analysis

[loadpm2p5]
var_name = loadpm2p5
description = Column mass of PM2.5
standard_name = atmosphere_mass_content_of_pm2p5_dry_aerosol_particles
var_type = mass load
unit = kg m-2
minimum = 0
maximum = 10000
dimensions = tune,lat,lon
comments_and_purpose = For budget analysis

[loadpm10]
var_name = loadpm10
description = Column mass of PM10
standard_name = atmosphere_mass_content_of_pm10_dry_aerosol_particles
var_type = mass load
unit = kg m-2
minimum = 0
maximum = 10000
dimensions = tune,lat,lon
comments_and_purpose = For budget analysis

[lev]
var_name = lev
description = Atmosphere sigma coordinate
standard_name = atmosphere_sigma_coordinate
var_type = coordinate
unit = 1
minimum = 0.
maximum = 1.
dimensions = lev
comments_and_purpose = lev=sigma (see CF comment for details)

[levbnds]
var_name = levbnds
description = Sigma coordinate coefficient for layer bounds
standard_name = atmosphere_sigma_coordinate
var_type = coordinate info
unit = 1
minimum = 0.
maximum = 1.
dimensions = lev,2
comments_and_purpose = None

[ptop]
var_name = ptop
description = Pressure at the top of the model
standard_name = atmosphere_sigma_coordinate
var_type = coordinate information
unit = Pa
minimum = 1
maximum = 50000
dimensions = 1
comments_and_purpose = In Pa (not hPa)

[a]
var_name = a
description = Hybrid sigma coordinate a coefficient
standard_name = atmosphere_hybrid_sigma_pressure_coordinate
var_type = coordinate information
unit = 1
minimum = 0.
maximum = 1.
dimensions = lev
comments_and_purpose = None

[b]
var_name = b
description = Hybrid sigma coordinate b coefficient
standard_name = atmosphere_hybrid_sigma_pressure_coordinate
var_type = coordinate information
unit = 1
minimum = 0.
maximum = 1.
dimensions = lev
comments_and_purpose = None

[abnds]
var_name = abnds
description = Hybrid sigma coordinate a coefficient for layer bounds
standard_name = atmosphere_hybrid_sigma_pressure_coordinate
var_type = coordinate information
unit = 1
minimum = 0.
maximum = 1.
dimensions = lev,2
comments_and_purpose = None

[bbnds]
var_name = bbnds
description = Hybrid sigma coordinate b coefficient for layer bounds
standard_name = atmosphere_hybrid_sigma_pressure_coordinate
var_type = coordinate information
unit = 1
minimum = 0.
maximum = 1.
dimensions = lev,2
comments_and_purpose = None

[p0]
var_name = p0
description = Reference pressure
standard_name = model_reference_air_pressure
var_type = coordinate information
unit = Pa
minimum = 20000
maximum = 150000
dimensions = 1
comments_and_purpose = In Pa (not hPa)

[ap]
var_name = ap
description = Alternate hybrid sigma coordinate ap coefficient
standard_name = atmosphere_hybrid_sigma_pressure_coordinate
var_type = coordinate information
unit = Pa
minimum = 1
maximum = 150000
dimensions = lev
comments_and_purpose = In Pa (not hPa)!

[apbnds]
var_name = apbnds
description = alternate hybrid sigma coordinate ap coefficient for layer bounds
standard_name = atmosphere_hybrid_sigma_pressure_coordinate
var_type = coordinate information
unit = Pa
minimum = 1
maximum = 150000
dimensions = lev,2
comments_and_purpose = In Pa (not hPa)!

[ta]
var_name = ta
description = Air temperature
standard_name = air_temperature
var_type = Meteo / Thermodynamics
unit = K
minimum = 170
maximum = 340
dimensions = time, lev,lat,lon
comments_and_purpose = For  mixing ratio to concentration conversion

[rho]
var_name = rho
description = Air density
standard_name = air_density
var_type = Meteo / Thermodynamics
unit = kg m-3
minimum = 0
maximum = 2
dimensions = time,lev,lat,lon
comments_and_purpose = For  mixing ratio to concentration conversion; Check on coordinate interpretation; Vertical scale conversion.

[dh]
var_name = dh
description = Grid-cell height
standard_name = atmosphere_layer_thickness
var_type = coordinate information
unit = m
minimum = 0.1
maximum = 100000
dimensions = time, lev,lat, lon
comments_and_purpose = For concentration to mass budget conversion, as well as vertical scale conversion.

[hus]
var_name = hus
description = Specific humidity
standard_name = specific_humidity
var_type = Meteo / Thermodynamics
unit = kg kg-1
minimum = 0
maximum = 1
dimensions = time, lev,lat, lon
comments_and_purpose = For calculation of relative humidity from air density and Vertical scale conversion.

[mcu]
var_name = mcu
description = Convective updraft
standard_name = atmosphere_upward_convective_mass_flux
var_type = Meteo / Thermodynamics
unit = kg m-2 s-1
minimum = 0
maximum = 1
dimensions = time, lev,lat, lon
comments_and_purpose = For  subgrid-scale vertical transport and cloud formation. The atmosphere convective mass flux is the vertical transport of mass for a field of cumulus clouds or thermals, given by the product of air density and vertical velocity. For an area-average, cell_methods should specify whether the average is over all the area or the area of updrafts only.

[hur]
var_name = hur
description = relative humidity
standard_name = relative_humidy
var_type = Meteo / Thermodynamics
unit = 1
minimum = 0
maximum = 1
dimensions = time, lev,lat, lon
comments_and_purpose = For diagnosing aerosol particle hygroscopic growth

[emilnox]
var_name = emilnox
description = 3D lightning NOx emissions
standard_name = tendency_of_atmosphere_mass_concentration_of_nox_expressed_as_nitrogen_due_to_emission_from_lightning
var_type = 3D emissions flux
unit = kg m-2 s-1
minimum = 0
maximum = 10000
dimensions = time,lev,lat,lon
comments_and_purpose = Optionally, provides additional information on 3D  distribution of emissions

[eminoaircraft]
var_name = eminoaircraft
description = 3D aircraft NO emissions
standard_name = tendency_of_atmosphere_mass_concentration_of_nitrogen_monoxide_due_to_emission_from_aircraft
var_type = 3D emissions flux
unit = kg m-2 s-1
minimum = 0
maximum = 10000
dimensions = time,lev,lat,lon
comments_and_purpose = Optionally, provides additional information on 3D  distribution of emissions

[vmroh]
var_name = vmroh
description = OH Volume Mixing Ratio
standard_name = mole_fraction_of_hydroxyl_radical_in_air
var_type = volume mixing ratios
unit = mol mol-1
minimum = 0
maximum = 0.1
dimensions = time, lev,lat, lon
comments_and_purpose = Oxidizing capacity of the atmosphere (with O3 and H2O2).

[vmrh2o2]
var_name = vmrh2o2
description = H2O2 Volume Mixing Ratio
standard_name = mole_fraction_of_hydrogen_peroxide_in_air
var_type = volume mixing ratios
unit = mol mol-1
minimum = 0
maximum = 0.1
dimensions = time,lev,lat,lon
comments_and_purpose = Oxidizing capacity of the atmosphere (with O3 and OH).

[vmrho2]
var_name = vmrho2
description = HO2 Volume Mixing Ratio
standard_name = mole_fraction_of_hydroperoxyl_radical_in_air
var_type = volume mixing ratios
unit = mol mol-1
minimum = 0
maximum = 0.1
dimensions = time,lev,lat,lon
comments_and_purpose = Oxidizing capacity of the atmosphere

[vmrcl]
var_name = vmrcl
description = Cl Volume Mixing Ratio
standard_name = mole_fraction_of_chlorine_in_air
var_type = volume mixing ratios
unit = mol mol-1
minimum = 0
maximum = 0.1
dimensions = time, lev, lat, lon
comments_and_purpose = GEMOS Diagnostic

[vmrbr]
var_name = vmrbr
description = Br Volume Mixing Ratio
standard_name = mole_fraction_of_bromine_in_air
var_type = volume mixing ratios
unit = mol mol-1
minimum = 0
maximum = 0.1
dimensions = time, lev, lat, lon
comments_and_purpose = GEMOS Diagnostic

[vmrbro]
var_name = vmrbro
description = BrO Volume Mixing Ratio
standard_name = mole_fraction_of_bromine_monoxide_in_air
var_type = volume mixing ratios
unit = mol mol-1
minimum = 0
maximum = 0.1
dimensions = time, lev, lat, lon
comments_and_purpose = GEMOS Diagnostic

[prodo3]
var_name = prodo3
description = Chemical gross production rate of O3
standard_name = tendency_of_atmosphere_mole_concentration_of_ozone_due_to_chemical_production
var_type = Reaction rate
unit = mol m-3 s-1
minimum = 0
maximum = 1e-10
dimensions = time, lev,lat, lon
comments_and_purpose = verification of Ozone budget

[losso3]
var_name = losso3
description = Chemical loss rate of O3
standard_name = tendency_of_atmosphere_mole_concentration_of_ozone_due_to_chemical_destruction
var_type = Reaction rate
unit = mol m-3 s-1
minimum = 0
maximum = 1e-10
dimensions = time, lev,lat, lon
comments_and_purpose = Verification of Ozone budget

[lossch4]
var_name = lossch4
description = Rate of CH4 oxidation
standard_name = tendency_of_atmosphere_mole_concentration_of_methane_due_to_chemical_destruction
var_type = Reaction rate
unit = mol m-3 s-1
minimum = 0
maximum = 1e-10
dimensions = time, lev,lat, lon
comments_and_purpose = Interpretation of Ozone budget; Oxidizing power of atmosphere

[lossco]
var_name = lossco
description = Rate of CO oxidation
standard_name = tendency_of_atmosphere_mole_concentration_of_carbon_monoxide_due_to_chemical_destruction
var_type = Reaction rate
unit = mol m-3 s-1
minimum = 0
maximum = 1e-10
dimensions = time, lev,lat, lon
comments_and_purpose = Interpretation of Ozone budget; Oxidizing power of atmosphere

[reacvoc]
var_name = reacvoc
description = Photochemical Reactivity
standard_name = rate_of_hydroxyl_radical_destruction_due_to_reaction_with_nmvoc
var_type = Reaction rate
unit = s-1
minimum = 0
maximum = 1e-10
dimensions = time, lev,lat, lon
comments_and_purpose = Photochemical Reactivity. Interpretation Of Ozone budget. K_[OH+X] * [X], where X = reactive NMVOC; Request from Maria Kanakidou "if available".

[chepsoa]
var_name = chepsoa
description = Production of SOA due to net chemical production
standard_name = tendency_of_atmosphere_mass_content_of_secondary_particulate_organic_matter_dry_aerosol_particles_due_to_net_chemical_production
var_type = Reaction rate
unit = kg m-2 s-1
minimum = =+G118*-1
maximum = 1e-09
dimensions = time, lev,lat, lon
comments_and_purpose = Verification of Aerosol budget. This field has to be provided if the model explicitly calculates SOA formation, in this case the field emisoa should not be provided. "mass" refers to the mass of primary organic matter, not mass of organic carbon alone. Numbers can be negative.

[chepmsa]
var_name = chepmsa
description = Production of MSA due to net chemical production
standard_name = tendency_of_atmosphere_mass_content_of_methanesulfonic_acid_dry_aerosol_particles_due_to_net_chemical_production
var_type = Reaction rate
unit = kg m-2 s-1
minimum = 0
maximum = 1e-09
dimensions = time, lev,lat, lon
comments_and_purpose = Verification of Aerosol budget

[chegpso4]
var_name = chegpso4
description = Gas phase production rate of particulate SO4
standard_name = tendency_of_atmosphere_mass_content_of_sulfate_dry_aerosol_particles_due_to_gaseous_phase_net_chemical_production
var_type = Reaction rate
unit = kg m-2 s-1
minimum = 0
maximum = 1e-09
dimensions = time, lev,lat, lon
comments_and_purpose = Verification of Aerosol budget

[cheaqpso4]
var_name = cheaqpso4
description = Aqueous phase production rate of particulate SO4
standard_name = tendency_of_atmosphere_mass_content_of_sulfate_dry_aerosol_particles_due_to_aqueous_phase_net_chemical_production
var_type = Reaction rate
unit = kg m-2 s-1
minimum = 0
maximum = 1e-09
dimensions = time, lev,lat, lon
comments_and_purpose = Verification of Aerosol budget

[chegphno3]
var_name = chegphno3
description = Gas phase production rate of HNO3
standard_name = tendency_of_atmosphere_mass_content_of_nitric_acid_due_to_gaseous_phase_net_chemical_production
var_type = Reaction rate
unit = kg m-2 s-1
minimum = 0
maximum = 1e-09
dimensions = time, lev,lat, lon
comments_and_purpose = Verification of Aerosol budget

[cheglhno3]
var_name = cheglhno3
description = Gas phase loss rate of HNO3
standard_name = tendency_of_atmosphere_mass_content_of_nitric_acid_due_to_gaseous_phase_net_chemical_destruction
var_type = Reaction rate
unit = kg m-2 s-1
minimum = 0
maximum = 1e-09
dimensions = time, lev,lat, lon
comments_and_purpose = Verification of Aerosol budget

[cheaphno3]
var_name = cheaphno3
description = Production rate of HNO3 due to aerosols
standard_name = tendency_of_atmosphere_mass_content_of_nitric_acid_due_to_net_chemical_production_on_ambient_aerosol_particles
var_type = Reaction rate
unit = kg m-2 s-1
minimum = 0
maximum = 1e-09
dimensions = time, lev,lat, lon
comments_and_purpose = Verification of Aerosol budget

[chealhno3]
var_name = chealhno3
description = Loss rate of HNO3 due to aerosols
standard_name = tendency_of_atmosphere_mass_content_of_nitric_acid_due_to_net_chemical_destruction_on_ambient_aerosol_particles
var_type = Reaction rate
unit = kg m-2 s-1
minimum = 0
maximum = 1e-09
dimensions = time, lev,lat, lon
comments_and_purpose = Verification of Aerosol budget

[chepno3]
var_name = chepno3
description = Production Rate of particulate NO3 due to net chemical production
standard_name = tendency_of_atmosphere_mass_content_of_nitrate_dry_aerosol_particles_due_to_net_chemical_production
var_type = Reaction rate
unit = kg m-2 s-1
minimum = =+G126*-1
maximum = 1e-09
dimensions = time, lev,lat, lon
comments_and_purpose = Verification of Aerosol budget. This field refers to the NET production of particulate nitrate; globally it should match the removal by wet and dry deposition of particulate nitrate, numbers can be negative

[chedustpno3]
var_name = chedustpno3
description = Production Rate of particulate NO3 due to dust
standard_name = tendency_of_atmosphere_mass_content_of_nitrate_dry_aerosol_particles_due_to_net_chemical_production_on_dust_ambient_aerosol_particles
var_type = Reaction rate
unit = kg m-2 s-1
minimum = -1e-09
maximum = 1e-09
dimensions = time, lev,lat, lon
comments_and_purpose = Verification of Aerosol budget. This field refers to the NET production of particulate nitrate on dust aerosol particles

[chesspno3]
var_name = chesspno3
description = Production Rate of particulate NO3 due to sea salt
standard_name = tendency_of_atmosphere_mass_content_of_nitrate_dry_aerosol_particles_due_to_net_chemical_production_on_seasalt_ambient_aerosol_particles
var_type = Reaction rate
unit = kg m-2 s-1
minimum = -1e-09
maximum = 1e-09
dimensions = time, lev,lat, lon
comments_and_purpose = Verification of Aerosol budget. This field refers to the NET production of particulate nitrate on sea salt aerosol particles

[cheppm10no3]
var_name = cheppm10no3
description = Production rate of PM10 NO3 due to net chemical
standard_name = tendency_of_atmosphere_mass_content_of_pm10_nitrate_dry_aerosol_particles_due_to_net_chemical_production
var_type = Reaction rate
unit = kg m-2 s-1
minimum = =+G129*-1
maximum = 1e-09
dimensions = time, lev,lat, lon
comments_and_purpose = Verification of Aerosol budget

[cheppm2p5no3]
var_name = cheppm2p5no3
description = Production rate of PM2.5 NO3 due to net chemical
standard_name = tendency_of_atmosphere_mass_content_of_pm2p5_nitrate_dry_aerosol_particles_due_to_net_chemical_production
var_type = Reaction rate
unit = kg m-2 s-1
minimum = =+G130*-1
maximum = 1e-09
dimensions = time, lev,lat, lon
comments_and_purpose = Verification of Aerosol budget

[cheppm1no3]
var_name = cheppm1no3
description = Production rate of PM1 NO3 due to net chemical
standard_name = tendency_of_atmosphere_mass_content_of_pm1_nitrate_dry_aerosol_particles_due_to_net_chemical_production
var_type = Reaction rate
unit = kg m-2 s-1
minimum = -1e-09
maximum = 1e-09
dimensions = time, lev,lat, lon
comments_and_purpose = Verification of Aerosol budget

[chegpnh3]
var_name = chegpnh3
description = Gas phase production rate of NH3
standard_name = tendency_of_atmosphere_mass_content of ammonia_due_to_gaseous_phase_net_chemical_production
var_type = Reaction rate
unit = kg m-2 s-1
minimum = 0
maximum = 1e-09
dimensions = time, lev,lat, lon
comments_and_purpose = Verification of Aerosol budget

[chealnh3]
var_name = chealnh3
description = Loss rate of NH3 to aerosol ammonium
standard_name = tendency_of_atmosphere_mass_content_of_ammonia_due_to_chemical_destruction_on_ambient_aerosol_particles
var_type = Reaction rate
unit = kg m-2 s-1
minimum = 0
maximum = 1e-09
dimensions = time, lev,lat, lon
comments_and_purpose = Verification of Aerosol budget

[chepnh4]
var_name = chepnh4
description = Production Rate of particulate NH4 due to net chemical
standard_name = tendency_of_atmosphere_mass_content_of_ammonium_due_to net_chemical_production
var_type = Reaction rate
unit = kg m-2 s-1
minimum = 0
maximum = 1e-09
dimensions = time, lev,lat, lon
comments_and_purpose = Verification of Aerosol budget

[mmrsoa]
var_name = mmrsoa
description = SOA  Mass Mixing Ratio
standard_name = mass_fraction_of_secondary_particulate_organic_matter_dry_aerosol_particles_in_air
var_type = mass mixing ratio
unit = kg kg-1
minimum = 0
maximum = 0.1
dimensions = time, lev,lat, lon
comments_and_purpose = Secondary organic aerosol mass (not only carbon).

[mmraerh2o]
var_name = mmraerh2o
description = Aerosol water Mass Mixing Ratio
standard_name = mass_fraction_of_water_in_ambient_aerosol_particles_in_air
var_type = mass mixing ratio
unit = kg kg-1
minimum = 0
maximum = 0.1
dimensions = time, lev,lat, lon
comments_and_purpose = For dry to wet conversion

[mmrpm10h2o]
var_name = mmrpm10h2o
description = PM10  H2O Mass Mixing Ratio
standard_name = mass_fraction_of_water_in_pm10_ambient_aerosol_particles_in_air
var_type = mass mixing ratio
unit = kg kg-1
minimum = 0
maximum = 0.1
dimensions = time,lev,lat,lon
comments_and_purpose = For dry to wet conversion

[mmrpm2p5h2o]
var_name = mmrpm2p5h2o
description = PM2.5  H2O Mass Mixing Ratio
standard_name = mass_fraction_of_water_in_pm2p5_ambient_aerosol_particles_in_air
var_type = mass mixing ratio
unit = kg kg-1
minimum = 0
maximum = 0.1
dimensions = time,lev,lat,lon
comments_and_purpose = For dry to wet conversion

[rh]
description = relative humidity
standard_name = relative_humidy
var_type = Meteo / Thermodynamics
unit = %%
minimum = 0
maximum = 1
dimensions = time, lev,lat, lon
comments_and_purpose = For diagnosing aerosol particle hygroscopic growth

[scrh]
use = rh
comments_and_purpose = For diagnosing aerosol particle hygroscopic growth for light scattering measurement

[acrh]
use = rh
comments_and_purpose = For diagnosing aerosol particle hygroscopic growth for light absorption measurement

[vmrcodirect50d]
var_name = vmrcodirect50d
description = CO with lifetime of 50 days Volume Mixing Ratio
standard_name = mole_fraction_of_artificial_tracer_with_fixed_lifetime_in_air
var_type = volume mixing ratios
unit = mol mol-1
minimum = 0
maximum = 0.1
dimensions = time, lev,lat, lon
comments_and_purpose = at 13:30  Local Solar Time (instantaneous). Evaluation of the model CO profiles/columns (see for instance Streets et al., 2012)

[vmrcodirect25d]
var_name = vmrcodirect25d
description = CO with lifetime of 25 days Volume Mixing Ratio
standard_name = mole_fraction_of_artificial_tracer_with_fixed_lifetime_in_air
var_type = volume mixing ratios
unit = mol mol-1
minimum = 0
maximum = 0.1
dimensions = time, lev,lat, lon
comments_and_purpose = at 13:30  Local Solar Time (instantaneous). Evaluation of the model CO profiles/columns (see for instance Streets et al., 2012)

[station]
var_name = station
description = Station
standard_name = station
var_type = coordinate
unit = None
minimum = None
maximum = None
dimensions = station
comments_and_purpose = None

[networkstationid]
var_name = networkstationid
description = Original Station ID
standard_name = platform_id
var_type = coordinate info
unit = None
minimum = None
maximum = None
dimensions = station, charlen2
comments_and_purpose = Provided on HTAP Wiki (HTAP2_stations files)

[networkid]
var_name = networkid
description = Network ID
standard_name = platform_name
var_type = coordinate info
unit = None
minimum = None
maximum = None
dimensions = station, charlen3
comments_and_purpose = Provided on HTAP Wiki (HTAP2_stations files)

[stationid]
var_name = stationid
description = HTAP station ID
standard_name = platform_id
var_type = coordinate info
unit = None
minimum = None
maximum = None
dimensions = station, charlen1
comments_and_purpose = Provided on HTAP Wiki (HTAP2_stations files)

[stationelev]
var_name = stationelev
description = station elevation
standard_name = surface_altitude
var_type = coordinate info
unit = m asl
minimum = -700
maximum = 10000
dimensions = station
comments_and_purpose = Provided on HTAP Wiki (HTAP2_stations files)

[td]
var_name = td
description = Dew point  temperature
standard_name = dew_point_temperature
var_type = Meteo / Thermodynamics
unit = K
minimum = 170
maximum = 340
dimensions = time, station
comments_and_purpose = For physics evaluation and chemistry interpretation at stations.

[hurs]
var_name = hurs
description = Near Surface Relative humidity
standard_name = relative_humidity
var_type = Meteo / Thermodynamics
minimum = 0
maximum = 100
dimensions = time, station
comments_and_purpose = For physics evaluation and chemistry interpretation at stations. normally report this at 2 meters above the surface

[huss]
var_name = huss
description = Near Surface Specific humidity
standard_name = specific_humidity
var_type = Meteo / Thermodynamics
unit = kg/kg
minimum = 0
maximum = 1
dimensions = time, station
comments_and_purpose = For physics evaluation and chemistry interpretation at stations. normally report this at 2 meters above the surface

[mmrpm10poa]
var_name = mmrpm10poa
description = Near surface PM10  Primary Organic Aerosol Mass Mixing Ratio
standard_name = mass_fraction_of_pm10_primary_particulate_organic_matter_dry_aerosol_particles_in_air
var_type = mass mixing ratios
unit = kg kg-1
minimum = 0
maximum = 0.1
dimensions = time,station
comments_and_purpose = Primay OrganicPM10. At 2 m height. For evaluation at stations..

[mmrpm2p5poa]
var_name = mmrpm2p5poa
description = Near surface PM2.5  POA  Mass Mixing Ratio
standard_name = mass_fraction_of_pm2p5_primary_particulate_organic_matter_dry_aerosol_particles_in_air
var_type = mass mixing ratios
unit = kg kg-1
minimum = 0
maximum = 0.1
dimensions = time,station
comments_and_purpose = Primay OrganicPM10. At 2 m height. For evaluation at stations..

[vmr5mo3]
var_name = vmr5mo3
description = O3 Volume Mixing Ratio at 5 m height.
standard_name = mole_fraction_of_ozone_in_air
var_type = volume mixing ratios
unit = mol mol-1
minimum = 0
maximum = 0.1
dimensions = time, station
comments_and_purpose =  For evaluation at stations.

[vmr10mo3]
var_name = vmr10mo3
description = O3 Volume Mixing Ratio at 10 m height.
standard_name = mole_fraction_of_ozone_in_air
var_type = volume mixing ratios
unit = mol mol-1
minimum = 0
maximum = 0.1
dimensions = time, station
comments_and_purpose =  For evaluation at stations.

[tcwv]
var_name = tcwv
description = Water vapor column
standard_name = atmosphere_mass_content_of_water_vapor
var_type = tropospheric column content
unit = kg m-2
minimum = 0
maximum = 1000
dimensions = time, station
comments_and_purpose =  For evaluation at stations.

[tcno2]
var_name = tcno2
description =  NO2 column
standard_name = atmosphere_mass_content_of_nitrogen_dioxide
var_type = volume mixing ratios
unit = kg m-2
minimum = 0
maximum = 0.001
dimensions = time, station
comments_and_purpose =  For evaluation at stations.

[pres]
var_name = pres
description = Air pressure
standard_name = air_pressure
var_type = Vertical profiles
unit = Pa
minimum = 1
maximum = 150000
dimensions = time,lev,station
comments_and_purpose = For physics evaluation and chemistry interpretation above stations' locations. Needed for  mixing ratio to concentration conversion

[ua]
var_name = ua
description = Horizontal wind speed
standard_name = eastward_wind
var_type = Vertical profiles
unit = m s-1
minimum = -150
maximum = 150
dimensions = time,lev,station
comments_and_purpose = For physics evaluation and chemistry interpretation above stations' locations.

[va]
var_name = va
description = Horizontal wind speed
standard_name = northward_wind
var_type = Vertical profiles
unit = m s-1
minimum = -150
maximum = 150
dimensions = time,lev,station
comments_and_purpose = For physics evaluation and chemistry interpretation above stations' locations.

[wa]
var_name = wa
description = Vertical wind speed
standard_name = upward_air_velocity
var_type = Vertical profiles
unit = m s-1
minimum = -150
maximum = 150
dimensions = time,lev,station
comments_and_purpose = For physics evaluation and chemistry interpretation above stations' locations.

<<<<<<< HEAD


[vmrbenzene]
var_name = vmrbenzene
description =  mole_fraction_of_benzene_in_air
standard_name = benzene
var_type = volume mixing ratios
unit = nmol mol-1
minimum = -1e12
maximum = 1e12
dimensions = time, lat, lon
comments_and_purpose =  Verification of VOC speciation/chemistry.

[concbenzene]
var_name = concbenzene
description =  concentration_of_benzene_in_air
standard_name = benzene
var_type = mass concentration
unit = ug m-3
minimum = -1e12
maximum = 1e12
dimensions = time, lat, lon
comments_and_purpose =  Verification of VOC speciation/chemistry.


[vmrnc4h10]
var_name = vmrnc4h10
description =  mole_fraction_of_n-butane_in_air
standard_name = n-butane
var_type = volume mixing ratios
unit = nmol mol-1
minimum = -1e12
maximum = 1e12
dimensions = time, lat, lon
comments_and_purpose =  Verification of VOC speciation/chemistry.

[vmric4h10]
var_name = vmric4h10
description =  mole_fraction_of_2-methylpropane_in_air
standard_name = 2-methylpropane
var_type = volume mixing ratios
unit = nmol mol-1
minimum = -1e12
maximum = 1e12
dimensions = time, lat, lon
comments_and_purpose =  Verification of VOC speciation/chemistry.

[concnc4h10]
var_name= concnc4h10
description =  concentration_of_i-butane_in_air
standard_name = n-butane
var_type = mass concentration
unit = ug S m-3
minimum = -1e12
maximum = 1e12
dimensions = time, lat, lon
comments_and_purpose =  Verification of VOC speciation/chemistry.

[concic4h10]
var_name= concic4h10
description =  concentration_of_i-butane_in_air
standard_name = 2-methylpropane
var_type = mass concentration
unit = ug S m-3
minimum = -1e12
maximum = 1e12
dimensions = time, lat, lon
comments_and_purpose =  Verification of VOC speciation/chemistry.

=======
[ratpm10pm25]
description = ratio of pm10 and pm25
unit = 1
minimum = -150
maximum = 150
dimensions = time,lat,lon

[ratpm25pm10]
description = ratio of pm25 and pm10
unit = 1
minimum = -150
maximum = 150
dimensions = time,lat,lon
>>>>>>> 85fd85c6
<|MERGE_RESOLUTION|>--- conflicted
+++ resolved
@@ -5276,7 +5276,7 @@
 minimum = -150
 maximum = 150
 dimensions = time,lev,station
-comments_and_purpose = For physics evaluation and chemistry interpretation above stations' locations.
+comments_and_purpose = For physics evaluation and chemistry interpretation above stations locations.
 
 [wa]
 var_name = wa
@@ -5287,10 +5287,7 @@
 minimum = -150
 maximum = 150
 dimensions = time,lev,station
-comments_and_purpose = For physics evaluation and chemistry interpretation above stations' locations.
-
-<<<<<<< HEAD
-
+comments_and_purpose = For physics evaluation and chemistry interpretation above stations locations.
 
 [vmrbenzene]
 var_name = vmrbenzene
@@ -5359,7 +5356,7 @@
 dimensions = time, lat, lon
 comments_and_purpose =  Verification of VOC speciation/chemistry.
 
-=======
+
 [ratpm10pm25]
 description = ratio of pm10 and pm25
 unit = 1
@@ -5373,4 +5370,3 @@
 minimum = -150
 maximum = 150
 dimensions = time,lat,lon
->>>>>>> 85fd85c6
