#!/usr/bin/env python3
# -*- coding: utf-8 -*-
"""
Mathematical low level utility methods of pyaerocom
"""
import cf_units
import numpy as np

from pyaerocom import const, logger
from scipy.stats import pearsonr, spearmanr, kendalltau

### LAMBDA FUNCTIONS
in_range = lambda x, low, high: low <= x <= high

### OTHER FUNCTIONS

def weighted_sum(data, weights):
    """Compute weighted sum using numpy dot product

    Parameters
    ----------
    data : ndarray
        data array that is supposed to be summed up
    weights : ndarray
        array containing weights for each point in `data`

    Returns
    -------
    float
        weighted sum of values in input array
    """
    return np.dot(data, weights)

def sum(data, weights=None):
    """Summing operation with option to perform weighted sum

    Parameters
    ----------
    data : ndarray
        data array that is supposed to be summed up
    weights : ndarray, optional
        array containing weights for each point in `data`

    Returns
    -------
    float or int
        sum of values in input array
    """
    if weights is None:
        return np.sum(data)
    return weighted_sum(data, weights)

def weighted_mean(data, weights):
    """Compute weighted mean

    Parameters
    ----------
    data : ndarray
        data array that is supposed to be averaged
    weights : ndarray
        array containing weights for each point in `data`

    Returns
    -------
    float or int
        weighted mean of data array
    """
    return np.sum(data * weights) / np.sum(weights)

def weighted_cov(ref_data, data, weights):
    """Compute weighted covariance

    Parameters
    ----------
    data_ref : ndarray
        x data
    data : ndarray
        y data
    weights : ndarray
        array containing weights for each point in `data`

    Returns
    -------
    float
        covariance
    """
    avgx = weighted_mean(ref_data, weights)
    avgy = weighted_mean(data, weights)
    return np.sum(weights * (ref_data - avgx) * (data - avgy)) / np.sum(weights)

def weighted_corr(ref_data, data, weights):
    """Compute weighted correlation

    Parameters
    ----------
    data_ref : ndarray
        x data
    data : ndarray
        y data
    weights : ndarray
        array containing weights for each point in `data`

    Returns
    -------
    float
       weighted correlation coefficient
    """
    wcovxy = weighted_cov(ref_data, data, weights)

    wcovxx = weighted_cov(ref_data, ref_data, weights)
    wcovyy = weighted_cov(data, data, weights)
    wsigmaxy = np.sqrt(wcovxx * wcovyy)
    return wcovxy / wsigmaxy

def corr(ref_data, data, weights=None):
    """Compute correlation coefficient

    Parameters
    ----------
    data_ref : ndarray
        x data
    data : ndarray
        y data
    weights : ndarray, optional
        array containing weights for each point in `data`

    Returns
    -------
    float
       correlation coefficient
    """
    if weights is None:
        return pearsonr(ref_data, data)[0]
    return weighted_corr(ref_data, data, weights)

def calc_statistics(data, ref_data, lowlim=None, highlim=None,
                    min_num_valid=1, weights=None):
    """Calc statistical properties from two data arrays

    Calculates the following statistical properties based on the two provided
    1-dimensional data arrays and returns them in a dictionary (keys are
    provided after the arrows):

        - Mean value of both arrays -> refdata_mean, data_mean
        - Standard deviation of both arrays -> refdata_std, data_std
        - RMS (Root mean square) -> rms
        - NMB (Normalised mean bias) -> nmb
        - MNMB (Modified normalised mean bias) -> mnmb
        - FGE (Fractional gross error) -> fge
        - R (Pearson correlation coefficient) -> R
        - R_spearman (Spearman corr. coeff) -> R_spearman

    Note
    ----
    Nans are removed from the input arrays, information about no. of removed
    points can be inferred from keys `totnum` and `num_valid` in return dict.

    Parameters
    ----------
    data : ndarray
        array containing data, that is supposed to be compared with reference
        data
    ref_data : ndarray
        array containing data, that is used to compare `data` array with
    lowlim : float
        lower end of considered value range (e.g. if set 0, then all datapoints
        where either ``data`` or ``ref_data`` is smaller than 0 are removed)
    highlim : float
        upper end of considered value range
    min_num_valid : int
        minimum number of valid measurements required to compute statistical
        parameters.

    Returns
    -------
    dict
        dictionary containing computed statistics

    Raises
    ------
    ValueError
        if either of the input arrays has dimension other than 1

    """
    data = np.asarray(data)
    ref_data = np.asarray(ref_data)

    if not data.ndim == 1 or not ref_data.ndim == 1:
        raise ValueError('Invalid input. Data arrays must be one dimensional')

    result = {}

    mask = ~np.isnan(ref_data) * ~np.isnan(data)
    num_points = mask.sum()

    data, ref_data = data[mask], ref_data[mask]

    ws = False
    if weights is not None:
        weights = weights[mask]
        weights = weights / weights.max()
        ws = True
        result['NOTE'] = ('Weights were not applied to FGE and kendall and '
                          'spearman corr (not implemented)')

    result['totnum'] = float(len(mask))
    result['num_valid'] = float(num_points)
    result['refdata_mean'] = np.nanmean(ref_data)
    result['refdata_std'] = np.nanstd(ref_data)
    result['data_mean'] = np.nanmean(data)
    result['data_std'] = np.nanstd(data)
    result['weighted'] = ws

    if not num_points >= min_num_valid:
        if lowlim is not None:
            valid = np.logical_and(data>lowlim, ref_data>lowlim)
            data = data[valid]
            ref_data = ref_data[valid]
        if highlim is not None:
            valid = np.logical_and(data<highlim, ref_data<highlim)
            data = data[valid]
            ref_data = ref_data[valid]

        result['rms'] = np.nan
        result['nmb'] = np.nan
        result['mnmb'] = np.nan
        result['fge'] = np.nan
        result['R'] = np.nan
        result['R_spearman'] = np.nan

        return result

    if lowlim is not None:
        valid = np.logical_and(data>lowlim, ref_data>lowlim)
        data = data[valid]
        ref_data = ref_data[valid]
    if highlim is not None:
        valid = np.logical_and(data<highlim, ref_data<highlim)
        data = data[valid]
        ref_data = ref_data[valid]

    difference = data - ref_data

    diffsquare = difference**2
    result['rms'] = np.sqrt(np.average(diffsquare, weights=weights))

    # NO implementation to apply weights yet ...

    if num_points > 1:
        result['R'] = corr(data, ref_data, weights)
        result['R_spearman'] = spearmanr(data, ref_data)[0]
        result['R_kendall'] = kendalltau(data, ref_data)[0]

    sum_diff = sum(difference, weights=weights)
    sum_refdata = sum(ref_data, weights=weights)

    if sum_refdata == 0:
        nmb = np.nan
    else:
        nmb = sum_diff / sum_refdata

    sum_data_refdata = (data + ref_data)
    # for MNMB, and FGE: don't divide by 0 ...
    mask = ~np.isnan(sum_data_refdata)
    num_points = mask.sum()
    if num_points == 0:
        mnmb = np.nan
        fge = np.nan
    else:
        tmp = difference[mask] / sum_data_refdata[mask]
        if weights is not None:
            weights = weights[mask]
        mnmb = 2. / num_points * sum(tmp, weights=weights)
        fge = 2. / num_points * sum(np.abs(tmp), weights=weights)

    result['nmb'] = nmb
    result['mnmb'] = mnmb
    result['fge'] = fge

    return result

def closest_index(num_array, value):
    """Returns index in number array that is closest to input value"""
    return np.argmin(np.abs(np.asarray(num_array) - value))

def numbers_in_str(input_string):
    """This method finds all numbers in a string

    Note
    ----
    - Beta version, please use with care
    - Detects only integer numbers, dots are ignored

    Parameters
    ----------
    input_string : str
        string containing numbers

    Returns
    -------
    list
        list of strings specifying all numbers detected in string

    Example
    -------
    >>> numbers_in_str('Bla42Blub100')
    [42, 100]
    """
    numbers = []
    IN_NUM=False
    c_num = None
    for char in input_string:
        try:
            int(char)
            if not IN_NUM:
                IN_NUM = True
                c_num = char
            elif IN_NUM:
                c_num += char
        except Exception:
            if IN_NUM:
                numbers.append(c_num)
            IN_NUM=False
    if IN_NUM:
        numbers.append(c_num)
    return numbers

def calc_ang4487aer(data):
    """Compute Angstrom coefficient (440-870nm) from 440 and 870 nm AODs

    Parameters
    ----------
    data : dict-like
        data object containing imported results

    Note
    ----
    Requires the following two variables to be available in provided data
    object:

        1. od440aer
        2. od870aer

    Returns
    -------
    ndarray
        array containing computed angstrom coefficients

    Raises
    ------
    AttributError
        if either 'od440aer' or 'od870aer' are not available in data object
    """
    if not all([x in data for x in ['od440aer','od870aer']]):
        raise AttributeError("Either of the two (or both) required variables "
                             "(od440aer, od870aer) are not available in data")
    od440aer, od870aer = data['od440aer'], data['od870aer']
    return compute_angstrom_coeff(od440aer, od870aer, .44, .87)

def calc_od550aer(data):
    """Compute AOD at 550 nm using Angstrom coefficient and 500 nm AOD

    Parameters
    ----------
    data : dict-like
        data object containing imported results

    Returns
    -------
    :obj:`float` or :obj:`ndarray`
        AOD(s) at shifted wavelength
    """
    return _calc_od_helper(data=data,
                           var_name='od550aer',
                           to_lambda=.55,
                           od_ref='od500aer',
                           lambda_ref=.50,
                           od_ref_alt='od440aer',
                           lambda_ref_alt=.44,
                           use_angstrom_coeff='ang4487aer')

def calc_abs550aer(data):
    """Compute AOD at 550 nm using Angstrom coefficient and 500 nm AOD

    Parameters
    ----------
    data : dict-like
        data object containing imported results

    Returns
    -------
    :obj:`float` or :obj:`ndarray`
        AOD(s) at shifted wavelength
    """
    return _calc_od_helper(data=data,
                           var_name='abs550aer',
                           to_lambda=.55,
                           od_ref='abs500aer',
                           lambda_ref=.50,
                           od_ref_alt='abs440aer',
                           lambda_ref_alt=.44,
                           use_angstrom_coeff='angabs4487aer')

def calc_od550gt1aer(data):
    """Compute coarse mode AOD at 550 nm using Angstrom coeff. and 500 nm AOD

    Parameters
    ----------
    data : dict-like
        data object containing imported results

    Returns
    -------
    :obj:`float` or :obj:`ndarray`
        AOD(s) at shifted wavelength
    """
    return _calc_od_helper(data=data,
                           var_name='od550gt1aer',
                           to_lambda=.55,
                           od_ref='od500gt1aer',
                           lambda_ref=.50,
                           use_angstrom_coeff='ang4487aer')

def calc_od550lt1aer(data):
    """Compute fine mode AOD at 550 nm using Angstrom coeff. and 500 nm AOD

    Parameters
    ----------
    data : dict-like
        data object containing imported results

    Returns
    -------
    :obj:`float` or :obj:`ndarray`
        AOD(s) at shifted wavelength
    """
    return _calc_od_helper(data=data,
                           var_name='od550lt1aer',
                           to_lambda=.55,
                           od_ref='od500lt1aer',
                           lambda_ref=.50,
                           use_angstrom_coeff='ang4487aer')

def compute_angstrom_coeff(od1, od2, lambda1, lambda2):
    """Compute Angstrom coefficient based on 2 optical densities

    Parameters
    ----------
    od1 : :obj:`float` or :obj:`ndarray`
        AOD at wavelength 1
    od2 : :obj:`float` or :obj:`ndarray`
        AOD at wavelength 2
    lambda1 : :obj:`float` or :obj:`ndarray`
        wavelength 1
    lambda 2 : :obj:`float` or :obj:`ndarray`
        wavelength 2

    Returns
    -------
    :obj:`float` or :obj:`ndarray`
        Angstrom exponent(s)
    """
    return -np.log(od1 / od2) / np.log(lambda1 / lambda2)

def compute_od_from_angstromexp(to_lambda, od_ref, lambda_ref,
                                 angstrom_coeff):
    """Compute AOD at specified wavelength

    Uses Angstrom coefficient and reference AOD to compute the
    corresponding wavelength shifted AOD

    Parameters
    ----------
    to_lambda : :obj:`float` or :obj:`ndarray`
        wavelength for which AOD is calculated
    od_ref : :obj:`float` or :obj:`ndarray`
        reference AOD
    lambda_ref : :obj:`float` or :obj:`ndarray`
        wavelength corresponding to reference AOD
    angstrom_coeff : :obj:`float` or :obj:`ndarray`
        Angstrom coefficient

    Returns
    -------
    :obj:`float` or :obj:`ndarray`
        AOD(s) at shifted wavelength

    """
    return od_ref * (lambda_ref / to_lambda) ** angstrom_coeff

def _calc_od_helper(data, var_name, to_lambda, od_ref, lambda_ref,
                    od_ref_alt=None, lambda_ref_alt=None,
                    use_angstrom_coeff='ang4487aer'):
    """Helper method for computing ODs

    Parameters
    ----------
    data : dict-like
        data object containing loaded results used to compute the ODs at a new
        wavelength
    var_name : str
        name of variable that is supposed to be computed (is used in order to
        see whether a global lower threshold is defined for this variable and
        if this is the case, all computed values that are below this threshold
        are replaced with NaNs)
    to_lambda : float
        wavelength of computed AOD
    od_ref : :obj:`float` or :obj:`ndarray`
        reference AOD
    lambda_ref : :obj:`float` or :obj:`ndarray`
        wavelength corresponding to reference AOD
    od_ref_alt : :obj:`float` or :obj:`ndarray`, optional
        alternative reference AOD (is used for datapoints where former is
        invalid)
    lambda_ref_alt : :obj:`float` or :obj:`ndarray`, optional
        wavelength corresponding to alternative reference AOD
    use_angstrom_coeff : str
        name of Angstrom coefficient in data, that is used for computation

    Returns
    -------
    :obj:`float` or :obj:`ndarray`
        AOD(s) at shifted wavelength

    Raises
    ------
    AttributeError
        if neither ``od_ref`` nor ``od_ref_alt`` are available in data, or if
        ``use_angstrom_coeff`` is missing
    """
    if not od_ref in data:
        logger.warning('Reference OD at {} nm is not available in data, '
                       'checking alternative'.format(lambda_ref))
        if od_ref_alt is None or not od_ref_alt in data:
            raise AttributeError('No alternative OD found for computation of '
                                 '{}'.format(var_name))
        return compute_od_from_angstromexp(to_lambda=to_lambda,
                                           od_ref=data[od_ref_alt],
                                           lambda_ref=lambda_ref_alt,
                                           angstrom_coeff=data[use_angstrom_coeff])
    elif not use_angstrom_coeff in data:
        raise AttributeError("Angstrom coefficient (440-870 nm) is not "
                             "available in provided data")
    result = compute_od_from_angstromexp(to_lambda=to_lambda,
                                          od_ref=data[od_ref],
                                          lambda_ref=lambda_ref,
                                          angstrom_coeff=data[use_angstrom_coeff])
    # optional if available
    if od_ref_alt in data:
        # fill up time steps that are nans with values calculated from the
        # alternative wavelength to minimise gaps in the time series
        mask = np.argwhere(np.isnan(result))

        if len(mask) > 0: #there are nans
            ods_alt = data[od_ref_alt][mask]
            ang = data[use_angstrom_coeff][mask]
            replace = compute_od_from_angstromexp(to_lambda=to_lambda,
                                                    od_ref=ods_alt,
                                                    lambda_ref=lambda_ref_alt,
                                                    angstrom_coeff=ang)
            result[mask] = replace

    return result

def compute_ang4470dryaer_from_dry_scat(data):
    """Compute angstrom exponent between 440 and 700 nm

    Parameters
    ----------
    StationData or dict
        data containing dry scattering coefficients at 440 and 700 nm
        (i.e. keys sc440dryaer and sc700dryaer)

    Returns
    -------
    StationData or dict
        extended data object containing angstrom exponent
    """
    return compute_angstrom_coeff(data['sc440dryaer'],
                                  data['sc700dryaer'],
                                  440, 700)

def compute_sc550dryaer(data):
    """Compute dry scattering coefficent applying RH threshold

    Cf. :func:`_compute_dry_helper`

    Parameters
    ----------
    dict
        data object containing scattering and RH data

    Returns
    -------
    dict
        modified data object containing new column sc550dryaer

    """
    rh_max= const.VARS['sc550dryaer'].dry_rh_max
    vals, rh_mean = _compute_dry_helper(data, data_colname='sc550aer',
                               rh_colname='scrh',
                               rh_max_percent=rh_max)
    if not 'sc550dryaer' in data.var_info:
        data.var_info['sc550dryaer'] = {}
    data.var_info['sc550dryaer']['rh_mean'] = rh_mean

    return vals

def compute_sc440dryaer(data):
    """Compute dry scattering coefficent applying RH threshold

    Cf. :func:`_compute_dry_helper`

    Parameters
    ----------
    dict
        data object containing scattering and RH data

    Returns
    -------
    dict
        modified data object containing new column sc550dryaer

    """
    rh_max= const.VARS['sc440dryaer'].dry_rh_max
    return _compute_dry_helper(data, data_colname='sc440aer',
                               rh_colname='scrh',
                               rh_max_percent=rh_max)[0]

def compute_sc700dryaer(data):
    """Compute dry scattering coefficent applying RH threshold

    Cf. :func:`_compute_dry_helper`

    Parameters
    ----------
    dict
        data object containing scattering and RH data

    Returns
    -------
    dict
        modified data object containing new column sc550dryaer

    """
    rh_max= const.VARS['sc700dryaer'].dry_rh_max
    return _compute_dry_helper(data, data_colname='sc700aer',
                               rh_colname='scrh',
                               rh_max_percent=rh_max)[0]

def compute_ac550dryaer(data):
    """Compute aerosol dry absorption coefficent applying RH threshold

    Cf. :func:`_compute_dry_helper`

    Parameters
    ----------
    dict
        data object containing scattering and RH data

    Returns
    -------
    dict
        modified data object containing new column sc550dryaer

    """
    rh_max= const.VARS['ac550dryaer'].dry_rh_max
    return _compute_dry_helper(data, data_colname='ac550aer',
                                         rh_colname='acrh',
                                         rh_max_percent=rh_max)[0]


def _compute_dry_helper(data, data_colname, rh_colname,
                        rh_max_percent=None):
    """Compute new column that contains data where RH is smaller than ...

    All values in original data columns are set to NaN, where RH exceeds a
    certain threshold or where RH is NaN.

    Parameters
    ----------
    data : dict-like
        dictionary-like object that contains data
    data_colname : str
        column name of variable data that is supposed to be filtered
    rh_colname : str
        column name of RH data
    rh_max_percent : int
        maximum relative humidity

    Returns
    -------
    dict
        modified data dictionary with new dry data column
    """
    if rh_max_percent is None:
        rh_max_percent = const.RH_MAX_PERCENT_DRY

    vals = np.array(data[data_colname], copy=True)

    rh = data[rh_colname]

    high_rh = rh > rh_max_percent

    vals[high_rh] = np.nan
    vals[np.isnan(rh)] = np.nan

    rh_mean = np.nanmean(rh[~high_rh])

    return vals, rh_mean

def _compute_wdep_from_concprcp_helper(data, wdep_var, concprcp_var):

    vars_needed = (concprcp_var, 'pr')

    if not all(x in data.data_flagged for x in vars_needed):
        raise ValueError(f'Need flags for {vars_needed} to compute wet deposition')
    from pyaerocom import TsType
    from pyaerocom.units_helpers import get_unit_conversion_fac, RATES_FREQ_DEFAULT

    tst = TsType(data.get_var_ts_type(concprcp_var))

    ival = tst.to_si()

    conc_unit = data.get_unit(concprcp_var)
    conc_data = data[concprcp_var]
    if not conc_unit.endswith('m-3'):
        raise NotImplementedError('Can only handle concprcp unit ending with m-3')
    concprcp_flags = data.data_flagged[concprcp_var]

    pr_unit = data.get_unit('pr')
    if not pr_unit == 'm':
        data.convert_unit('pr', 'm')
    pr_data = data['pr']
    pr_flags = data.data_flagged['pr']

    pr_zero = pr_data == 0
    if pr_zero.sum() > 0:
        conc_data[pr_zero] = 0
        concprcp_flags[pr_zero] = False
        pr_flags[pr_zero] = False
    wdep = conc_data * pr_data
    wdep_units = conc_unit.replace('m-3', 'm-2')

    if not ival == RATES_FREQ_DEFAULT:
        fac = get_unit_conversion_fac(ival, RATES_FREQ_DEFAULT)
        wdep /= fac
    # in units of ts_type, that is, e.g. kg m-2 d
    freq_str = f' {RATES_FREQ_DEFAULT}-1'
    wdep_units += freq_str
    if not wdep_var in data.var_info:
        data.var_info[wdep_var] = {}
    data.var_info[wdep_var]['units'] = wdep_units

    # set flags for wetso4
    wdep_flags = np.zeros(len(wdep)).astype(bool)
    wdep_flags[concprcp_flags] = True
    wdep_flags[pr_flags] = True
    data.data_flagged[wdep_var] = wdep_flags

    return wdep

def compute_wetoxs_from_concprcpoxs(data):
    """Compute wdep from conc in precip and precip data

    Parameters
    ----------
    StationData
        data object containing concprcp and precip data

    Returns
    -------
    StationData
        modified data object containing wdep data

    """
    return _compute_wdep_from_concprcp_helper(data, 'wetoxs', 'concprcpoxs')

def compute_wetoxn_from_concprcpoxn(data):
    """Compute wdep from conc in precip and precip data

    Parameters
    ----------
    StationData
        data object containing concprcp and precip data

    Returns
    -------
    StationData
        modified data object containing wdep data

    """
    return _compute_wdep_from_concprcp_helper(data, 'wetoxn', 'concprcpoxn')

def compute_wetrdn_from_concprcprdn(data):
    """Compute wdep from conc in precip and precip data

    Parameters
    ----------
    StationData
        data object containing concprcp and precip data

    Returns
    -------
    StationData
        modified data object containing wdep data

    """
    return _compute_wdep_from_concprcp_helper(data, 'wetrdn', 'concprcprdn')


def vmrx_to_concx(data, p_pascal, T_kelvin, vmr_unit, mmol_var, mmol_air=None,
                  to_unit=None):
    """
    Convert volume mixing ratio (vmr) to mass concentration

    Parameters
    ----------
    data : float or ndarray
        array containing vmr values
    p_pascal : float
        pressure in Pa of input data
    T_kelvin : float
        temperature in K of input data
    vmr_unit : str
        unit of input data
    mmol_var : float
        molar mass of variable represented by input data
    mmol_air : float, optional
        Molar mass of air. Uses average density of dry air if None.
        The default is None.
    to_unit : str, optional
        Unit to which output data is converted. If None, output unit is
        kg m-3. The default is None.

    Returns
    -------
    float or ndarray
        input data converted to mass concentration

    """
    if mmol_air is None:
        from pyaerocom.molmasses import get_molmass
        mmol_air = get_molmass('air_dry')

    Rspecific = 287.058 # J kg-1 K-1

    conversion_fac = 1/cf_units.Unit('mol mol-1').convert(1, vmr_unit)

    airdensity = p_pascal/(Rspecific * T_kelvin) # kg m-3
    mulfac = mmol_var / mmol_air * airdensity # kg m-3
    conc = data * mulfac # kg m-3
    if to_unit is not None:
        conversion_fac *= cf_units.Unit('kg m-3').convert(1, to_unit)
    if not np.isclose(conversion_fac, 1, rtol=1e-7):
        conc *= conversion_fac
    return conc

def concx_to_vmrx(data, p_pascal, T_kelvin, conc_unit, mmol_var, mmol_air=None,
                  to_unit=None):
    """
    WORK IN PROGRESS. DO NOT USE!
    Convert mass concentration to volume mixing ratio (vmr)

    Parameters
    ----------
    data : float or ndarray
        array containing vmr values
    p_pascal : float
        pressure in Pa of input data
    T_kelvin : float
        temperature in K of input data
    vmr_unit : str
        unit of input data
    mmol_var : float
        molar mass of variable represented by input data
    mmol_air : float, optional
        Molar mass of air. Uses average density of dry air if None.
        The default is None.
    to_unit : str, optional
        Unit to which output data is converted. If None, output unit is
        kg m-3. The default is None.

    Returns
    -------
    float or ndarray
        input data converted to volume mixing ratio

    """
    if mmol_air is None:
        from pyaerocom.molmasses import get_molmass
        mmol_air = get_molmass('air_dry')

    Rspecific = 287.058 # J kg-1 K-1

    conversion_fac = 1/cf_units.Unit('kg m-3').convert(1, conc_unit)
<<<<<<< HEAD

=======
>>>>>>> 1cb72384
    airdensity = p_pascal/(Rspecific * T_kelvin) # kg m-3
    mulfac = mmol_var / mmol_air * airdensity # kg m-3
    vmr = data / mulfac # unitless
    if to_unit is not None:
        conversion_fac *= cf_units.Unit('mole mole-1').convert(1, to_unit)
    if not np.isclose(conversion_fac, 1, rtol=1e-7):
        vmr *= conversion_fac
    return vmr

def exponent(num):
    """Get exponent of input number

    Parameters
    ----------
    num : :obj:`float` or iterable
        input number

    Returns
    -------
    :obj:`int` or :obj:`ndarray` containing ints
        exponent of input number(s)

    Example
    -------
    >>> from pyaerocom.mathutils import exponent
    >>> exponent(2340)
    3
    """
    return np.floor(np.log10(abs(np.asarray(num)))).astype(int)

def range_magnitude(low, high):
    """Returns magnitude of value range

    Parameters
    ----------
    low : float
        lower end of range
    high : float
        upper end of range

    Returns
    -------
    int
        magnitudes spanned by input numbers

    Example
    -------

    >>> range_magnitude(0.1, 100)
    3
    >>> range_magnitude(100, 0.1)
    -3
    >>> range_magnitude(1e-3, 1e6)
    9

    """
    return exponent(high) - exponent(low)

if __name__ == "__main__":
    #import doctest
    exp = exponent(23)
    #print(numbers_in_str('Bla42Blub100'))
    #run tests in all docstrings
    #doctest.testmod()

    mod = np.ones(20)
    obs = np.ones(20)
    weights = np.ones(20)

    weights[10] = 100

    mod[10] = 10
    obs[10] = 10

    c1 = calc_statistics(mod, obs)
    c2 = calc_statistics(mod, obs, weights=weights)

    assert c1['nmb'] == 0
    assert c1['mnmb'] == 0
    assert c1['R'] == 1

    assert c2['nmb'] == 0
    assert c2['mnmb'] == 0
    assert c2['R'] == 1

    obs[10] = 9

    c1 = calc_statistics(mod, obs)
    c2 = calc_statistics(mod, obs, weights=weights)

    wm = weighted_mean(mod, weights)

    print(wm)

    wcov = weighted_cov(obs, mod, weights)
    print(wcov)<|MERGE_RESOLUTION|>--- conflicted
+++ resolved
@@ -894,10 +894,7 @@
     Rspecific = 287.058 # J kg-1 K-1
 
     conversion_fac = 1/cf_units.Unit('kg m-3').convert(1, conc_unit)
-<<<<<<< HEAD
-
-=======
->>>>>>> 1cb72384
+
     airdensity = p_pascal/(Rspecific * T_kelvin) # kg m-3
     mulfac = mmol_var / mmol_air * airdensity # kg m-3
     vmr = data / mulfac # unitless
