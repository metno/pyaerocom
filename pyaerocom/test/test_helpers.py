--- conflicted
+++ resolved
@@ -38,13 +38,10 @@
 def test_merge_station_data():
     pass
 
-<<<<<<< HEAD
-=======
 def test__get_pandas_freq_and_loffset():
     val = helpers._get_pandas_freq_and_loffset('monthly')
     assert val == ('MS', '14D')
 
->>>>>>> 6f391237
 def _make_timeseries_synthetic():
 
     idx = date_range(start="2000", periods=90, freq='D')
@@ -57,14 +54,8 @@
     return _make_timeseries_synthetic()
 
 def test_resample_timeseries(timeseries_synthetic):
-<<<<<<< HEAD
-    s1 = helpers.resample_timeseries(timeseries_synthetic, 
-                                     'MS')
-    
-=======
     s1 = helpers.resample_timeseries(timeseries_synthetic,
                                      'monthly')
->>>>>>> 6f391237
     assert len(s1) == 3
     for time in s1.index:
         assert time.year == 2000, time.year
@@ -129,23 +120,6 @@
     pass
 
 def test_get_time_rng_constraint():
-<<<<<<< HEAD
-    pass   
-
-
-if __name__=="__main__":
-    import sys
-    pytest.main(sys.argv)
-    
-    
-    
-    
-    
-    
-    
-    
-    
-=======
     pass
 
 def test_extract_latlon_dataarray():
@@ -186,5 +160,4 @@
 
 if __name__ == "__main__":
     import sys
-    pytest.main(sys.argv)
->>>>>>> 6f391237
+    pytest.main(sys.argv)