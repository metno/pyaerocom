--- conflicted
+++ resolved
@@ -6,9 +6,7 @@
 @author: jonasg
 """
 import pytest
-import pandas as pd
 import numpy as np
-import numpy.testing as npt
 from pyaerocom.conftest import DATA_ACCESS, TEST_RTOL
 from cf_units import Unit
 
@@ -29,76 +27,20 @@
     assert len(step) == 1
     assert step[0] == 250
 
-<<<<<<< HEAD
-@pytest.mark.parametrize('var_name', ['od550aer', 'ec550aer'])
-def test_has_var(stat1, var_name):
-    assert stat1.has_var(var_name)
-
-@pytest.mark.parametrize('var_name,ts_type,how,apply_constraints,min_num_obs,inplace,numts,t0', [
-    ('od550aer','yearly','mean',True,None,False,1,pd.Timestamp('30-6-2007')),
-    ('od550aer','5daily','mean',False,None,False,56,pd.Timestamp('1-1-2007')),
-    ('ec550aer','monthly','mean',False,None,True,10,pd.Timestamp('15-1-2007')),
-    ('conco3','3daily','mean',False,None,True,93,pd.Timestamp('1-1-2007')),
-    ])
-def test_resample_time(stat2,var_name,ts_type,how,
-                      apply_constraints, min_num_obs, 
-                      inplace,numts,t0):
-    result = stat2.resample_time(var_name,ts_type,how,
-                                 apply_constraints, min_num_obs, 
-                                 inplace)
-    assert result['ts_type'] == None
-    assert result['var_info'][var_name]['ts_type'] == ts_type
-    assert len(result[var_name]) == numts
-    assert result[var_name].index[0] == t0
-    
-    
-@pytest.mark.parametrize('var_name,val', [
-    ('od550aer', 'daily'), 
-    ('ec550aer', 'monthly'),
-    ('conco3', '3daily')
-    ])    
-def test_get_var_ts_type(stat2, var_name, val):
-    assert stat2.get_var_ts_type(var_name) == val
-    
-=======
 def test_has_var(stat1, stat2):
     assert stat1.has_var('od550aer')
     assert stat2.has_var('conco3')
 
->>>>>>> 6f391237
 def test_get_unit(stat1, stat2):
 
     assert stat1.get_unit('ec550aer') == Unit('m-1')
     assert stat2.get_unit('ec550aer') == Unit('1/Mm')
 
 def test_check_var_unit_aerocom(stat1):
+    assert stat1.get_unit('ec550aer') == Unit('m-1')
     stat1.check_var_unit_aerocom('ec550aer')
-<<<<<<< HEAD
- 
-@pytest.mark.parametrize(('var_name,is_ts_type,sort_index,check_overlaps,'
-                          'check_coords,tsnum,mean,overlap'), [
-    ('ec550aer',None,True,True,True,60,3e7,True)
-    
-    ])
-def test_merge_other(stat1, stat2, var_name, is_ts_type, 
-                     sort_index, check_overlaps, check_coords,tsnum,
-                     mean,overlap):
-    merged = stat1.merge_other(stat2, var_name, is_ts_type, 
-                               sort_index, check_overlaps, check_coords)
-    data = merged[var_name]
-    assert isinstance(data, pd.Series)
-    assert len(data) == tsnum
-    npt.assert_allclose(mean, np.nanmean(data))
-    has_overlap = var_name in merged['overlap']
-    assert overlap == has_overlap
-    if has_overlap:
-        assert isinstance(merged['overlap'][var_name], pd.Series)
-    
-    
-=======
     assert stat1.get_unit('ec550aer') == Unit('1/Mm')
 
->>>>>>> 6f391237
 if __name__=="__main__":
     import sys
     pytest.main(sys.argv)