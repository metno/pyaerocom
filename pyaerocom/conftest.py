--- conflicted
+++ resolved
@@ -47,13 +47,8 @@
 TEST_PATHS = {
 
     'tm5aod' : 'modeldata/TM5-met2010_CTRL-TEST/renamed/aerocom3_TM5_AP3-CTRL2016_od550aer_Column_2010_monthly.nc',
-<<<<<<< HEAD
     'nasa_ames_sc550aer' : 'obsdata/EBASMultiColumn/data/{}'.format(AMES_FILE),
     'emep' : 'modeldata/EMEP_2017'
-=======
-    'nasa_ames_sc550aer' : 'obsdata/EBASMultiColumn/data/{}'.format(AMES_FILE)
-
->>>>>>> e2131c18
     }
 TEST_PATHS.update(ADD_PATHS)
 
@@ -164,10 +159,6 @@
     from pyaerocom.io.ebas_nasa_ames import EbasNasaAmesFile
     #fp = TESTDATADIR.joinpath(TEST_PATHS['nasa_ames_sc550aer'])
     return EbasNasaAmesFile(NASA_AMES_FILEPATHS['scatc_jfj'])
-<<<<<<< HEAD
-
-=======
->>>>>>> e2131c18
 
 if __name__=="__main__":
     import sys
