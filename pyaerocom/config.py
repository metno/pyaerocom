--- conflicted
+++ resolved
@@ -91,10 +91,10 @@
     #: Aeront V3 inversions
     AERONET_INV_V3L15_DAILY_NAME = 'AeronetInvV3Lev1.5.daily'
     AERONET_INV_V3L2_DAILY_NAME = 'AeronetInvV3Lev2.daily'
-
+    
     #: EBAS name
     EBAS_MULTICOLUMN_NAME = 'EBASMC'
-
+    
     #: EEA nmea
     EEA_NAME = 'EEAAQeRep'
 
@@ -145,14 +145,8 @@
     
     #: timeout to check if one of the supported server locations can be 
     #: accessed
-<<<<<<< HEAD
-    SERVER_CHECK_TIMEOUT = 0.1 #s
-    SERVER_CHECK_TIMEOUT = 10 #s
-
-=======
     SERVER_CHECK_TIMEOUT = 5 #0.1 #s
     
->>>>>>> 58f4354f
     from pyaerocom import __dir__
     _config_ini = os.path.join(__dir__, 'data', 'paths.ini')
     _config_ini_user_server = os.path.join(__dir__, 'data', 'paths_user_server.ini')
@@ -165,14 +159,14 @@
     _var_info_file = os.path.join(__dir__, 'data', 'variables.ini')
     _coords_info_file = os.path.join(__dir__, 'data', 'coords.ini')
     _outhomename = 'MyPyaerocom'
-
+    
     DONOTCACHEFILE = None
     def __init__(self, model_base_dir=None, obs_base_dir=None, 
                  output_dir=None, config_file=None, 
                  cache_dir=None, colocateddata_dir=None,
-                 write_fileio_err_log=True,
+                 write_fileio_err_log=True, 
                  activate_caching=True):
-
+        
         # Loggers
         from pyaerocom import print_log, logger
         #: Settings for reading and writing of gridded data
@@ -180,7 +174,7 @@
         print_log.info('Initating pyaerocom configuration')
         self.print_log = print_log
         self.logger = logger
-
+        
         # Directories
         self._modelbasedir = model_base_dir
         self._obsbasedir = obs_base_dir
@@ -188,33 +182,33 @@
         self._outputdir = output_dir
         self._testdatadir = os.path.join(self.HOMEDIR, 'pyaerocom-testdata')
         self._colocateddatadir = colocateddata_dir
-
+        
         # Options
         self._caching_active = activate_caching
-
+        
         #: Settings for reading and writing of gridded data
         self.GRID_IO = GridIO()
         print_log.info('Initating pyaerocom configuration')
-
-
+        
+        
         if not isinstance(config_file, str) or not os.path.exists(config_file):
             from time import time
             print_log.info('Checking database access...')
             t0 = time()
             config_file = self._infer_config_file()
             print_log.info('Expired time: {:.3f} s'.format(time() - t0))
-
-
+        
+        
         self._var_param = None
         self._coords = None
-
+        
         # Attributes that are used to store search directories
         self.OBSCONFIG = od()
         self.SUPPLDIRS = od()
         self.MODELDIRS = []
         
         self.WRITE_FILEIO_ERR_LOG = write_fileio_err_log
-
+        
         
         self.DONOTCACHEFILE = None
 
@@ -235,7 +229,7 @@
                 self.print_log.warning("Failed to init config. Error: %s" %repr(e))
         else:
             self.init_outputdirs()
-
+    
     def _check_access(self, loc):
         """Uses multiprocessing approach to check if location can be accessed
         
@@ -325,11 +319,11 @@
     def HOMEDIR(self):
         """Home directory of user"""
         return os.path.expanduser("~") + '/'
-
+    
     @property
     def TESTDATADIR(self):
         return self._testdatadir
-
+    
     @TESTDATADIR.setter
     def TESTDATADIR(self, val):
         if not self.dir_exists(val):
@@ -342,39 +336,39 @@
                           'pyaerocom testdata directory (requires that a sub '
                           'directory modeldata exists)'.format(val))
         self.read_config(self._config_files['pyaerocom-testdata'], keep_basedirs=False)
-
+    
     @property
     def OUTPUTDIR(self):
         """Default output directory"""
         return self._outputdir
-
+    
     @property
     def COLOCATEDDATADIR(self):
         """Directory for accessing and saving colocated data objects"""
         return self._colocateddatadir
-
+    
     @property
     def OUT_BASEDIR(self):
         msg = 'Attribute OUT_BASEDIR is deprecated. Please use OUTPUTDIR instead'
         self.print_log.warning(DeprecationWarning(msg))
         return self.OUTPUTDIR
-
+    
     @property
     def CACHING(self):
         """Activate writing of and reading from cache files"""
         return self._caching_active
-
+    
     @CACHING.setter
     def CACHING(self, val):
         self._caching_active = bool(val)
-
+        
     @property
     def OBSDATACACHEDIR(self):
         """Cache directory for UngriddedData objects (deprecated)"""
         msg=('Attr. was renamed (but still works). Please us CACHEDIR instead')
         self.print_log.warning(DeprecationWarning(msg))
         return self.CACHEDIR
-
+    
     @property
     def CACHEDIR(self):
         """Cache directory for UngriddedData objects"""
@@ -403,20 +397,20 @@
         self.print_log.warning('Deprecated (but still functional) name '
                                'VARS. Please use VARS')
         return self.VARS
-
+    
     @property
     def VARS(self):
         """Instance of class VarCollection (for default variable information)"""
         if self._var_param is None: #has not been accessed before
             self._var_param = VarCollection(self._var_info_file)
         return self._var_param
-
+    
     @property
     def COORDINFO(self):
         if self._coords is None:
             self._coords = VarCollection(self._coords_info_file)
         return self._coords
-
+    
     @property
     def LOGFILESDIR(self):
         """Directory where logfiles are stored"""
@@ -962,39 +956,39 @@
         list of strings specifying temporal resolution options encrypted in
         file names.
     DEL_TIME_BOUNDS : bool
-        if True, preexisting bounds on time are deleted when grid data is
+        if True, preexisting bounds on time are deleted when grid data is 
         loaded. Else, nothing is done. Aerocom default is True
     SHIFT_LONS : bool
-        if True, longitudes are shifted to
-        -180 <= lon <= 180 when data is loaded (in case they are defined
+        if True, longitudes are shifted to 
+        -180 <= lon <= 180 when data is loaded (in case they are defined 
         0 <= lon <= 360. Aerocom default is True.
     CHECK_TIME_FILENAME : bool
         the times stored in NetCDF files may be wrong or not stored according
-        to the CF conventions. If True, the times are checked and if
+        to the CF conventions. If True, the times are checked and if 
         :attr:`CORRECT_TIME_FILENAME`, corrected for on data import based what
-        is encrypted in the
-        file name. In case of Aerocom models, it is ensured that the filename
-        contains both the year and the temporal resolution in the filenames
+        is encrypted in the 
+        file name. In case of Aerocom models, it is ensured that the filename 
+        contains both the year and the temporal resolution in the filenames 
         (for details see :class:`pyaerocom.io.FileConventionRead`).
         Aerocom default is True
     CORRECT_TIME_FILENAME : bool
-        if True and time dimension in data is found to be different from
+        if True and time dimension in data is found to be different from 
         filename, it is attempted to be corrected
     EQUALISE_METADATA : bool
         if True (and if metadata varies between different NetCDF files that are
-        supposed to be merged in time), the metadata in all loaded objects is
-        unified based on the metadata of the first grid (otherwise,
+        supposed to be merged in time), the metadata in all loaded objects is 
+        unified based on the metadata of the first grid (otherwise, 
         concatenating them in time might not work using the Iris interface).
-        This might need to be reviewed and should be used with care if
+        This might need to be reviewed and should be used with care if 
         specific metadata aspects of individual files need to be accessed.
         Aerocom default is True
     USE_RENAMED_DIR : bool
-        if True, data files are searched within a subdirectory named "renamed"
+        if True, data files are searched within a subdirectory named "renamed" 
         that needs to exist withing the data directory of a certain model or
         obs data type. Aerocom default is True.
     USE_FILECONVENTION : bool
         if True, file names are strictly required to follow one of the file
-        naming conventions that can be specified in the file
+        naming conventions that can be specified in the file 
         `file_conventions.ini <https://github.com/metno/pyaerocom/tree/master/
         pyaerocom/data>`__. Aerocom default is True.
     INCLUDE_SUBDIRS : bool
@@ -1002,10 +996,10 @@
         data directory. Aerocom default is False.
     INFER_SURFACE_LEVEL : bool
         if True then surface level for 4D gridded data is inferred automatically
-        when necessary (e.g. when extracting surface time series from 4D
+        when necessary (e.g. when extracting surface time series from 4D 
         gridded data object that does not contain sufficient information about
         vertical dimension)
-
+        
     """
     _AEROCOM = {'FILE_TYPE': '.nc',
                'TS_TYPES': ['hourly', '3hourly', 'daily', 'monthly', 'yearly'],
@@ -1027,48 +1021,48 @@
              'EQUALISE_METADATA': False,
              'USE_RENAMED_DIR': False,
              'INCLUDE_SUBDIRS': True}
-
+    
     def __init__(self, **kwargs):
         self.FILE_TYPE = '.nc'
         # it is important to keep them in the order from highest to lowest
         # resolution
-        self.TS_TYPES = ['hourly', '3hourly', 'daily', 'weekly', 
+        self.TS_TYPES = ['hourly', '3hourly', 'daily', 'weekly',
                          'monthly', 'yearly']
         #delete time bounds if they exist in netCDF files
         self.DEL_TIME_BOUNDS = True
         #shift longitudes to -180 -> 180 repr (if applicable)
-        self.SHIFT_LONS = True
-
+        self.SHIFT_LONS = True 
+        
         self.CHECK_TIME_FILENAME = True
         self.CORRECT_TIME_FILENAME = True
-
+        
         self.CHECK_DIM_COORDS = False
-         # check and update metadata dictionary on Cube load since
+         # check and update metadata dictionary on Cube load since 
          # iris concatenate of Cubes only works if metadata is equal
         self.EQUALISE_METADATA = True
-
+        
         self.USE_RENAMED_DIR = True
-
+        
         self.INCLUDE_SUBDIRS = False
-
+        
         self.INFER_SURFACE_LEVEL = True
-
+        
     def load_aerocom_default(self):
         self.from_dict(self._AEROCOM)
-
+    
     def load_default(self):
         self.from_dict(self._DEFAULT)
-
+        
     def to_dict(self):
         """Convert object to dictionary
-
+        
         Returns
         -------
         dict
             settings dictionary
         """
         return self.__dict__
-
+    
     def from_dict(self, dictionary=None, **settings):
         """Import settings from dictionary"""
         if not dictionary:
@@ -1079,41 +1073,41 @@
 
     def __setitem__(self, key, value):
         """Set item
-
+        
         GridIO["<key>"] = value <=> GridIO.<key> = value
         <=> GridIO.__setitem__(<key>, value)
-
+        
         Raises
         ------
-        IOError
+        IOError 
             if key is not a valid setting
         """
         if not key in self.__dict__.keys():
             raise IOError("Could not update IO setting: Invalid key")
         self.__dict__[key] = value
-
+        
     def __getitem__(self, key):
         """Get item using curly brackets
-
+        
         GridIO["<key>"] => value
-
+        
         """
         if not key in self.__dict__.keys():
             raise IOError("Invalid attribute")
         return self.__dict__[key]
-
+    
     def __str__(self):
         head = "Pyaerocom {}".format(type(self).__name__)
-        return ("\n{}\n{}\n{}".format(head,
+        return ("\n{}\n{}\n{}".format(head, 
                                       len(head)*"-",
                                       dict_to_str(self.to_dict())))
-
+        
 if __name__=="__main__":
     import pyaerocom as pya
-
+    
     pya.const.COORDINFO.a
 # =============================================================================
 #     pya.const.BASEDIR = '/home/jonasg/aerocom-users-database'
-#
+#     
 #     pya.browse_database('Aeronet*')
 # =============================================================================