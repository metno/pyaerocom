--- conflicted
+++ resolved
@@ -25,13 +25,7 @@
                                          check_dir_access,
                                          check_write_access)
 
-<<<<<<< HEAD
 from pyaerocom.exceptions import (DataSourceError, DataIdError)
-
-=======
-from pyaerocom.exceptions import (DeprecationError, DataSourceError,
-                                  DataIdError)
->>>>>>> 068db580
 from pyaerocom.region_defs import (OLD_AEROCOM_REGIONS,
                                    HTAP_REGIONS)
 
