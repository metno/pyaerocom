--- conflicted
+++ resolved
@@ -1,7 +1,7 @@
+import numpy as np
 import os
-import numpy as np
 import pandas as pd
-
+#from datetime import datetime
 import matplotlib.pyplot as plt
 from collections import OrderedDict
 
@@ -47,9 +47,9 @@
     COLNAMES_VARS['concentration_ugS/m3'] = ['sconcso4', 'sconcso2']
     COLNAMES_VARS['precip_amount_mm'] = ['pr']
     COLNAMES_VARS['deposition_kgS/ha'] = ['wetso4']
-    
+
 # =============================================================================
-#     #: Dictionary mapping variable name to the keys present in the files. 
+#     #: Dictionary mapping variable name to the keys present in the files.
 #     VAR_TO_KEY = {}
 #     VAR_TO_KEY["sconcso4pr"] = "concentration_mgS/L"
 #     VAR_TO_KEY["pr"] = 'precip_amount_mm'
@@ -78,11 +78,11 @@
     
     #: int: Number of available variables in this data set.
     num_vars = len(PROVIDES_VARIABLES)
-    
+
     @property
     def DEFAULT_VARS(self):
         return self.PROVIDES_VARIABLES
-    
+
     def read_file(self, filename, vars_to_retrieve): #  -> List[StationData]:
         """ Read one GawTadSubsetAasEtAl file
 
@@ -99,7 +99,7 @@
         station_list : List[StationData]
             List of dictionary-like object containing data
         """
-       
+
         station_list = []
         df = pd.read_csv(filename, sep=",", low_memory=False)
         
@@ -128,53 +128,17 @@
             s['variables'] = []
             
 # =============================================================================
-#             # The variables present in this file is the intersection between 
-#             # the keys in the file and the variables name available, 
+#             # The variables present in this file is the intersection between
+#             # the keys in the file and the variables name available,
 #             # here expressed in terms of their keynames in order to retrieve them.
 #             variables_present = list(set(station_group.keys()).intersection(
 #                                                     self.VAR_TO_KEY.values()))
 # =============================================================================
-            
+
             var_names = self.COLNAMES_VARS
             # Looping over all keys in the grouped data frame.
             for key in station_group: # NOT YEAR OR MONTH, BUT WOULD LIKE TO KEEP THOSE.
                 # Enters if the the key is a variable
-<<<<<<< HEAD
-                if key in variables_present:
-                    # Looping over all varibales to retrieve
-                    for var in vars_to_retrieve:
-                        if var == "wetso4":
-                            # input unit is kg S/ha
-                            print("enters wetso4")
-                            # TODO : update this with pandas
-                            y = station_group['year'].values
-                            m = station_group['month'].values
-                            
-                            monthly_to_sec = days_in_month(y, m)*24*60*60             
-
-                            mass = pd.to_numeric(station_group[key],
-                                                         errors='coerce').values
-
-                            s[var] = unitconversion_wet_deposition(mass,
-                             "monthly")/monthly_to_sec#monthly_to_sec[:156]
-                            # output variable is ks so4 m-2s-1
-                        elif 'so4' in var:
-                            print("enters sconcs 4")
-                            mass = pd.to_numeric(station_group[key],
-                                                         errors='coerce').values
-                            s[var] = unitconversion_surface_concentrations(mass, 4)
-                        elif 'so22' in var:
-                            print("enters sconcs 2")
-                            mass = pd.to_numeric(station_group[key],
-                                                         errors='coerce').values
-                            s[var] = unitconversion_surface_concentrations(mass, 2)
-                        else:
-                            # Other variable have the correct unit.
-                            s[var] = pd.to_numeric(station_group[key], 
-                                                   errors='coerce').values
-                        # Adds the variable
-                        s['variables'].append(var)
-=======
                 if key in var_names:
                     _var = np.intersect1d(var_names[key], vars_to_retrieve)
                     if len(_var) == 0:
@@ -182,25 +146,24 @@
                     elif len(_var) > 1:
                         raise IOError('Found multiple matches...')
                     var = _var[0]
-                
+
                     if var == "wetso4":
                         # input unit is kg S/ha
                         y = station_group['year'].values
                         m = station_group['month'].values
-                        
-                        monthly_to_sec = days_in_month(y, m)*24*60*60             
-                        mass_sulhpor = pd.to_numeric(station_group[key], 
+
+                        monthly_to_sec = days_in_month(y, m)*24*60*60
+                        mass_sulhpor = pd.to_numeric(station_group[key],
                                                      errors='coerce').values
-                        s[var] = unitconversion_wet_deposition(mass_sulhpor, 
+                        s[var] = unitconversion_wet_deposition(mass_sulhpor,
                          "monthly")/monthly_to_sec#monthly_to_sec[:156]
                         # output variable is ks so4 m-2s-1
                     else:
                         # Other variable have the correct unit.
-                        s[var] = pd.to_numeric(station_group[key], 
+                        s[var] = pd.to_numeric(station_group[key],
                                                errors='coerce').values
                     # Adds the variable
                     s['variables'].append(var)
->>>>>>> 64d42dbb
                 else:
                     if key == 'dtime':
                         s[key] = station_group[key].values
@@ -249,7 +212,7 @@
 
         meta_key = 0.0
         idx = 0
-        varindex = -1 
+        varindex = -1
         
         #assign metadata object
         metadata = data_obj.metadata # OrderedDict
@@ -267,6 +230,7 @@
             station_data_list = self.read_file(file, 
                                                vars_to_retrieve=var_matches)
             for station_data in station_data_list:
+                #self.counter += 1
                 metadata[meta_key] = OrderedDict()
                 metadata[meta_key].update(station_data.get_meta())
                 metadata[meta_key].update(station_data.get_station_coords())
@@ -311,11 +275,11 @@
                         #print("adding var {} (assigned index: {})".format(var, varindex))
                     else:
                         var_idx = data_obj.var_idx[var]
-                        
+
                     metadata[meta_key]['var_info'] = OrderedDict()
                     metadata[meta_key]['var_info'][var] = OrderedDict()
                     metadata[meta_key]['var_info'][var]['units'] = unit[var]
-                    
+
                     data_obj._data[start:stop, data_obj._LATINDEX] = station_data['latitude']
                     data_obj._data[start:stop, data_obj._LONINDEX] = station_data['longitude']
                     data_obj._data[start:stop, data_obj._ALTITUDEINDEX] = station_data['altitude']
@@ -338,10 +302,7 @@
     
 def is_leap_year(year):
     """
-    Returns
-    -----------------
-
-    boolean :
+    Returns boolean:
         True : its a leap year.
         False : its not.
     """
@@ -372,29 +333,25 @@
                 nr_of_days.append(days[m-1])
         return np.array(nr_of_days)
 
-def unitconversion_wet_deposition(data, ts_type = "monthly"):
-    """ Unitconversion ugS/ha to ugSOx/m2.
-
+def unitconversion_wet_deposition(data, ts_type="monthly"):
+    """
+    Converting:  ug S/ ha to ug SOx/m2 
     Adding mass of oksygen.
     
-    Parameters
+    Parameters:
     ------------------
-    data: ndarray
-        data in unit ugS/ha = ugS/(1000 m2)
-
-    ts_type : str
-        The timeseries type. Default "monthly".
-
-
-    Returns
-    ------------------
-    data : ndarray
-        data in units of ugSOx/m3
-
-    """
-
+    data: array-like
+    
+    ts_type: Default monthly
+    The timeseries type.
+    
+    Return:
+    ------------
+    data in units of ug sox/m3
+    """
+    # TODO : add for a different number of days in one year.
     mm_s = 0.001*32.065 # in kilos pr mol
-    mm_o = 4*15.9999*0.001 # molar mass of four okygen atom in kilo
+    mm_o = 4*15.9999*0.001 # molar mass of four okygen atom ins 
     
     nr_molecules = mass_to_nr_molecules(data, mm_s) # in the order of 10**27 
     added_weight_oksygen = nr_molecules_to_mass(nr_molecules, mm_o)
@@ -418,7 +375,7 @@
     Returns
     -----------------
     nr_molecules : float
-        number of molecules     
+        number of molecules
     """
     A = 6.022*10**23
 
