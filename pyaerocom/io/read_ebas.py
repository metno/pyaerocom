# Copyright (C) 2018 met.no
# Contact information:
# Norwegian Meteorological Institute
# Box 43 Blindern
# 0313 OSLO
# NORWAY
# E-mail: jonasg@met.no
# This program is free software; you can redistribute it and/or modify
# it under the terms of the GNU General Public License as published by
# the Free Software Foundation; either version 3 of the License, or
# (at your option) any later version.
# This program is distributed in the hope that it will be useful,
# but WITHOUT ANY WARRANTY; without even the implied warranty of
# MERCHANTABILITY or FITNESS FOR A PARTICULAR PURPOSE. See the
# GNU General Public License for more details.
# You should have received a copy of the GNU General Public License
# along with this program; if not, write to the Free Software
# Foundation, Inc., 51 Franklin Street, Fifth Floor, Boston,
# MA 02110-1301, USA

import os, re
import fnmatch
import numpy as np
from collections import OrderedDict as od
from pyaerocom import const
from pyaerocom.units_helpers import get_unit_conversion_fac
from pyaerocom.mathutils import (compute_sc550dryaer,
                                 compute_sc440dryaer,
                                 compute_sc700dryaer,
                                 compute_ac550dryaer,
                                 compute_ang4470dryaer_from_dry_scat,
                                 compute_wetoxs_from_concprcpoxs,
                                 compute_wetoxn_from_concprcpoxn,
                                 compute_wetrdn_from_concprcprdn)

from pyaerocom.io.readungriddedbase import ReadUngriddedBase
from pyaerocom.io.helpers import _check_ebas_db_local_vs_remote
from pyaerocom.stationdata import StationData
from pyaerocom.tstype import TsType
from pyaerocom.ungriddeddata import UngriddedData
from pyaerocom.io.ebas_varinfo import EbasVarInfo
from pyaerocom.io.ebas_file_index import EbasFileIndex, EbasSQLRequest
from pyaerocom.io.ebas_nasa_ames import EbasNasaAmesFile
from pyaerocom.exceptions import (NotInFileError, EbasFileError,
                                  UnitConversionError,
                                  TemporalResolutionError)
from pyaerocom._lowlevel_helpers import BrowseDict
from tqdm import tqdm

class ReadEbasOptions(BrowseDict):
    """Options for EBAS reading routine

    Attributes
    ----------
    prefer_statistics : list
        preferred order of data statistics. Some files may contain multiple
        columns for one variable, where each column corresponds to one of the
        here defined statistics that where applied to the data. This attribute
        is only considered for ebas variables, that have not explicitely defined
        what statistics to use (and in which preferred order, if applicable).
        Reading preferences for all Ebas variables are specified in the file
        ebas_config.ini in the data directory of pyaerocom.
    ignore_statistics : list
        columns that have either of these statistics applied are ignored for
        variable data reading.
    wavelength_tol_nm : int
        Wavelength tolerance in nm for reading of (wavelength dependent)
        variables. If multiple matches occur (e.g. query -> variable at 550nm
        but file contains 3 columns of that variable, e.g. at 520, 530 and
        540 nm), then the closest wavelength to the queried wavelength is used
        within the specified tolerance level.
    eval_flags : bool
        If True, the flag columns in the NASA Ames files are read and decoded
        (using :func:`EbasFlagCol.decode`) and the (up to 3 flags for each
        measurement) are evaluated as valid / invalid using the information
        in the flags CSV file. The evaluated flags are stored in the
        data files returned by the reading methods :func:`ReadEbas.read`
        and :func:`ReadEbas.read_file`.
    keep_aux_vars : bool
        if True, auxiliary variables required for computed variables will be
        written to the :class:`UngriddedData` object created in
        :func:`ReadEbas.read` (e.g. if sc550dryaer is requested, this
        requires reading of sc550aer and scrh. The latter 2 will be
        written to the data object if this parameter evaluates to True)
    merge_meta : bool
        if True, then :func:`UngriddedData.merge_common_meta` will be called
        at the end of :func:`ReadEbas.read` (merges common metadata blocks
        together)
    convert_units : bool
        if True, variable units in EBAS files will be checked and attempted to
        be converted into AeroCom default unit for that variable. Defaults to
        True.
    ensure_correct_freq : bool
        if True, the frequency set in NASA Ames files (provided via attr
        *resolution_code*) is checked using time differences inferred from
        start and stop time of each measurement. Measurements that are not in
        that resolution (within 5% tolerance level) will be flagged invalid.
    """
    #: Names of options that correspond to reading filter constraints
    _FILTER_IDS = ['prefer_statistics',
                   'wavelength_tol_nm']

    def __init__(self, **args):

        self.prefer_statistics = ['arithmetic mean', 'median']
        self.ignore_statistics = ['percentile:15.87',
                                  'percentile:84.13']

        self.wavelength_tol_nm = 50

        self.shift_wavelengths = True
        self.assume_default_ae_if_unavail = True

        self.check_correct_MAAP_wrong_wvl = False

        self.eval_flags = True

        self.keep_aux_vars = False

        self.convert_units = True

        self.ensure_correct_freq = True
        self.freq_from_start_stop_meas = True

        self.update(**args)

    @property
    def filter_dict(self):
        d = {}
        for n in self._FILTER_IDS:
            d[n] = self[n]
        return d

class ReadEbas(ReadUngriddedBase):
    """Interface for reading EBAS data

    Parameters
    ----------
    dataset_to_read
        string specifying either of the supported datasets that are defined
        in ``SUPPORTED_DATASETS``

    TODO
    ----
    - Check for negative values vs. detection limit
    - Read uncertainties from percentiles (where available)
    """

    #: version log of this class (for caching)
    __version__ = "0.46_" + ReadUngriddedBase.__baseversion__

    #: Name of dataset (OBS_ID)
    DATA_ID = const.EBAS_MULTICOLUMN_NAME

    #: Name of subdirectory containing data files (relative to
    #: DATASET_PATH)
    FILE_SUBDIR_NAME = 'data'

    #: Name of sqlite database file
    SQL_DB_NAME = 'ebas_file_index.sqlite3'

    #: List of all datasets supported by this interface
    SUPPORTED_DATASETS = [const.EBAS_MULTICOLUMN_NAME]

    #: For the following data IDs, the sqlite database file will be cached if
    #: const.EBAS_DB_LOCAL_CACHE is True
    CACHE_SQLITE_FILE = [const.EBAS_MULTICOLUMN_NAME]

    TS_TYPE = 'undefined'

    MERGE_STATIONS = {'Birkenes' : 'Birkenes II'}
                      #'Trollhaugen'    : 'Troll'}
    # TODO: check and redefine
    #: default variables for read method
    DEFAULT_VARS = ['ac550aer', # light absorption coefficient
                    'sc550aer'] # light scattering coefficient

    #: Temporal resolution codes that (so far) can be understood by pyaerocom
    TS_TYPE_CODES = {'1mn'  :   'minutely',
                     '1h'   :   'hourly',
                     '1d'   :   'daily',
                     '1w'   :   'weekly',
                     '1mo'  :   'monthly',
                     'mn'   :   'minutely',
                     'h'    :   'hourly',
                     'd'    :   'daily',
                     'w'    :   'weekly',
                     'mo'   :   'monthly'}

    #: variables required for computation of auxiliary variables
    AUX_REQUIRES = {'sc550dryaer'    :   ['sc550aer',
                                          'scrh'],
                    'sc440dryaer'    :   ['sc440aer',
                                          'scrh'],
                    'sc700dryaer'    :   ['sc700aer',
                                          'scrh'],
                    'ac550dryaer'    :   ['ac550aer',
                                          'acrh'],
                    'ang4470dryaer'  :   ['sc440dryaer',
                                          'sc700dryaer'],
                    'wetoxs'         :   ['concprcpoxs',
                                          'pr'],
                    'wetoxn'         :   ['concprcpoxn',
                                          'pr'],
                    'wetrdn'         :   ['concprcprdn',
                                          'pr']}

    #: Meta information supposed to be migrated to computed variables
    AUX_USE_META = {'sc550dryaer'    :   'sc550aer',
                    'sc440dryaer'    :   'sc440aer',
                    'sc700dryaer'    :   'sc700aer',
                    'ac550dryaer'    :   'ac550aer'
                    }
    #: Functions supposed to be used for computation of auxiliary variables
    AUX_FUNS = {
                'sc440dryaer'    :   compute_sc440dryaer,
                'sc550dryaer'    :   compute_sc550dryaer,
                'sc700dryaer'    :   compute_sc700dryaer,
                'ac550dryaer'    :   compute_ac550dryaer,
                'ang4470dryaer'  :   compute_ang4470dryaer_from_dry_scat,
                'wetoxs'         :   compute_wetoxs_from_concprcpoxs,
                'wetoxn'         :   compute_wetoxn_from_concprcpoxn,
                'wetrdn'         :   compute_wetrdn_from_concprcprdn
                }

    #: Custom reading options for individual variables. Keys need to be valid
    #: attributes of :class:`ReadEbasOptions` and anything specified here (for
    #: a given variable) will be overwritten from the defaults specified in
    #: the options class.
    VAR_READ_OPTS = {
        # keep pr in mm
        'pr'        : dict(convert_units = False)
        }
    IGNORE_WAVELENGTH = ['conceqbc']

    ASSUME_AAE_SHIFT_WVL = 1.0
    ASSUME_AE_SHIFT_WVL = 1#.5

    IGNORE_FILES = ['CA0420G.20100101000000.20190125102503.filter_absorption_photometer.aerosol_absorption_coefficient.aerosol.1y.1h.CA01L_Magee_AE31_ALT.CA01L_aethalometer.lev2.nas']

    IGNORE_COLS_CONTAIN = ['fraction', 'artifact']
    # list of all available resolution codes (extracted from SQLite database)
    # 1d 1h 1mo 1w 4w 30mn 2w 3mo 2d 3d 4d 12h 10mn 2h 5mn 6d 3h 15mn

    #: List of variables that are provided by this dataset (will be extended
    #: by auxiliary variables on class init, for details see __init__ method of
    #: base class ReadUngriddedBase)
    def __init__(self, dataset_to_read=None, data_dir=None):

        super(ReadEbas, self).__init__(dataset_to_read, dataset_path=data_dir)

        self._opts = {'default' : ReadEbasOptions()}

        #self.opts = ReadEbasOptions()
        #: loaded instances of aerocom variables (instances of
        #: :class:`Variable` object, is written in get_file_list
        self._loaded_aerocom_vars = {}

        #: loaded instances of variables in EBAS namespace (instances of
        #: :class:`EbasVarInfo` object, is updated in read_file
        self._loaded_ebas_vars = {}

        self._file_dir = None

        self.files_failed = []
        self._read_stats_log = BrowseDict()

        #: SQL database interface class used to retrieve file paths for vars
        self._file_index = None
        self.sql_requests = []

        #: original file lists retrieved for each variable individually using
        #: SQL request. Since some of the files in the lists for each variable
        #: might occur in multiple lists, these are merged into a single list
        #: self.files and information about which variables are to be extracted
        #: for each file is stored in attribute files_contain

        #: Originally retrieved file lists from SQL database, for each variable
        #: individually
        self._lists_orig = {}

        #: this is filled in method get_file_list and specifies variables
        #: to be read from each file
        self.files_contain = []

        self._all_stats = None

    @property
    def file_dir(self):
        """Directory containing EBAS NASA Ames files"""
        if self._file_dir is not None:
            return self._file_dir
        return os.path.join(self.DATASET_PATH, self.FILE_SUBDIR_NAME)

    @file_dir.setter
    def file_dir(self, val):
        if not isinstance(val, str) or not os.path.exists(val):
            raise FileNotFoundError('Input directory does not exist')
        self._file_dir = val

    @property
    def file_index(self):
        """SQlite file mapping metadata with filenames"""
        if self._file_index is None:
            self._file_index = EbasFileIndex(self.sqlite_database_file)
        return self._file_index

    @property
    def FILE_REQUEST_OPTS(self):
        """List of options for file retrieval"""
        return list(EbasSQLRequest().keys())

    @property
    def _FILEMASK(self):
        raise AttributeError("Irrelevant for EBAS implementation, since SQL "
                             "database is used for finding valid files")
    @property
    def NAN_VAL(self):
        """Irrelevant for implementation of EBAS I/O"""
        raise AttributeError("Irrelevant for EBAS implementation: Info about "
                             "invalid measurements is extracted from header of "
                             "NASA Ames files for each variable individually ")
    @property
    def PROVIDES_VARIABLES(self):
        """List of variables provided by the interface"""
        return EbasVarInfo.PROVIDES_VARIABLES()

    @property
    def sqlite_database_file(self):
        """Path to EBAS SQL database"""
        dbname = self.SQL_DB_NAME
        loc_remote = os.path.join(self.DATASET_PATH, dbname)
        if self.data_id in self.CACHE_SQLITE_FILE and const.EBAS_DB_LOCAL_CACHE:
            loc_local = os.path.join(const.CACHEDIR, dbname)
            return _check_ebas_db_local_vs_remote(loc_remote, loc_local)

        return loc_remote

    def _merge_lists(self, lists_per_var):
        """Merge dictionary of lists for each variable into one list

        Note
        ----
        In addition to writing the retrieved file list into :attr:`files`, this
        method also fills the list :attr:`files_contain` which (by index)
        defines variables to read for each file path in :attr:`files`

        Parameters
        ----------
        lists_per_var : dict
            dictionary containing file lists (values) for a set of variables
            (keys)

        Returns
        -------
        list
            merged file list (is also written into :attr:`files`)
        """
        # original lists are modified, so make a copy of them
        #lists = deepcopy(lists_per_var)
        lists = lists_per_var
        mapping = {}
        for var, lst in lists.items():
            for fpath in lst:
                if fpath in mapping:
                    raise Exception('FATAL: logical error -> this should not occur...')
                mapping[fpath] = [var]
                for other_var, other_lst in lists.items():
                    if not var == other_var:
                        try:
                            other_lst.pop(other_lst.index(fpath))
                            mapping[fpath].append(other_var)
                        except ValueError:
                            pass
        self.logger.info('Number of files to read reduced to {}'.format(len(mapping)))
        files, files_contain = [], []
        for path, contains_vars in mapping.items():
            files.append(path)
            files_contain.append(contains_vars)

        self.files = files
        self.files_contain = files_contain

        return files

    @property
    def all_station_names(self):
        # ToDo: this should probably not be part of this class
        """List of all available station names in EBAS database
        """
        if self._all_stats is None:
            self._all_stats = self.file_index.ALL_STATION_NAMES
        return self._all_stats

    def find_station_matches(self, stats_or_patterns):
        # ToDo: this should probably not be part of this class
        """Find all stations names that match input list of names or patterns
        """
        val = stats_or_patterns
        all_stats = self.all_station_names
        stats = []
        if isinstance(val, str):
            val = [val]
        elif isinstance(val, tuple):
            val = [x for x in val]

        for name in val:
            if '*' in name:
                #handle wildcard
                for stat in all_stats:
                    if fnmatch.fnmatch(stat, name):
                        stats.append(stat)
            elif name in all_stats:
                stats.append(name)
            else:
                const.print_log.warning('Ignoring station_names input {}. '
                                        'No match could be found'.format(name))

        if not bool(stats):
            raise FileNotFoundError('No EBAS data files could be found for '
                                    'stations {}'.format(stats_or_patterns))
        return list(dict.fromkeys(stats).keys())

    def _precheck_vars_to_retrieve(self, vars_to_retrieve):
        """
        Make sure input variables are supported and are only provided once

        Parameters
        ----------
        vars_to_retrieve : str or list, or similar
            make sure input variable names are in AeroCom convention

        Raises
        ------
        ValueError
            if the same variable is input more than one time
        VariableDefinitionError
            if one of the input variables is not supported

        Returns
        -------
        list
            list of variables to be retrieved
        """
        if vars_to_retrieve is None:
            vars_to_retrieve = self.DEFAULT_VARS
        elif isinstance(vars_to_retrieve, str):
            vars_to_retrieve = [vars_to_retrieve]
        out = []
        for var in vars_to_retrieve:
            name = self.var_info(var).var_name_aerocom
            if name in out:
                raise ValueError('Variable {} is input more than once in {}'
                                 .format(var, vars_to_retrieve))
            out.append(name)
        return out

    def get_file_list(self, vars_to_retrieve=None, **constraints):
        """Get list of files for all variables to retrieve

        Parameters
        ----------
        vars_to_retrieve : list
            list of variables that are supposed to be loaded
        **constraints
            further EBAS request constraints deviating from default (default
            info for each AEROCOM variable can be found in `ebas_config.ini <
            https://github.com/metno/pyaerocom/blob/master/pyaerocom/data/
            ebas_config.ini>`__). For details on possible input parameters
            see :class:`EbasSQLRequest` (or `this tutorial <http://aerocom.met.no
            /pyaerocom/tutorials.html#ebas-file-query-and-database-browser>`__)

        Returns
        -------
        list
            unified list of file paths each containing either of the specified
            variables
        """
        if vars_to_retrieve is None:
            vars_to_retrieve = self.DEFAULT_VARS
        elif isinstance(vars_to_retrieve, str):
            vars_to_retrieve = [vars_to_retrieve]

        # make sure variable names are input correctly
        vars_to_retrieve = self._precheck_vars_to_retrieve(vars_to_retrieve)

        self.logger.info('Fetching data files. This might take a while...')

        db = self.file_index
        files_vars = {}
        totnum = 0
        const.logger.info('Retrieving EBAS files for variables\n{}'
                          .format(vars_to_retrieve))
        # directory containing NASA Ames files
        filedir = self.file_dir
        for var in vars_to_retrieve:
            info = self.get_ebas_var(var)

            if 'station_names' in constraints:
                try:
                    stat_matches = self.find_station_matches(
                        constraints['station_names'])
                except FileNotFoundError:
                    continue
                constraints['station_names'] = stat_matches

            requests = info.make_sql_requests(**constraints)
            for _var, req in requests.items():
                const.logger.info('Retrieving EBAS file list for request:\n{}'
                                  .format(req))
                filenames = db.get_file_names(req)
                self.sql_requests.append(req)

                paths = []
                for file in filenames:
                    if file in self.IGNORE_FILES:
                        const.logger.info('Ignoring flagged file {}'.format(file))
                        continue
                    paths.append(os.path.join(filedir, file))

                files_vars[var] = sorted(paths)
                num = len(paths)
                totnum += num
                self.logger.info('{} files found for variable {}'.format(num, var))

        if len(files_vars) == 0:
            raise FileNotFoundError('No files could be retrieved for either '
                                    'of the specified input variables and '
                                    'constraints : {} ({})'
                                    .format(vars_to_retrieve, constraints))

        self._lists_orig = files_vars
        files = self._merge_lists(files_vars)
        return files

    def _get_var_cols(self, ebas_var_info, data):
        """Get all columns in NASA Ames file matching input Aerocom variable

        Note
        ----
        For developers: All Aerocom variable definitions should go into file
        *variables.ini* in pyaerocom data directory. All Ebas variable
        definitions for each Aerocom variable should go into file
        *ebas_config.ini* where section names are Aerocom namespace and
        contain import constraints.

        Parameters
        -----------
        ebas_var_info : EbasVarInfo
            EBAS variable information (e.g. for ac550aer)
        data : EbasNasaAmesFile
            loaded EBAS file data

        Returns
        -------
        list
            list specifying column matches

        Raises
        ------
        NotInFileError
            if no column in file matches variable specifications
        """
        var = ebas_var_info.var_name
        opts = self.get_read_opts(var)
        if ebas_var_info.component is None:
            raise NotInFileError
        col_matches = []

        check_matrix = False if ebas_var_info['matrix'] is None else True
        check_stats = False if ebas_var_info['statistics'] is None else True
        comps = []
        for colnum, col_info in enumerate(data.var_defs):
            if col_info.name in ebas_var_info.component: #candidate (name match)
                ok = True
                if check_matrix:
                    if 'matrix' in col_info:
                        matrix = col_info['matrix']
                    else:
                        matrix = data.matrix
                    if not matrix in ebas_var_info['matrix']:
                        ok = False
                if ok and 'statistics' in col_info:
                    # ALWAYS ignore columns containing statistics flagged in
                    # ignore_statistics
                    if col_info['statistics'] in opts.ignore_statistics:
                        ok = False
                    elif check_stats:
                        if not col_info['statistics'] in ebas_var_info['statistics']:
                            ok=False
                for key in self.IGNORE_COLS_CONTAIN:
                    if key in col_info:
                        ok = False
                        const.print_log.warning(f'\nignore column {col_info}')
                        break
                if ok:
                    col_matches.append(colnum)
                    if not col_info.name in comps:
                        comps.append(col_info.name)
        if len(col_matches) == 0:
            raise NotInFileError("Variable {} could not be found in "
                                 "file".format(ebas_var_info.var_name))
        elif len(comps) > 1 and len(ebas_var_info.component) > 1:
            for prefcomp in ebas_var_info.component:
                if not prefcomp in comps:
                    continue
                col_matches = [colnum for colnum in col_matches if prefcomp == data.var_defs[colnum].name]
                break

        return col_matches

    def _find_best_data_column(self, cols, ebas_var_info, file,
                               check_units_on_multimatch=True):
        """Find best match of data column for variable in multiple columns

        This method is supposed to be used in case no unique match can be
        found for a given variable. For instance, if ``ac550aer``

        """
        var = ebas_var_info.var_name
        opts = self.get_read_opts(var)
        preferred_matrix = None
        idx_best_matrix_found = 9999

        matrix_matches = []
        #first find best column match with
        if ebas_var_info['matrix'] is not None:
            preferred_matrix = ebas_var_info['matrix']

        for colnum in cols:
            col_info = file.var_defs[colnum]
            if 'matrix' in col_info:
                if preferred_matrix is None:
                    raise IOError('Data file contains multiple column matches '
                                  'for variable {}, some of which specify '
                                  'different data type matrices. Aerocom '
                                  'import information for this variable, '
                                  'however, does not contain information '
                                  'about preferred matrix. Please resolve '
                                  'by adding preferred matrix information for '
                                  '{} in corresponding section of '
                                  'ebas_config.ini file'.format(var, var))
                matrix = col_info['matrix']
                if matrix in preferred_matrix:
                    idx = preferred_matrix.index(matrix)
                    if idx < idx_best_matrix_found:
                        idx_best_matrix_found = idx
                        matrix_matches = []
                        matrix_matches.append(colnum)
                    elif idx == idx_best_matrix_found:
                        matrix_matches.append(colnum)

        if idx_best_matrix_found == 9999:
            matrix_matches = cols

        if len(matrix_matches) == 1:
            return matrix_matches[0]

        preferred_statistics = opts.prefer_statistics
        idx_best_statistics_found = 9999
        result_col = []
        if ebas_var_info['statistics'] is not None:
            preferred_statistics = ebas_var_info['statistics']
        for colnum in matrix_matches:
            col_info = file.var_defs[colnum]
            if 'statistics' in col_info:
                stats = col_info['statistics']
            elif 'statistics' in file.meta:
                stats = file.meta['statistics']
            else:
                raise EbasFileError('Cannot infer data statistics for data '
                                    'column {}. Neither column nor file meta '
                                    'specifications include information about '
                                    'data statistics'.format(col_info))

            if stats in preferred_statistics:
                idx = preferred_statistics.index(stats)
                if idx < idx_best_statistics_found:
                    idx_best_statistics_found = idx
                    result_col = []
                    result_col.append(colnum)
                elif idx == idx_best_statistics_found:
                    result_col.append(colnum)
        num_matches = len(result_col)
        if num_matches != 1:
            if num_matches == 0:
                raise ValueError('Note for developers: this should not happen, '
                                 'please debug')
            to_unit =  str(self.var_info(ebas_var_info['var_name']).units)
            if check_units_on_multimatch and not to_unit in ('', '1'):
                _cols = []
                for colnum in result_col:
                    try:
                        from_unit = file.var_defs[colnum].units
                        get_unit_conversion_fac(from_unit, to_unit, var)
                        _cols.append(colnum)
                    except UnitConversionError:
                        continue
                if len(_cols) > 0:
                    result_col = _cols

            if len(result_col) > 1:
                comp = ebas_var_info['component']
                startstop = f'{file.time_stamps[0]} - {file.time_stamps[-1]}'
                msg = (f'\n\nFATAL: could not resolve unique data column for '
                       f'{var} (EBAS varname: {comp})\nData period: {startstop}), '
                       f'\nStation {file.station_name} (col matches: {result_col})')
                for col in result_col:
                    msg += f'\nColumn {col}\n{file.var_defs[col]}'

                msg += f'\nFilename: {file.file_name}'
                msg += '\n\nTHIS FILE WILL BE SKIPPED\n'
                const.print_log.warning(msg)
                raise ValueError('failed to identify unique data column')

        return result_col[0]

    def _add_meta(self, data_out, file):
        meta = file.meta
        name = meta['station_name'].replace('/', ';')

        data_out['framework'] = file.project_association
        data_out['filename'] = os.path.basename(file.file)
        data_out['data_id'] = self.data_id
        data_out['PI'] = file['data_originator']
        data_out['station_id'] = meta['station_code']
        data_out['set_type_code'] = meta['set_type_code']
        data_out['station_name'] = name
        if name in self.MERGE_STATIONS:
            data_out['station_name'] = self.MERGE_STATIONS[name]
            data_out['station_name_orig'] = name
        else:
            data_out['station_name'] = name

        # write meta information
        tres_code = meta['resolution_code']
        try:
            ts_type = self.TS_TYPE_CODES[tres_code]
        except KeyError:
            ival = re.findall('\d+', tres_code)[0]
            code = tres_code.split(ival)[-1]
            if not code in self.TS_TYPE_CODES:
                raise NotImplementedError('Cannot handle EBAS resolution code '
                                          '{}'.format(tres_code))
            ts_type = ival + self.TS_TYPE_CODES[code]
            self.TS_TYPE_CODES[tres_code] = ts_type

        data_out['ts_type'] = ts_type
        # altitude of station
        try:
            altitude = float(meta['station_altitude'].split(' ')[0])
        except Exception:
            altitude = np.nan
        try:
            meas_height = float(meta['measurement_height'].split(' ')[0])
        except KeyError:
            meas_height = 0.0

        data_alt = altitude + meas_height

        # file specific meta information
        #data_out.update(meta)
        data_out['latitude'] = float(meta['station_latitude'])
        data_out['longitude'] = float(meta['station_longitude'])
        data_out['altitude'] = data_alt
        data_out['meas_height'] = meas_height
        data_out['station_altitude'] = altitude

        data_out['instrument_name'] = meta['instrument_name']
        data_out['instrument_type'] = meta['instrument_type']

        data_out['matrix'] = meta['matrix']
        data_out['revision_date'] = file['revision_date']

        setting, land_use, gaw_type, lev =  None, None, None, None
        if 'station_setting' in meta:
            setting = meta['station_setting']

        if 'station_land_use' in meta:
            land_use = meta['station_land_use']

        if 'station_gaw_type' in meta:
            gaw_type = meta['station_gaw_type']

        if 'data_level' in meta:
            try:
                lev = int(meta['data_level'])
            except Exception:
                pass

        data_out['station_setting'] = setting
        data_out['station_land_use'] = land_use
        data_out['station_gaw_type'] = gaw_type

        # NOTE: may be also defined per column in attr. var_defs

        data_out['data_level'] = lev

        return data_out

    def _find_wavelength_matches(self, col_matches, file, var_info):
        """Find columns with wavelength closes to variable wavelength
        """
        min_diff_wvl = 1e6
        opts = self.get_read_opts(var_info.var_name)

        matches = []

        # get wavelength of column and tolerance
        wvl = var_info.wavelength_nm
        wvl_low = wvl - opts.wavelength_tol_nm
        wvl_high = wvl + opts.wavelength_tol_nm

        for colnum in col_matches:
            colinfo = file.var_defs[colnum]
            if not 'wavelength' in colinfo:
                const.logger.warning('Ignoring column {}\n{}\nVar {}: column '
                                  'misses wavelength specification!'
                                  .format(colnum, colinfo,
                                          var_info.var_name))
                continue
            wvl_col = colinfo.get_wavelength_nm()
            # wavelength is in tolerance range
            if wvl_low <= wvl_col <= wvl_high:
                wvl_diff = wvl_col - wvl
                if abs(wvl_diff) < abs(min_diff_wvl):
                    # the wavelength difference of this column to
                    # the desired wavelength of the variable is
                    # smaller than any of the detected before, so
                    # ignore those from earlier columns by reinit
                    # of the matches list
                    min_diff_wvl = wvl_diff
                    matches = []
                    matches.append(colnum)
                elif wvl_diff == min_diff_wvl:
                    matches.append(colnum)
        return (matches, min_diff_wvl)

    def _find_closest_wavelength_cols(self, col_matches, file, var_info):
        """
        Find data column with wavelength closest to desired wavelength
        """
        min_diff_wvl = 1e6
        matches = []
        # get wavelength of column and tolerance
        wvl = var_info.wavelength_nm

        for colnum in col_matches:
            colinfo = file.var_defs[colnum]
            if not 'wavelength' in colinfo:
                const.logger.warning('Ignoring column {} ({}) in EBAS file for '
                                  'reading var {}: column misses wavelength '
                                  'specification'
                                  .format(colnum, colinfo, var_info))
                continue
            wvl_col = colinfo.get_wavelength_nm()
            # wavelength is in tolerance range
            diff = abs(wvl_col - wvl)
            if diff < min_diff_wvl:
                min_diff_wvl = diff
                matches = [colnum]
            elif diff == min_diff_wvl:
                matches.append(colnum)

        return (matches, min_diff_wvl)

    def _check_shift_wavelength(self, var, col_info, meta, data):
        """
        Where applicable, shift wavelength of input data to another wavelegnth

        Applies to cases where input variable corresponds to a wavelength
        (e.g. ac550aer corresponds to 550nm) but EBAS measurement was performed
        at another wavelength (e.g. 520nm). In this case, the data is shifted
        to the wavelength of that variable using an assumed Angstrom Exponent
        (:attr:`ASSUME_AE_SHIFT_WVL`).

        Parameters
        ----------
        var : str
            variable na,e
        col_info : EbasColDef
            EBAS file column information
        meta : dict
            EBAS file metadata
        data : ndarray
            array containing variable data

        Raises
        ------
        EbasFileError
            if variable is wavelength dependent but
        NotImplementedError
            if option to shift wavelength is activated but option
            `assume_default_ae_if_unavail` is set False.

        Returns
        -------
        data : ndarray
            modified input data

        """

        _col = col_info
        vi = self.var_info(var)
        opts = self.get_read_opts(var)
        # make sure this variable has wavelength set
        #vi.ensure_wavelength_avail()
        if vi.is_wavelength_dependent:
            if not 'wavelength' in _col:
                raise EbasFileError('Cannot access column wavelength '
                                    'information for variable {}'
                                    .format(var))
            wvlcol = _col.get_wavelength_nm()
            # HARD CODED FIX FOR INVALID WAVELENGTH IN ABSCOEFF EBAS FILES
            if var == 'ac550aer' and opts.check_correct_MAAP_wrong_wvl:
                instr = meta['instrument_name']

                if any([x in instr for x in ['MAAP', 'Thermo']]) and wvlcol!= 637:
                    _col['wavelength_WRONG_EBAS'] = '{} nm'.format(wvlcol)
                    _col['wavelength_nm_WRONG_EBAS'] = wvlcol
                    _col['wavelength'] = '637 nm'
                    _col['wavelength_WRONG_EBAS_INFO'] = (
                        'Wavelength of MAAP / Thermo absorption instruments '
                        'is sometimes reported wrongly, in most cases 670nm '
                        'is specified in the EBAS files. Please contact '
                        'EBAS team if you have any questions regarding this'
                        )
                    wvlcol = 637

            _col['wavelength_nm'] = wvlcol
            if opts.shift_wavelengths:
                towvl = vi.wavelength_nm
                if wvlcol != towvl:
                    # ToDo: add AE if available
                    if opts.assume_default_ae_if_unavail:
                        if var.startswith('ac'):
                            ae = self.ASSUME_AAE_SHIFT_WVL
                        else:
                            ae = self.ASSUME_AE_SHIFT_WVL
                        avg_before = np.nanmean(data)
                        data = self._shift_wavelength(vals=data,
                                                  from_wvl=wvlcol,
                                                  to_wvl=towvl,
                                                  angexp=ae)
                        avg = np.nanmean(data)
                        diff = (avg - avg_before) / avg_before * 100
                        _col['wvl_adj'] = True
                        _col['from_wvl'] = wvlcol
                        _col['wvl_adj_angstrom'] = ae
                        _col['wvl_adj_diff'] = '{:.2f} %'.format(diff)
                        _col['wavelength'] = '{:.1f} nm'.format(towvl)
                        _col['wavelength_nm'] = towvl
                    else:
                        raise NotImplementedError('Cannot correct for '
                                                  'wavelength shift, need '
                                                  'Angstrom Exp.')
        return data

    def _shift_wavelength(self, vals, from_wvl, to_wvl, angexp):
        return vals * (from_wvl / to_wvl)**angexp

    def find_var_cols(self, vars_to_read, loaded_nasa_ames):
        """Find best-match variable columns in loaded NASA Ames file

        For each of the input variables, try to find one or more matches in the
        input NASA Ames file (loaded data object). If more than one match
        occurs, identify the best one (an example here is: user wants
        sc550aer and file contains scattering coefficients at 530 nm and
        580 nm: in this case the 530 nm column will be used, cf. also accepted
        wavelength tolerance for reading of wavelength dependent variables
        :attr:`wavelength_tol_nm`).

        Parameters
        ----------
        vars_to_read : list
            list of variables that are supposed to be read
        loaded_nasa_ames : EbasNasaAmesFile
            loaded data object

        Returns
        -------
        dict
            dictionary specifying the best-match variable column for each
            of the input variables.
        """
        file = loaded_nasa_ames

        # dict containing variable column matches
        _vc = {}
        # Loop over all variables that are supposed to be read
        for var in vars_to_read:
            # get corresponding EBAS variable info ...
            ebas_var_info = self.get_ebas_var(var)
            # ... and AeroCom variable definition
            var_info = self.var_info(var)

            # reading options
            opts = self.get_read_opts(var)

            # Find all columns in file that match the current variable
            # There may be multiple matches, e.g. because the variable may
            # be sampled at different wavelenghts or there may be different
            # statistics applied, or there may be different matrices
            # available (e.g. aerosol, pm10, pm25)
            try:
                col_matches = self._get_var_cols(ebas_var_info, file)
            except NotInFileError:
                const.logger.warning('Variable {} (EBAS name(s): {}) is '
                                     'missing in file {} (start: {})'
                                     .format(var, ebas_var_info.component,
                                             os.path.basename(file.file),
                                             file.base_date))
                continue

            # if AeroCom variable has a wavelength specified, find the column(s)
            # that are closest to this wavelength. There may be multiple column
            # matches, e.g. due to different statistics or matrix columns, these
            # will be sorted out below.
            if var_info.wavelength_nm is not None:
                if opts.shift_wavelengths:
                    (col_matches,
                     diff) = self._find_closest_wavelength_cols(col_matches,
                                                                file,
                                                                var_info)
                else:
                    (col_matches,
                     diff)= self._find_wavelength_matches(col_matches,
                                                          file, var_info)

            if bool(col_matches):
                _vc[var] = col_matches

        if not len(_vc) > 0:
            raise NotInFileError('None of the specified variables {} could be '
                                 'found in file {}'.format(vars_to_read,
                                                os.path.basename(file.file)))
        var_cols = {}
        for var, cols in _vc.items():
            if len(cols) == 1:
                col = cols[0]
            else:
                col = self._find_best_data_column(cols,
                                                  self.get_ebas_var(var),
                                                  file)
            var_cols[var] = col
        return var_cols

    def get_ebas_var(self, var_name):
        """Get instance of :class:`EbasVarInfo` for input AeroCom variable"""
        if not var_name in self._loaded_ebas_vars:
            self._loaded_ebas_vars[var_name] = EbasVarInfo(var_name)
        return self._loaded_ebas_vars[var_name]

    def read_file(self, filename, vars_to_retrieve=None, _vars_to_read=None,
                  _vars_to_compute=None):
        """Read EBAS NASA Ames file

        Parameters
        ----------
        filename : str
            absolute path to filename to read
        vars_to_retrieve : :obj:`list`, optional
            list of str with variable names to read, if None (and if not
            both of the alternative possible parameters ``_vars_to_read`` and
            ``_vars_to_compute`` are specified explicitely) then the default
            settings are used

        Returns
        -------
        StationData
            dict-like object containing results
        """
        # implemented in base class
        if _vars_to_read is None or _vars_to_compute is None:
            (vars_to_read,
             vars_to_compute) = self.check_vars_to_retrieve(vars_to_retrieve)
        else:
            vars_to_read, vars_to_compute = _vars_to_read, _vars_to_compute

        file = EbasNasaAmesFile(filename)

        # find columns in NASA Ames file for variables that are to be read
        var_cols = self.find_var_cols(vars_to_read=vars_to_read,
                                      loaded_nasa_ames=file)
        #create empty data object (is dictionary with extended functionality)
        data_out = StationData()

        data_out = self._add_meta(data_out, file)

        freq_ebas = data_out['ts_type'] # resolution code
        # store the raw EBAS meta dictionary (who knows what for later ;P )
        #data_out['ebas_meta'] = meta
        data_out['var_info'] = {}
        for var, colnum  in var_cols.items():
            opts = self.get_read_opts(var)
            data_out['var_info'][var] = {}

            _col = file.var_defs[colnum]
            data = file.data[:, colnum]
            if opts.freq_from_start_stop_meas:
                tst = self._check_correct_freq(file, freq_ebas)
                if tst != freq_ebas:
                    const.logger.info(
                        f'Updating ts_type from {freq_ebas} (EBAS resolution_code) '
                        f'to {tst} (derived from stop_meas-start_meas)'
                        )
                    data_out['ts_type'] = tst



            if opts.eval_flags:
                invalid = ~file.flag_col_info[_col.flag_col].valid
                data_out.data_flagged[var] = invalid
            sf = self.get_ebas_var(var).scale_factor
            if sf != 1:
                data *= sf
                data_out['var_info'][var]['scale_factor'] = sf

            meta = file.meta

            if not 'unit' in _col: #make sure a unit is assigned to data column
                _col['unit']= file.unit

            data = self._check_shift_wavelength(var, _col, meta, data)

            # TODO: double-check with NILU if this can be assumed
            if not 'matrix' in _col:
                _col['matrix'] = meta['matrix']
            if not 'statistics' in _col:
                stats = None
                if 'statistics' in meta:
                    stats = meta['statistics']
                _col['statistics'] = stats

            data_out[var] = data

            var_info = _col.to_dict()
            data_out['var_info'][var].update(var_info)

            if opts.convert_units:
                data_out = self._convert_varunit_stationdata(data_out, var)

        if len(data_out['var_info']) == 0:
            raise EbasFileError('All data columns of specified input variables '
                                'are NaN in {}'.format(filename))

        data_out['dtime'] = file.time_stamps
        data_out['start_meas'] = file.start_meas
        data_out['stop_meas'] = file.stop_meas

        if self.readopts_default.ensure_correct_freq:
            self._flag_incorrect_frequencies(data_out)

        # compute additional variables (if applicable)
        data_out = self.compute_additional_vars(data_out,
                                                vars_to_compute)

        return data_out

    def _check_correct_freq(self, file, freq_ebas):
        # ToDo: should go into EbasNasaAmesFile class
        dts = (file.stop_meas - file.start_meas).astype(int)
        if np.min(dts) < 0:
            raise TemporalResolutionError(
                'Nasa Ames file contains neg. meas periods...')
        counts = np.bincount(dts)
        most_common_dt = np.argmax(counts)
        # frequency associated based on resolution code
        rescode_tstype = TsType(freq_ebas)
        rescode_numsecs = rescode_tstype.num_secs
        rescode_tolsecs = rescode_tstype.tol_secs
        lowlim = rescode_numsecs - rescode_tolsecs
        highlim = rescode_numsecs + rescode_tolsecs
        if np.logical_and(most_common_dt >= lowlim,
                          most_common_dt <= highlim):
            return freq_ebas

        const.logger.warning(
            f'Detected wrong frequency {freq_ebas}. Trying to '
            f'infer the correct frequency...')

        for tst in TsType.VALID:
            tstype = TsType(tst)
            try:
                numsecs = tstype.num_secs
                tolsecs = tstype.tol_secs
            except ValueError:
                continue
            low, high = numsecs-tolsecs, numsecs+tolsecs
            if np.logical_and(most_common_dt >= low,
                              most_common_dt <= high):
                return tst
        raise TemporalResolutionError(
            f'Failed to derive correct sampling frequency in {file.file_name}. '
            f'Most common meas period is {most_common_dt}s and does not '
            f'correspond to any of the supported base frequencies { TsType.VALID}'
            )
    def _flag_incorrect_frequencies(self, filedata):

        # time diffs in units of s for each measurement
        dt = (filedata.stop_meas - filedata.start_meas).astype(float)
        # frequency in file (supposedly)
        tst = TsType(filedata.ts_type)
        # number of seconds in period (e.g. 86400 for ts_type daily)
        numsecs = tst.num_secs
        # tolerance in seconds in period (5% of numsecs, as of 13.1.2021)
        tolsecs = tst.tol_secs

        diffarr = dt-numsecs

        invalid = np.logical_or(diffarr<-tolsecs,
                                diffarr>tolsecs)

        num = len(filedata['start_meas'])
        for var in filedata.var_info:
            if not var in filedata.data_flagged:
                filedata.data_flagged[var] = np.zeros(num).astype(bool)
            filedata.data_flagged[var][invalid] = True
        return filedata


    def _convert_varunit_stationdata(self, sd, var):
        from_unit = sd.var_info[var]['units']
        to_unit = self.var_info(var)['units']
        if from_unit != to_unit:
            sd.convert_unit(var, to_unit)
        return sd

    def compute_additional_vars(self, data, vars_to_compute):
        """Compute additional variables and put into station data

        Note
        ----
        Extended version of :func:`ReadUngriddedBase.compute_additional_vars`

        Parameters
        ----------
        data : dict-like
            data object containing data vectors for variables that are required
            for computation (cf. input param ``vars_to_compute``)
        vars_to_compute : list
            list of variable names that are supposed to be computed.
            Variables that are required for the computation of the variables
            need to be specified in :attr:`AUX_VARS` and need to be
            available as data vectors in the provided data dictionary (key is
            the corresponding variable name of the required variable).

        Returns
        -------
        dict
            updated data object now containing also computed variables
        """
        data = super(ReadEbas, self).compute_additional_vars(data,
                                                             vars_to_compute)
        for var in vars_to_compute:
            if not var in data: # variable could not be computed -> ignore
                continue

            data.var_info[var].update(self.get_ebas_var(var)) #self._loaded_ebas_vars[var]

            if var in self.AUX_USE_META:
                to_dict = data['var_info'][var]
                from_var = self.AUX_USE_META[var]
                if from_var in data:
                    from_dict = data['var_info'][from_var]
                    for k, v in from_dict.items():
                        if not k in to_dict or to_dict[k] is None:
                            to_dict[k] = v

                if from_var in data.data_flagged:
                    data.data_flagged[var] = data.data_flagged[from_var]
                if from_var in data.data_err:
                    data.data_err[var] = data.data_err[from_var]
            if not 'units' in data['var_info'][var]:
                data['var_info'][var]['units'] = self.var_info(var)['units']
        return data

    def var_info(self, var_name):
        """Aerocom variable info for input var_name"""
        if not var_name in self._loaded_aerocom_vars:
            self._loaded_aerocom_vars[var_name] = const.VARS[var_name]
        return self._loaded_aerocom_vars[var_name]

    @property
    def readopts_default(self):
        """Default reading options

        These are applied to all variables if not defined explicitly for
        individual variables in :attr:`REA
        """
        return self._opts['default']

    def get_read_opts(self, var_name):
        """
        Get reading options for input variable

        Parameters
        ----------
        var_name : str
            name of variable

        Returns
        -------
        EbasReadOptions
            options

        """
        if not var_name in self.VAR_READ_OPTS:
            return self._opts['default']
        if not var_name in self._opts:
            vo = ReadEbasOptions(**self.VAR_READ_OPTS[var_name])
            self._opts[var_name] = vo
        return self._opts[var_name]

    def _check_constraints(self, constraints):
        constraints_new = {}
        update_opts = {}
        for key, val in constraints.items():
            if key in self._opts['default']:
                # key is one of the default options available in
                # ReadEbasOptions (note, they may be also variable dependent)
                # see method _init_read_opts
                update_opts[key] = val
            else:
                constraints_new[key] = val
        return (constraints_new, update_opts)

    def _init_read_opts(self, vars_to_retrieve, constraints):
        constraints, update_opts = self._check_constraints(constraints)
        for var in vars_to_retrieve:
            # the following method returns default opts if this variable is not
            # specified explicitly in VAR_READ_OPTS, else, it will instantiate
            # a new instance of EbasReadOptions for that variable with the
            # options set therein (and default values for all other options)
            var_opts = self.get_read_opts(var)
            if len(update_opts) > 0:
                var_opts.update(**update_opts)
        return constraints

    def _check_keep_aux_vars(self, vars_to_retrieve):
        """
        Check if auxiliary variables are supposed to be kept for input varlist

        Parameters
        ----------
        vars_to_retrieve : list
            list of variables to be checked

        Returns
        -------
        vars_to_retrieve : list
            input list that may be extented by additional auxiliary variables
            that are needed for reading some of the input variables and that
            are supposed to be imported as well.

        """
        add = []
        for var in vars_to_retrieve:
            if var in self.AUX_REQUIRES and self.get_read_opts(var).keep_aux_vars:
                for auxvar in self.AUX_REQUIRES[var]:
                    if auxvar in add:
                        raise NotImplementedError()
                    add.append(auxvar)
        return (vars_to_retrieve + add)

    def read(self, vars_to_retrieve=None, first_file=None,
             last_file=None, files=None, **constraints):
        """Method that reads list of files as instance of :class:`UngriddedData`

        Parameters
        ----------
        vars_to_retrieve : :obj:`list` or similar, optional,
            list containing variable IDs that are supposed to be read. If None,
            all variables in :attr:`PROVIDES_VARIABLES` are loaded
        first_file : :obj:`int`, optional
            index of first file in file list to read. If None, the very first
            file in the list is used
        last_file : :obj:`int`, optional
            index of last file in list to read. If None, the very last file
            in the list is used
        files : list
             list of files
        **constraints
            further reading constraints deviating from default (default
            info for each AEROCOM variable can be found in `ebas_config.ini <
            https://github.com/metno/pyaerocom/blob/master/pyaerocom/data/
            ebas_config.ini>`__). For details on possible input parameters
            see :class:`EbasSQLRequest` (or `this tutorial <http://aerocom.met.no
            /pyaerocom/tutorials.html#ebas-file-query-and-database-browser>`__)

        Returns
        -------
        UngriddedData
            data object
        """
        vars_to_retrieve = self._precheck_vars_to_retrieve(vars_to_retrieve)
        # check_vars_to_retrieve is implemented in template base class
        (vars_to_read,
         vars_to_compute) = self.check_vars_to_retrieve(vars_to_retrieve)

        all_vars = vars_to_read + vars_to_compute

        constraints = self._init_read_opts(all_vars, constraints)

        vars_to_retrieve = self._check_keep_aux_vars(vars_to_retrieve)

        if files is None:
            self.get_file_list(vars_to_retrieve, **constraints)
            files = self.files
            files_contain = self.files_contain
        else:
            if isinstance(files, str): #single file
                files = [files]
            files_contain = [vars_to_retrieve]*len(files)

        if first_file is None:
            first_file = 0
        if last_file is None:
            last_file = len(files)
        files = files[first_file:last_file]
        files_contain = files_contain[first_file:last_file]

        data = self._read_files(files, vars_to_retrieve,
                                files_contain, constraints)

        data.clear_meta_no_data()

        return data

    def _read_files(self, files, vars_to_retrieve, files_contain, constraints):
        """Helper that reads list of files into UngriddedData

        Note
        ----
        This method is not supposed to be called directly but is used in
        :func:`read` and serves the purpose of parallel loading of data
        """
        self.files_failed = []
        data_obj = UngriddedData(num_points=1000000)

        # Add reading options to filter "history of UngriddedDataObject"
        filters = self.readopts_default.filter_dict
        filters.update(constraints)
        data_obj._add_to_filter_history(filters)

        meta_key = 0.0
        idx = 0

        #assign metadata object
        metadata = data_obj.metadata
        meta_idx = data_obj.meta_idx

        # counter that is updated whenever a new variable appears during read
        # (is used for attr. var_idx in UngriddedData object)
        var_count_glob = -1
        const.print_log.info(f'Reading EBAS data from {self.file_dir}')
        num_files = len(files)
        for i in tqdm(range(num_files)):
            _file = files[i]
            contains = files_contain[i]
            try:
                station_data = self.read_file(_file,
                                              vars_to_retrieve=contains)

            except (NotInFileError, EbasFileError, TemporalResolutionError) as e:
                self.files_failed.append(_file)
                self.logger.warning('Skipping reading of EBAS NASA Ames '
                                    'file: {}. Reason: {}'
                                    .format(_file, repr(e)))
                continue
            except Exception as e:
                self.files_failed.append(_file)
                const.print_log.warning('Skipping reading of EBAS NASA Ames '
                                        'file: {}. Reason: {}'
                                        .format(_file, repr(e)))

                continue

            # Fill the metatdata dict
            # the location in the data set is time step dependent!
            # use the lat location here since we have to choose one location
            # in the time series plot
            metadata[meta_key] = od()
            metadata[meta_key].update(station_data.get_meta(add_none_vals=True))

            if 'station_name_orig' in station_data:
                metadata[meta_key]['station_name_orig'] = station_data['station_name_orig']

            metadata[meta_key]['data_revision'] = self.data_revision
            metadata[meta_key]['var_info'] = od()
            # this is a list with indices of this station for each variable
            # not sure yet, if we really need that or if it speeds up things
            meta_idx[meta_key] = {}

            num_times = len(station_data['dtime'])

            contains_vars = list(station_data.var_info.keys())
            #access array containing time stamps
            # TODO: check using index instead (even though not a problem here
            # since all Aerocom data files are of type timeseries)
            times = np.float64(station_data['dtime'])

            append_vars = [x for x in np.intersect1d(vars_to_retrieve,
                                                     contains_vars)]

            totnum = num_times * len(append_vars)

            #check if size of data object needs to be extended
            if (idx + totnum) >= data_obj._ROWNO:
                #if totnum < data_obj._CHUNKSIZE, then the latter is used
                data_obj.add_chunk(totnum)

            for var_count, var in enumerate(append_vars):
                # data values
                values = station_data[var]

                # get start / stop index for this data vector
                start = idx + var_count * num_times
                stop = start + num_times

                if not var in data_obj.var_idx:
                    var_count_glob += 1
                    var_idx = var_count_glob
                    data_obj.var_idx[var] = var_idx
                else:
                    var_idx = data_obj.var_idx[var]

                #write common meta info for this station (data lon, lat and
                #altitude are set to station locations)
                data_obj._data[start:stop,
                               data_obj._LATINDEX] = station_data['latitude']
                data_obj._data[start:stop,
                               data_obj._LONINDEX] = station_data['longitude']
                data_obj._data[start:stop,
                               data_obj._ALTITUDEINDEX] = station_data['altitude']
                data_obj._data[start:stop,
                               data_obj._METADATAKEYINDEX] = meta_key

                # write data to data object
                data_obj._data[start:stop, data_obj._TIMEINDEX] = times

                data_obj._data[start:stop, data_obj._DATAINDEX] = values

                data_obj._data[start:stop, data_obj._VARINDEX] = var_idx

                if var in station_data.data_flagged:
                    invalid = station_data.data_flagged[var]
                    data_obj._data[start:stop, data_obj._DATAFLAGINDEX] = invalid
                if var in station_data.data_err:
                    errs = station_data.data_err[var]
                    data_obj._data[start:stop, data_obj._DATAERRINDEX] = errs

                var_info = station_data['var_info'][var]
                metadata[meta_key]['var_info'][var] = od()
                metadata[meta_key]['var_info'][var].update(var_info)
                meta_idx[meta_key][var] = np.arange(start, stop)

            metadata[meta_key]['variables'] = append_vars
            idx += totnum
            meta_key += 1

        # shorten data_obj._data to the right number of points
        data_obj._data = data_obj._data[:idx]

        num_failed = len(self.files_failed)
        if num_failed > 0:
            const.print_log.warning(
                f'{num_failed} out of {num_files} could not be read...')
        return data_obj

if __name__=="__main__":
    import matplotlib.pyplot as plt
    import pyaerocom as pya
    import os
    plt.close('all')
    ebas_local = os.path.join(pya.const.OUTPUTDIR, 'data/obsdata/EBASMultiColumn/data')
    reader = pya.io.ReadUngridded('EBASMC')#,
                                  #data_dir=ebas_local)

    reader = pya.io.ReadEbas(data_dir=ebas_local)

<<<<<<< HEAD
    files = reader.get_file_list('sc550aer')

    testfile = 'US0013R.20110101000000.20181031145000.nephelometer.aerosol_light_scattering_coefficient.aerosol.3mo.1h.US11L_Optec-NGN-2.US11L_IMPROVE_nephelometer_2004.lev2.nas'

    for file in files:
        if testfile in file:
            print(42)
            break
# =============================================================================
#     reader.read_file('/home/jonasg/MyPyaerocom/data/obsdata/EBASMultiColumn/data/data/PL0005R.19950101060000.20181210133000.filter_1pack...3mo.1d.PL02L_f1p_5..lev2.nas',
#                      ['concno3'])
# =============================================================================
# =============================================================================
#     data = reader.read(vars_to_retrieve=['concoc'],
#                        first_file=0,
#                        last_file=None)
# =============================================================================
=======
    data = reader.read(vars_to_retrieve=['concso4'],
                       first_file=0,
                       last_file=1)
>>>>>>> e7efcb25
<|MERGE_RESOLUTION|>--- conflicted
+++ resolved
@@ -1579,26 +1579,6 @@
 
     reader = pya.io.ReadEbas(data_dir=ebas_local)
 
-<<<<<<< HEAD
-    files = reader.get_file_list('sc550aer')
-
-    testfile = 'US0013R.20110101000000.20181031145000.nephelometer.aerosol_light_scattering_coefficient.aerosol.3mo.1h.US11L_Optec-NGN-2.US11L_IMPROVE_nephelometer_2004.lev2.nas'
-
-    for file in files:
-        if testfile in file:
-            print(42)
-            break
-# =============================================================================
-#     reader.read_file('/home/jonasg/MyPyaerocom/data/obsdata/EBASMultiColumn/data/data/PL0005R.19950101060000.20181210133000.filter_1pack...3mo.1d.PL02L_f1p_5..lev2.nas',
-#                      ['concno3'])
-# =============================================================================
-# =============================================================================
-#     data = reader.read(vars_to_retrieve=['concoc'],
-#                        first_file=0,
-#                        last_file=None)
-# =============================================================================
-=======
     data = reader.read(vars_to_retrieve=['concso4'],
                        first_file=0,
-                       last_file=1)
->>>>>>> e7efcb25
+                       last_file=1)