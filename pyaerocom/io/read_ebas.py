import fnmatch
import logging
import os
import re

import numpy as np
from geonum.atmosphere import T0_STD, p0
from tqdm import tqdm

from pyaerocom import const
from pyaerocom._lowlevel_helpers import BrowseDict
from pyaerocom.aux_var_helpers import (
    calc_vmro3max,
    compute_ac550dryaer,
    compute_ang4470dryaer_from_dry_scat,
    compute_sc440dryaer,
    compute_sc550dryaer,
    compute_sc700dryaer,
    compute_wetna_from_concprcpna,
    compute_wetnh4_from_concprcpnh4,
    compute_wetno3_from_concprcpno3,
    compute_wetoxn_from_concprcpoxn,
    compute_wetoxs_from_concprcpoxs,
    compute_wetoxs_from_concprcpoxsc,
    compute_wetoxs_from_concprcpoxst,
    compute_wetrdn_from_concprcprdn,
    compute_wetso4_from_concprcpso4,
    concx_to_vmrx,
    make_proxy_drydep_from_O3,
    make_proxy_wetdep_from_O3,
    vmrx_to_concx,
)
from pyaerocom.exceptions import (
    EbasFileError,
    MetaDataError,
    NotInFileError,
    TemporalResolutionError,
    TemporalSamplingError,
    UnitConversionError,
)
from pyaerocom.io.ebas_file_index import EbasFileIndex, EbasSQLRequest
from pyaerocom.io.ebas_nasa_ames import EbasNasaAmesFile
from pyaerocom.io.ebas_varinfo import EbasVarInfo
from pyaerocom.io.helpers import _check_ebas_db_local_vs_remote
from pyaerocom.io.readungriddedbase import ReadUngriddedBase
from pyaerocom.molmasses import get_molmass
from pyaerocom.stationdata import StationData
from pyaerocom.tstype import TsType
from pyaerocom.ungriddeddata import UngriddedData
from pyaerocom.units_helpers import get_unit_conversion_fac

logger = logging.getLogger(__name__)


class ReadEbasOptions(BrowseDict):
    """Options for EBAS reading routine

    Attributes
    ----------
    prefer_statistics : list
        preferred order of data statistics. Some files may contain multiple
        columns for one variable, where each column corresponds to one of the
        here defined statistics that where applied to the data. This attribute
        is only considered for ebas variables, that have not explicitely defined
        what statistics to use (and in which preferred order, if applicable).
        Reading preferences for all Ebas variables are specified in the file
        ebas_config.ini in the data directory of pyaerocom.
    ignore_statistics : list
        columns that have either of these statistics applied are ignored for
        variable data reading.
    wavelength_tol_nm : int
        Wavelength tolerance in nm for reading of (wavelength dependent)
        variables. If multiple matches occur (e.g. query -> variable at 550nm
        but file contains 3 columns of that variable, e.g. at 520, 530 and
        540 nm), then the closest wavelength to the queried wavelength is used
        within the specified tolerance level.
    shift_wavelengths : bool
        (only for wavelength dependent variables).
        If True, and a data columns candidate is valid within wavelength
        tolerance around desired wavelength, that column will be considered
        to be used for data import. Defaults to True.
    assume_default_ae_if_unavail : bool
        assume an Angstrom Exponent for applying wavelength shifts of data. See
        :attr:`ReadEbas.ASSUME_AE_SHIFT_WVL` and
        :attr:`ReadEbas.ASSUME_AAE_SHIFT_WVL` for AE and AAE assumptions
        related to scattering and absorption coeffs. Defaults to True.
    check_correct_MAAP_wrong_wvl : bool
        (BETA, do not use): set correct wavelength for certain absorption coeff
        measurements. Defaults to False.
    eval_flags : bool
        If True, the flag columns in the NASA Ames files are read and decoded
        (using :func:`EbasFlagCol.decode`) and the (up to 3 flags for each
        measurement) are evaluated as valid / invalid using the information
        in the flags CSV file. The evaluated flags are stored in the
        data files returned by the reading methods :func:`ReadEbas.read`
        and :func:`ReadEbas.read_file`.
    keep_aux_vars : bool
        if True, auxiliary variables required for computed variables will be
        written to the :class:`UngriddedData` object created in
        :func:`ReadEbas.read` (e.g. if sc550dryaer is requested, this
        requires reading of sc550aer and scrh. The latter 2 will be
        written to the data object if this parameter evaluates to True)
    convert_units : bool
        if True, variable units in EBAS files will be checked and attempted to
        be converted into AeroCom default unit for that variable. Defaults to
        True.
    try_convert_vmr_conc : bool
        attempt to convert vmr data to conc if user requires conc (e.g. user
        wants conco3 but file only contains vmro3), and vice versa.
    ensure_correct_freq : bool
        if True, the frequency set in NASA Ames files (provided via attr
        *resolution_code*) is checked using time differences inferred from
        start and stop time of each measurement. Measurements that are not in
        that resolution (within 5% tolerance level) will be flagged invalid.
    freq_from_start_stop_meas : bool
        infer frequency from start / stop intervals of individual
        measurements.
    freq_min_cov : float
        defines minimum number of measurements that need to correspond to the
        detected sampling frequency in the file within the specified tolerance
        range. Only applies if :attr:`ensure_correct_freq` is True. E.g. if a
        file contains 100 measurements and the most common frequency (as
        inferred from stop-start of each measurement) is daily. Then, if
        `freq_min_cov` is 0.75, it will be ensured that at least 75 of the
        measurements are daily (within +/- 5% tolerance), otherwise this file
        is discarded. Defaults to 0.

    Parameters
    ----------
    **args
        key / value pairs specifying any of the supported settings.
    """

    #: Names of options that correspond to reading filter constraints
    _FILTER_IDS = ["prefer_statistics", "wavelength_tol_nm"]

    def __init__(self, **args):
        self.prefer_statistics = ["arithmetic mean", "median"]
        self.ignore_statistics = ["percentile:15.87", "percentile:84.13"]

        self.wavelength_tol_nm = 50

        self.shift_wavelengths = True
        self.assume_default_ae_if_unavail = True

        self.check_correct_MAAP_wrong_wvl = False

        self.eval_flags = True

        self.keep_aux_vars = False

        self.convert_units = True
        self.try_convert_vmr_conc = True

        self.ensure_correct_freq = False
        self.freq_from_start_stop_meas = True
        self.freq_min_cov = 0.0

        self.update(**args)

    @property
    def filter_dict(self):
        d = {}
        for n in self._FILTER_IDS:
            d[n] = self[n]
        return d


class ReadEbas(ReadUngriddedBase):
    """Interface for reading EBAS data

    Parameters
    ----------
    data_id
        string specifying either of the supported datasets that are defined
        in ``SUPPORTED_DATASETS``
    data_dir : str
        directory where data is located (NOTE: needs to point to the
        directory that contains the "ebas_file_index.sqlite3" file and not
        to the underlying directory "data" which contains the actual
        NASA Ames files.)

    TODO
    ----
    - Check for negative values vs. detection limit
    - Read uncertainties from percentiles (where available)
    """

    #: version log of this class (for caching)
    __version__ = "0.52_" + ReadUngriddedBase.__baseversion__

    #: Name of dataset (OBS_ID)
    DATA_ID = const.EBAS_MULTICOLUMN_NAME

    #: Name of subdirectory containing data files (relative to
    #: :attr:`data_dir`)
    FILE_SUBDIR_NAME = "data"

    #: Name of sqlite database file
    SQL_DB_NAME = "ebas_file_index.sqlite3"

    #: List of all datasets supported by this interface
    SUPPORTED_DATASETS = [const.EBAS_MULTICOLUMN_NAME]

    #: For the following data IDs, the sqlite database file will be cached if
    #: const.EBAS_DB_LOCAL_CACHE is True
    CACHE_SQLITE_FILE = [const.EBAS_MULTICOLUMN_NAME]

    TS_TYPE = "undefined"

    MERGE_STATIONS = {
        "Birkenes": "Birkenes II",
        "Rörvik": "Råö",
        "Vavihill": "Hallahus",
        "Virolahti II": "Virolahti III",
    }
    # 'Trollhaugen'    : 'Troll'}
    #: Temporal resolution codes that (so far) can be understood by pyaerocom
    TS_TYPE_CODES = {
        "1mn": "minutely",
        "1h": "hourly",
        "1d": "daily",
        "1w": "weekly",
        "1mo": "monthly",
        "mn": "minutely",
        "h": "hourly",
        "d": "daily",
        "w": "weekly",
        "mo": "monthly",
    }

    #: variables required for computation of auxiliary variables
    AUX_REQUIRES = {
        "sc550dryaer": ["sc550aer", "scrh"],
        "sc440dryaer": ["sc440aer", "scrh"],
        "sc700dryaer": ["sc700aer", "scrh"],
        "ac550dryaer": ["ac550aer", "acrh"],
        "ang4470dryaer": ["sc440dryaer", "sc700dryaer"],
        "wetoxs": ["concprcpoxs", "pr"],
        "wetoxsc": ["concprcpoxsc", "pr"],
        "wetoxst": ["concprcpoxst", "pr"],
        "wetoxn": ["concprcpoxn", "pr"],
        "wetrdn": ["concprcprdn", "pr"],
        "wetso4": ["concprcpso4", "pr"],
        "wetna": ["concprcpna", "pr"],
        "wetno3": ["concprcpno3", "pr"],
        "wetnh4": ["concprcpnh4", "pr"],
        "vmro3max": ["vmro3"],
        # proxy drydep
        # Suphar based
        "proxydryoxs": ["concprcpoxs", "pr"],
        "proxydryss": ["concprcpna", "pr"],
        "proxydryna": ["concprcpna", "pr"],
        "proxydryso2": ["concprcpoxs", "pr"],
        "proxydryso4": ["concprcpoxs", "pr"],
        # Oxidized nitrogen based
        "proxydryoxn": ["concprcpoxn", "pr"],
        "proxydryno2": ["concprcpoxn", "pr"],
        "proxydryno2no2": ["concprcpoxn", "pr"],
        "proxydryhono": ["concprcpoxn", "pr"],
        "proxydryn2o5": ["concprcpoxn", "pr"],
        "proxydryhno3": ["concprcpoxn", "pr"],
        "proxydryno3c": ["concprcpoxn", "pr"],
        "proxydryno3f": ["concprcpoxn", "pr"],
        # Reduced nitrogen based
        "proxydryrdn": ["concprcprdn", "pr"],
        "proxydrynh3": ["concprcprdn", "pr"],
        "proxydrynh4": ["concprcprdn", "pr"],
        # Other
        "proxydryo3": ["vmro3"],
        "proxydrypm10": ["concprcpoxs", "pr"],
        "proxydrypm25": ["concprcpoxs", "pr"],
        # proxy wetdep
        # Suphar based
        "proxywetoxs": ["concprcpoxs", "pr"],
        "proxywetso2": ["concprcpoxs", "pr"],
        "proxywetso4": ["concprcpoxs", "pr"],
        # Oxidized nitrogen based
        "proxywetoxn": ["concprcpoxn", "pr"],
        "proxywetno2": ["concprcpoxn", "pr"],
        "proxywetno2no2": ["concprcpoxn", "pr"],
        "proxywethono": ["concprcpoxn", "pr"],
        "proxywetn2o5": ["concprcpoxn", "pr"],
        "proxywethno3": ["concprcpoxn", "pr"],
        "proxywetno3c": ["concprcpoxn", "pr"],
        "proxywetno3f": ["concprcpoxn", "pr"],
        # Reduced nitrogen based
        "proxywetrdn": ["concprcprdn", "pr"],
        "proxywetnh3": ["concprcprdn", "pr"],
        "proxywetnh4": ["concprcprdn", "pr"],
        # Other
        "proxyweto3": ["vmro3"],
        "proxywetpm10": ["concprcpoxs", "pr"],
        "proxywetpm25": ["concprcpoxs", "pr"],
    }

    #: Meta information supposed to be migrated to computed variables
    AUX_USE_META = {
        "sc550dryaer": "sc550aer",
        "sc440dryaer": "sc440aer",
        "sc700dryaer": "sc700aer",
        "ac550dryaer": "ac550aer",
    }
    #: Functions supposed to be used for computation of auxiliary variables
    AUX_FUNS = {
        "sc440dryaer": compute_sc440dryaer,
        "sc550dryaer": compute_sc550dryaer,
        "sc700dryaer": compute_sc700dryaer,
        "ac550dryaer": compute_ac550dryaer,
        "ang4470dryaer": compute_ang4470dryaer_from_dry_scat,
        "wetoxs": compute_wetoxs_from_concprcpoxs,
        "wetoxsc": compute_wetoxs_from_concprcpoxsc,
        "wetoxst": compute_wetoxs_from_concprcpoxst,
        "wetoxn": compute_wetoxn_from_concprcpoxn,
        "wetrdn": compute_wetrdn_from_concprcprdn,
        "wetnh4": compute_wetnh4_from_concprcpnh4,
        "wetno3": compute_wetno3_from_concprcpno3,
        "wetso4": compute_wetso4_from_concprcpso4,
        "wetna": compute_wetna_from_concprcpna,
        "vmro3max": calc_vmro3max,
        # proxy dry dep
        # Suphar based
        "proxydryoxs": compute_wetoxs_from_concprcpoxs,
        "proxydryss": compute_wetna_from_concprcpna,
        "proxydryna": compute_wetna_from_concprcpna,
        "proxydryso2": compute_wetoxs_from_concprcpoxs,
        "proxydryso4": compute_wetoxs_from_concprcpoxs,
        # Oxidized nitrogen based
        "proxydryoxn": compute_wetoxn_from_concprcpoxn,
        "proxydryno2": compute_wetoxn_from_concprcpoxn,
        "proxydryno2no2": compute_wetoxn_from_concprcpoxn,
        "proxydryhono": compute_wetoxn_from_concprcpoxn,
        "proxydryn2o5": compute_wetoxn_from_concprcpoxn,
        "proxydryhno3": compute_wetoxn_from_concprcpoxn,
        "proxydryno3c": compute_wetoxn_from_concprcpoxn,
        "proxydryno3f": compute_wetoxn_from_concprcpoxn,
        # Reduced nitrogen based
        "proxydryrdn": compute_wetrdn_from_concprcprdn,
        "proxydrynh3": compute_wetrdn_from_concprcprdn,
        "proxydrynh4": compute_wetrdn_from_concprcprdn,
        # Other
        "proxydryo3": make_proxy_drydep_from_O3,
        "proxydrypm10": compute_wetoxs_from_concprcpoxs,
        "proxydrypm25": compute_wetoxs_from_concprcpoxs,
        # proxy wet dep
        # Suphar based
        "proxywetoxs": compute_wetoxs_from_concprcpoxs,
        "proxywetso2": compute_wetoxs_from_concprcpoxs,
        "proxywetso4": compute_wetoxs_from_concprcpoxs,
        # Oxidized nitrogen based
        "proxywetoxn": compute_wetoxn_from_concprcpoxn,
        "proxywetno2": compute_wetoxn_from_concprcpoxn,
        "proxywetno2no2": compute_wetoxn_from_concprcpoxn,
        "proxywethono": compute_wetoxn_from_concprcpoxn,
        "proxywetn2o5": compute_wetoxn_from_concprcpoxn,
        "proxywethno3": compute_wetoxn_from_concprcpoxn,
        "proxywetno3c": compute_wetoxn_from_concprcpoxn,
        "proxywetno3f": compute_wetoxn_from_concprcpoxn,
        # Reduced nitrogen based
        "proxywetrdn": compute_wetrdn_from_concprcprdn,
        "proxywetnh3": compute_wetrdn_from_concprcprdn,
        "proxywetnh4": compute_wetrdn_from_concprcprdn,
        # Other
        "proxyweto3": make_proxy_wetdep_from_O3,
        "proxywetpm10": compute_wetoxs_from_concprcpoxs,
        "proxywetpm25": compute_wetoxs_from_concprcpoxs,
    }

    #: Custom reading options for individual variables. Keys need to be valid
    #: attributes of :class:`ReadEbasOptions` and anything specified here (for
    #: a given variable) will be overwritten from the defaults specified in
    #: the options class.
    VAR_READ_OPTS = {
        "pr": dict(convert_units=False, freq_min_cov=0.75),
        "prmm": dict(freq_min_cov=0.75),
    }

    ASSUME_AAE_SHIFT_WVL = 1.0
    ASSUME_AE_SHIFT_WVL = 1  # .5

    #: list of EBAS data files that are flagged invalid and will not be imported
    IGNORE_FILES = [
        "CA0420G.20100101000000.20190125102503.filter_absorption_photometer.aerosol_absorption_coefficient.aerosol.1y.1h.CA01L_Magee_AE31_ALT.CA01L_aethalometer.lev2.nas",
        "DK0022R.20180101070000.20191014000000.bulk_sampler..precip.1y.15d.DK01L_bs_22.DK01L_IC.lev2.nas",
        "DK0012R.20180101070000.20191014000000.bulk_sampler..precip.1y.15d.DK01L_bs_12.DK01L_IC.lev2.nas",
        "DK0008R.20180101070000.20191014000000.bulk_sampler..precip.1y.15d.DK01L_bs_08.DK01L_IC.lev2.nas",
        "DK0005R.20180101070000.20191014000000.bulk_sampler..precip.1y.15d.DK01L_bs_05.DK01L_IC.lev2.nas",
    ]

    #: Ignore data columns in NASA Ames files that contain any of the listed
    #: attributes
    IGNORE_COLS_CONTAIN = ["fraction", "artifact"]

    # list of all available resolution codes (extracted from SQLite database)
    # 1d 1h 1mo 1w 4w 30mn 2w 3mo 2d 3d 4d 12h 10mn 2h 5mn 6d 3h 15mn

    #: List of variables that are provided by this dataset (will be extended
    #: by auxiliary variables on class init, for details see __init__ method of
    #: base class ReadUngriddedBase)
    def __init__(self, data_id=None, data_dir=None):
        super().__init__(data_id=data_id, data_dir=data_dir)

        self._opts = {"default": ReadEbasOptions()}

        # self.opts = ReadEbasOptions()
        #: loaded instances of aerocom variables (instances of
        #: :class:`Variable` object, is written in get_file_list
        self._loaded_aerocom_vars = {}

        #: loaded instances of variables in EBAS namespace (instances of
        #: :class:`EbasVarInfo` object, is updated in read_file
        self._loaded_ebas_vars = {}

        self._file_dir = None

        self.files_failed = []
        self._read_stats_log = BrowseDict()

        #: SQL database interface class used to retrieve file paths for vars
        self._file_index = None
        self.sql_requests = []

        #: original file lists retrieved for each variable individually using
        #: SQL request. Since some of the files in the lists for each variable
        #: might occur in multiple lists, these are merged into a single list
        #: self.files and information about which variables are to be extracted
        #: for each file is stored in attribute files_contain

        #: Originally retrieved file lists from SQL database, for each variable
        #: individually
        self._lists_orig = {}

        #: this is filled in method get_file_list and specifies variables
        #: to be read from each file
        self.files_contain = []

        self._all_stats = None

    @property
    def DEFAULT_VARS(self):
        """
        list: list of default variables to be read

        Note
        ----
        Currently a wrapper for :attr:`PROVIDES_VARIABLES`
        """
        return self.PROVIDES_VARIABLES

    @property
    def file_dir(self):
        """Directory containing EBAS NASA Ames files"""
        if self._file_dir is not None:
            return self._file_dir
        return os.path.join(self.data_dir, self.FILE_SUBDIR_NAME)

    @file_dir.setter
    def file_dir(self, val):
        if not isinstance(val, str) or not os.path.exists(val):
            raise FileNotFoundError("Input directory does not exist")
        self._file_dir = val

    @property
    def file_index(self):
        """SQlite file mapping metadata with filenames"""
        if self._file_index is None:
            self._file_index = EbasFileIndex(self.sqlite_database_file)
        return self._file_index

    @property
    def FILE_REQUEST_OPTS(self):
        """List of options for file retrieval"""
        return list(EbasSQLRequest())

    @property
    def _FILEMASK(self):
        raise AttributeError(
            "Irrelevant for EBAS implementation, since SQL "
            "database is used for finding valid files"
        )

    @property
    def NAN_VAL(self):
        """Irrelevant for implementation of EBAS I/O"""
        raise AttributeError(
            "Irrelevant for EBAS implementation: Info about "
            "invalid measurements is extracted from header of "
            "NASA Ames files for each variable individually "
        )

    @property
    def PROVIDES_VARIABLES(self):
        """List of variables provided by the interface"""
        return EbasVarInfo.PROVIDES_VARIABLES()

    @property
    def sqlite_database_file(self):
        """Path to EBAS SQL database"""
        dbname = self.SQL_DB_NAME
        loc_remote = os.path.join(self.data_dir, dbname)
        if self.data_id in self.CACHE_SQLITE_FILE and const.EBAS_DB_LOCAL_CACHE:
            loc_local = os.path.join(const.CACHEDIR, dbname)
            return _check_ebas_db_local_vs_remote(loc_remote, loc_local)

        return loc_remote

    def _merge_lists(self, lists_per_var):
        """Merge dictionary of lists for each variable into one list

        Note
        ----
        In addition to writing the retrieved file list into :attr:`files`, this
        method also fills the list :attr:`files_contain` which (by index)
        defines variables to read for each file path in :attr:`files`

        Parameters
        ----------
        lists_per_var : dict
            dictionary containing file lists (values) for a set of variables
            (keys)

        Returns
        -------
        list
            merged file list (is also written into :attr:`files`)
        """
        # original lists are modified, so make a copy of them
        # lists = deepcopy(lists_per_var)
        lists = lists_per_var
        mapping = {}
        for var, lst in lists.items():
            for fpath in lst:
                mapping[fpath] = [var]
                for other_var, other_lst in lists.items():
                    if not var == other_var:
                        try:
                            other_lst.pop(other_lst.index(fpath))
                            mapping[fpath].append(other_var)
                        except ValueError:
                            pass
        self.logger.info(f"Number of files to read reduced to {len(mapping)}")
        files, files_contain = [], []
        for path, contains_vars in mapping.items():
            files.append(path)
            files_contain.append(contains_vars)

        self.files = files
        self.files_contain = files_contain

        return files

    @property
    def all_station_names(self):
        # ToDo: this should probably not be part of this class
        """List of all available station names in EBAS database"""
        if self._all_stats is None:
            self._all_stats = self.file_index.ALL_STATION_NAMES
        return self._all_stats

    def _find_station_matches(self, stats_or_patterns):
        # ToDo: this should probably not be part of this class
        """Find all stations names that match input list of names or patterns"""
        val = stats_or_patterns
        all_stats = self.all_station_names
        stats = []
        if isinstance(val, str):
            val = [val]
        if not isinstance(val, list):
            raise ValueError("Need list or string...")

        for name in val:
            if "*" in name:
                # handle wildcard
                for stat in all_stats:
                    if fnmatch.fnmatch(stat, name):
                        stats.append(stat)
            elif name in all_stats:
                stats.append(name)
            else:
                logger.warning(f"Ignoring station_names input {name}. No match could be found")

        if not bool(stats):
            raise FileNotFoundError(
                f"No EBAS data files could be found for stations {stats_or_patterns}"
            )
        return list(set(stats))

    def _precheck_vars_to_retrieve(self, vars_to_retrieve):
        """
        Make sure input variables are supported and are only provided once

        Parameters
        ----------
        vars_to_retrieve : str or list, or similar
            make sure input variable names are in AeroCom convention

        Raises
        ------
        ValueError
            if the same variable is input more than one time
        VariableDefinitionError
            if one of the input variables is not supported

        Returns
        -------
        list
            list of variables to be retrieved
        """
        if vars_to_retrieve is None:
            vars_to_retrieve = self.DEFAULT_VARS
        elif isinstance(vars_to_retrieve, str):
            vars_to_retrieve = [vars_to_retrieve]
        out = []
        for var in vars_to_retrieve:
            out.append(self.var_info(var).var_name_aerocom)
        return out

    def _check_add_station_filter_sqlquery(self, constraints):
        if "station_names" in constraints:
            stat_matches = self._find_station_matches(constraints["station_names"])

            constraints["station_names"] = stat_matches
        return constraints

    def get_file_list(self, vars_to_retrieve, **constraints):
        """Get list of files for all variables to retrieve

        Parameters
        ----------
        vars_to_retrieve : list or str
            list of variables that are supposed to be read
        **constraints
            further EBAS request constraints deviating from default (default
            info for each AEROCOM variable can be found in `ebas_config.ini <
            https://github.com/metno/pyaerocom/blob/master/pyaerocom/data/
            ebas_config.ini>`__). For details on possible input parameters
            see :class:`EbasSQLRequest` (or `this tutorial <http://aerocom.met.no
            /pyaerocom/tutorials.html#ebas-file-query-and-database-browser>`__)

        Returns
        -------
        list
            unified list of file paths each containing either of the specified
            variables
        """

        if isinstance(vars_to_retrieve, str):
            vars_to_retrieve = [vars_to_retrieve]

        # make sure variable names are input correctly
        vars_to_retrieve = self._precheck_vars_to_retrieve(vars_to_retrieve)

        self.logger.info("Fetching data files. This might take a while...")

        db = self.file_index
        files_vars = {}
        files_aux_req = {}
        logger.info(f"Retrieving EBAS files for variables\n{vars_to_retrieve}")
        # directory containing NASA Ames files
        filedir = self.file_dir
        for var in vars_to_retrieve:
            info = self.get_ebas_var(var)
            try:
                constraints = self._check_add_station_filter_sqlquery(constraints)
            except FileNotFoundError:
                # skip this variable
                continue

            requests = info.make_sql_requests(**constraints)
            for _var, req in requests.items():
                filenames = db.get_file_names(req)
                self.sql_requests.append(req)

                paths = []
                for file in filenames:
                    if file in self.IGNORE_FILES:
                        logger.info(f"Ignoring flagged file {file}")
                        continue
                    paths.append(os.path.join(filedir, file))

                if _var in vars_to_retrieve:
                    # this variable is actually to be imported
                    files_vars[_var] = sorted(paths)
                else:
                    # auxiliary variable that is needed to compute one of the
                    # input variables. This variable potentially also requires
                    # other variables to be read, and the corresponding file
                    # list are merged in a separate step below.
                    files_aux_req[_var] = sorted(paths)

        for _var in vars_to_retrieve:
            if not _var in files_vars:
                files_vars[_var] = self._merge_auxvar_lists(_var, files_aux_req)

        self._lists_orig = files_vars
        files = self._merge_lists(files_vars)
        if len(files) == 0:
            raise FileNotFoundError(
                f"No files could be found for {vars_to_retrieve} and reading "
                f"constraints {constraints}."
            )
        return files

    def _merge_auxvar_lists(self, aux_var, files_aux_req):
        """
        Merge lists of variables required for input aux_var

        Parameters
        ----------
        aux_var : str
            Name of auxiliary variable that is computed from other variables.
            Must be contained in :attr:`AUX_REQUIRES` and must have entry
            `requires` in file `ebas_config.ini`.
        files_aux_req : dict
            dictionary containing file lists for all auxiliary variables needed
            to compute input variable `aux_var` (see :attr:`AUX_REQUIRES`).

        Returns
        -------
        list
            list of all filenames that contain all required variables for input
            variable `aux_var`.
        """
        _required = self.get_ebas_var(aux_var).requires
        if _required is None:
            return []
        remaining = None
        for _vreq in _required:
            if not _vreq in files_aux_req:
                return []
            _lst = files_aux_req[_vreq]
            if remaining is None:
                remaining = _lst
            else:
                remaining = np.intersect1d(remaining, _lst)
        return remaining

    def _get_var_cols(self, ebas_var_info, data):
        """Get all columns in NASA Ames file matching input Aerocom variable

        Note
        ----
        For developers: All Aerocom variable definitions should go into file
        *variables.ini* in pyaerocom data directory. All Ebas variable
        definitions for each Aerocom variable should go into file
        *ebas_config.ini* where section names are Aerocom namespace and
        contain import constraints.

        Parameters
        -----------
        ebas_var_info : EbasVarInfo
            EBAS variable information (e.g. for ac550aer)
        data : EbasNasaAmesFile
            loaded EBAS file data

        Returns
        -------
        list
            list specifying column matches

        Raises
        ------
        NotInFileError
            if no column in file matches variable specifications
        """
        var = ebas_var_info.var_name
        opts = self.get_read_opts(var)
        if ebas_var_info.component is None:
            raise NotInFileError
        col_matches = []

        check_matrix = False if ebas_var_info["matrix"] is None else True
        check_stats = False if ebas_var_info["statistics"] is None else True
        comps = []
        for colnum, col_info in enumerate(data.var_defs):
            if col_info.name in ebas_var_info.component:  # candidate (name match)
                ok = True
                if check_matrix:
                    if "matrix" in col_info:
                        matrix = col_info["matrix"]
                    else:
                        matrix = data.matrix
                    if not matrix in ebas_var_info["matrix"]:
                        ok = False
                if ok and "statistics" in col_info:
                    # ALWAYS ignore columns containing statistics flagged in
                    # ignore_statistics
                    if col_info["statistics"] in opts.ignore_statistics:
                        ok = False
                    elif check_stats:
                        if not col_info["statistics"] in ebas_var_info["statistics"]:
                            ok = False
                for key in self.IGNORE_COLS_CONTAIN:
                    if key in col_info:
                        ok = False
                        logger.warning(f"\nignore column {col_info}")
                        break
                if ok:
                    col_matches.append(colnum)
                    if not col_info.name in comps:
                        comps.append(col_info.name)
        if len(col_matches) == 0:
            raise NotInFileError(f"Variable {ebas_var_info.var_name} could not be found in file")
        elif len(comps) > 1 and len(ebas_var_info.component) > 1:
            for prefcomp in ebas_var_info.component:
                if not prefcomp in comps:
                    continue
                col_matches = [
                    colnum for colnum in col_matches if prefcomp == data.var_defs[colnum].name
                ]
                break
        return col_matches

    def _resolve_units_cols(self, var_name, result_col, file):
        """
        Identify data column with the correct unit for input variable

        For instance, O3 is sometimes reported both as vmro3 (nmole mole-1) and
        conco3 (ug m-3) in different columns of the file.

        Parameters
        ----------
        var_name : str
            AeroCom variable name.
        result_col : list
            list of columns numbers to be checked.
        file : EbasNasaAmesFile
            file data.

        Returns
        -------
        list
            list of column numbers that match the correct units.

        """
        to_unit = str(self.var_info(var_name).units)
        if not to_unit in ("", "1"):
            _cols = []
            for colnum in result_col:
                try:
                    from_unit = file.var_defs[colnum].units
                    get_unit_conversion_fac(from_unit, to_unit, var_name)
                    _cols.append(colnum)
                except UnitConversionError:
                    continue
            if len(_cols) > 0:
                result_col = _cols
        return result_col

    def _resolve_meas_height_cols(self, result_col, file):
        """
        Identify data column(s) with the lowest tower inlet height

        Parameters
        ----------
        result_col : list
            list of columns numbers to be checked. All columns need to have
            attr. `tower_inlet_height`.
        file : EbasNasaAmesFile
            file data.

        Raises
        ------
        ValueError
            If conversion of tower_inlet_height values into float fails.

        Returns
        -------
        list
            list containing columns that match the lowest tower inlet height
            (usually only 1 column, but who knows...)

        """
        lowest = 1e9
        matches = []
        for col in result_col:
            heightstr = file.var_defs[col]["tower_inlet_height"]
            if not heightstr.endswith(" m"):
                raise ValueError(
                    f"value of tower_inlet_height in col {col} "
                    f"is invalid: {heightstr} (needs to end "
                    f"with m)"
                )
            height = float(heightstr.split()[0])
            if height < lowest:
                matches = [col]
                lowest = height
            elif height == lowest:
                matches.append(col)
        assert len(matches) > 0
        return matches

    def _find_best_data_column(self, cols, ebas_var_info, file, check_units_on_multimatch=True):
        """Find best match of data column for variable in multiple columns

        This method is supposed to be used in case no unique match can be
        found for a given variable. For instance, if ``ac550aer``

        """
        var = ebas_var_info["var_name"]
        opts = self.get_read_opts(var)

        preferred_matrix = None
        idx_best_matrix_found = 9999

        matrix_matches = []
        # first find best column match with
        if ebas_var_info["matrix"] is not None:
            preferred_matrix = ebas_var_info["matrix"]

        for colnum in cols:
            col_info = file.var_defs[colnum]
            if "matrix" in col_info:
                if preferred_matrix is None:
                    raise OSError(
                        f"Data file contains multiple column matches for variable {var}, "
                        f"some of which specify different data type matrices. Aerocom "
                        f"import information for this variable, however, "
                        f"does not contain information about preferred matrix. "
                        f"Please resolve by adding preferred matrix information for "
                        f"{var} in corresponding section of ebas_config.ini file"
                    )
                matrix = col_info["matrix"]
                if matrix in preferred_matrix:
                    idx = preferred_matrix.index(matrix)
                    if idx < idx_best_matrix_found:
                        idx_best_matrix_found = idx
                        matrix_matches = []
                        matrix_matches.append(colnum)
                    elif idx == idx_best_matrix_found:
                        matrix_matches.append(colnum)

        if idx_best_matrix_found == 9999:
            matrix_matches = cols

        if len(matrix_matches) == 1:
            return matrix_matches[0]

        preferred_statistics = opts.prefer_statistics
        idx_best_statistics_found = 9999
        result_col = []
        if ebas_var_info["statistics"] is not None:
            preferred_statistics = ebas_var_info["statistics"]
        for colnum in matrix_matches:
            col_info = file.var_defs[colnum]
            if "statistics" in col_info:
                stats = col_info["statistics"]
            elif "statistics" in file.meta:
                stats = file.meta["statistics"]
            else:
                raise EbasFileError(
                    f"Cannot infer data statistics for data column {col_info}. "
                    f"Neither column nor file meta specifications include information "
                    f"about data statistics"
                )

            if stats in preferred_statistics:
                idx = preferred_statistics.index(stats)
                if idx < idx_best_statistics_found:
                    idx_best_statistics_found = idx
                    result_col = []
                    result_col.append(colnum)
                elif idx == idx_best_statistics_found:
                    result_col.append(colnum)

        if len(result_col) > 1 and check_units_on_multimatch:
            result_col = self._resolve_units_cols(var, result_col, file)

        add_msg = ""
        if len(result_col) > 1 and file.all_cols_contain(result_col, "tower_inlet_height"):
            try:
                result_col = self._resolve_meas_height_cols(result_col, file)

            except (ValueError, AssertionError) as e:
                add_msg += f"\n{repr(e)}"

        if len(result_col) > 1:
            comp = ebas_var_info["component"]
            startstop = f"{file.time_stamps[0]} - {file.time_stamps[-1]}"
            msg = (
                f"\n\nFATAL: could not resolve unique data column for "
                f"{var} (EBAS varname: {comp})\nData period: {startstop}), "
                f"\nStation {file.station_name} (col matches: {result_col})"
            )
            for col in result_col:
                msg += f"\nColumn {col}\n{file.var_defs[col]}"

            msg += f"\nFilename: {file.file_name}"
            msg += add_msg
            msg += "\n\nTHIS FILE WILL BE SKIPPED\n"
            logger.warning(msg)
            raise ValueError("failed to identify unique data column")

        return result_col[0]

    def _add_meta(self, data_out, file):
        meta = file.meta
        name = meta["station_name"].replace("/", ";")

        data_out["framework"] = file.project_association
        data_out["filename"] = os.path.basename(file.file)
        data_out["data_id"] = self.data_id
        data_out["PI"] = file["data_originator"]
        data_out["station_id"] = meta["station_code"]
        data_out["set_type_code"] = meta["set_type_code"]
        data_out["station_name"] = name
        if name in self.MERGE_STATIONS:
            data_out["station_name"] = self.MERGE_STATIONS[name]
            data_out["station_name_orig"] = name
        else:
            data_out["station_name"] = name

        # write meta information
        tres_code = meta["resolution_code"]
        try:
            ts_type = self.TS_TYPE_CODES[tres_code]
        except KeyError:
            ival = re.findall(r"\d+", tres_code)[0]
            code = tres_code.split(ival)[-1]
            if not code in self.TS_TYPE_CODES:
                raise NotImplementedError(f"Cannot handle EBAS resolution code {tres_code}")
            ts_type = ival + self.TS_TYPE_CODES[code]
            self.TS_TYPE_CODES[tres_code] = ts_type

        data_out["ts_type"] = ts_type
        # altitude of station
        try:
            altitude = float(meta["station_altitude"].split(" ")[0])
        except Exception:
            altitude = np.nan
        try:
            meas_height = float(meta["measurement_height"].split(" ")[0])
        except KeyError:
            meas_height = 0.0

        data_alt = altitude + meas_height

        # file specific meta information
        # data_out.update(meta)
        data_out["latitude"] = float(meta["station_latitude"])
        data_out["longitude"] = float(meta["station_longitude"])
        data_out["altitude"] = data_alt
        data_out["meas_height"] = meas_height
        data_out["station_altitude"] = altitude

        data_out["instrument_name"] = meta["instrument_name"]
        data_out["instrument_type"] = meta["instrument_type"]

        data_out["matrix"] = meta["matrix"]
        data_out["revision_date"] = file["revision_date"]

        setting, land_use, gaw_type, lev = None, None, None, None
        if "station_setting" in meta:
            setting = meta["station_setting"]

        if "station_land_use" in meta:
            land_use = meta["station_land_use"]

        if "station_gaw_type" in meta:
            gaw_type = meta["station_gaw_type"]

        if "data_level" in meta:
            try:
                lev = int(meta["data_level"])
            except Exception:
                pass

        data_out["station_setting"] = setting
        data_out["station_land_use"] = land_use
        data_out["station_gaw_type"] = gaw_type

        # NOTE: may be also defined per column in attr. var_defs

        data_out["data_level"] = lev

        return data_out

    def _find_wavelength_matches(self, col_matches, file, var_info):
        """Find columns with wavelength closes to variable wavelength"""
        min_diff_wvl = 1e6
        opts = self.get_read_opts(var_info.var_name)

        matches = []

        # get wavelength of column and tolerance
        wvl = var_info.wavelength_nm
        wvl_low = wvl - opts.wavelength_tol_nm
        wvl_high = wvl + opts.wavelength_tol_nm

        for colnum in col_matches:
            colinfo = file.var_defs[colnum]
            if not "wavelength" in colinfo:
                logger.warning(
                    f"Ignoring column {colnum}\n{colinfo}\nVar {var_info.var_name}: "
                    f"column misses wavelength specification!"
                )
                continue
            wvl_col = colinfo.get_wavelength_nm()
            # wavelength is in tolerance range
            if wvl_low <= wvl_col <= wvl_high:
                wvl_diff = wvl_col - wvl
                if abs(wvl_diff) < abs(min_diff_wvl):
                    # the wavelength difference of this column to
                    # the desired wavelength of the variable is
                    # smaller than any of the detected before, so
                    # ignore those from earlier columns by reinit
                    # of the matches list
                    min_diff_wvl = wvl_diff
                    matches = []
                    matches.append(colnum)
                elif wvl_diff == min_diff_wvl:
                    matches.append(colnum)
        return (matches, min_diff_wvl)

    def _find_closest_wavelength_cols(self, col_matches, file, var_info):
        """
        Find data column with wavelength closest to desired wavelength
        """
        min_diff_wvl = 1e6
        matches = []
        # get wavelength of column and tolerance
        wvl = var_info.wavelength_nm

        for colnum in col_matches:
            colinfo = file.var_defs[colnum]
            if not "wavelength" in colinfo:
                logger.warning(
                    f"Ignoring column {colnum} ({colinfo}) in EBAS file for reading var {var_info}: "
                    f"column misses wavelength specification"
                )
                continue
            wvl_col = colinfo.get_wavelength_nm()
            # wavelength is in tolerance range
            diff = abs(wvl_col - wvl)
            if diff < min_diff_wvl:
                min_diff_wvl = diff
                matches = [colnum]
            elif diff == min_diff_wvl:
                matches.append(colnum)

        return (matches, min_diff_wvl)

    def _check_shift_wavelength(self, var, col_info, meta, data):
        """
        Where applicable, shift wavelength of input data to another wavelegnth

        Applies to cases where input variable corresponds to a wavelength
        (e.g. ac550aer corresponds to 550nm) but EBAS measurement was performed
        at another wavelength (e.g. 520nm). In this case, the data is shifted
        to the wavelength of that variable using an assumed Angstrom Exponent
        (:attr:`ASSUME_AE_SHIFT_WVL`).

        Parameters
        ----------
        var : str
            variable na,e
        col_info : EbasColDef
            EBAS file column information
        meta : dict
            EBAS file metadata
        data : ndarray
            array containing variable data

        Raises
        ------
        EbasFileError
            if variable is wavelength dependent but
        NotImplementedError
            if option to shift wavelength is activated but option
            `assume_default_ae_if_unavail` is set False.

        Returns
        -------
        data : ndarray
            modified input data

        """

        _col = col_info
        vi = self.var_info(var)
        opts = self.get_read_opts(var)
        # make sure this variable has wavelength set
        # vi.ensure_wavelength_avail()
        if vi.is_wavelength_dependent:
            if not "wavelength" in _col:
                raise EbasFileError(
                    f"Cannot access column wavelength information for variable {var}"
                )
            wvlcol = _col.get_wavelength_nm()
            # HARD CODED FIX FOR INVALID WAVELENGTH IN ABSCOEFF EBAS FILES
            if var == "ac550aer" and opts.check_correct_MAAP_wrong_wvl:
                instr = meta["instrument_name"]

                if any([x in instr for x in ["MAAP", "Thermo"]]) and wvlcol != 637:
                    _col["wavelength_WRONG_EBAS"] = f"{wvlcol} nm"
                    _col["wavelength_nm_WRONG_EBAS"] = wvlcol
                    _col["wavelength"] = "637 nm"
                    _col["wavelength_WRONG_EBAS_INFO"] = (
                        "Wavelength of MAAP / Thermo absorption instruments "
                        "is sometimes reported wrongly, in most cases 670nm "
                        "is specified in the EBAS files. Please contact "
                        "EBAS team if you have any questions regarding this"
                    )
                    wvlcol = 637

            _col["wavelength_nm"] = wvlcol
            if opts.shift_wavelengths:
                towvl = vi.wavelength_nm
                if wvlcol != towvl:
                    # ToDo: add AE if available
                    if opts.assume_default_ae_if_unavail:
                        if var.startswith("ac"):
                            ae = self.ASSUME_AAE_SHIFT_WVL
                        elif var.startswith("sc"):
                            ae = self.ASSUME_AE_SHIFT_WVL
                        else:
                            raise NotImplementedError(f"No Angstrom exponent specified for {var}")
                        avg_before = np.nanmean(data)
                        data = self._shift_wavelength(
                            vals=data, from_wvl=wvlcol, to_wvl=towvl, angexp=ae
                        )
                        avg = np.nanmean(data)
                        diff = (avg - avg_before) / avg_before * 100
                        _col["wvl_adj"] = True
                        _col["from_wvl"] = wvlcol
                        _col["wvl_adj_angstrom"] = ae
                        _col["wvl_adj_diff"] = f"{diff:.2f} %"
                        _col["wavelength"] = f"{towvl:.1f} nm"
                        _col["wavelength_nm"] = towvl
                    else:
                        raise NotImplementedError(
                            "Cannot correct for wavelength shift, need Angstrom Exp."
                        )
        return data

    def _shift_wavelength(self, vals, from_wvl, to_wvl, angexp):
        return vals * (from_wvl / to_wvl) ** angexp

    def find_var_cols(self, vars_to_read, loaded_nasa_ames):
        """Find best-match variable columns in loaded NASA Ames file

        For each of the input variables, try to find one or more matches in the
        input NASA Ames file (loaded data object). If more than one match
        occurs, identify the best one (an example here is: user wants
        sc550aer and file contains scattering coefficients at 530 nm and
        580 nm: in this case the 530 nm column will be used, cf. also accepted
        wavelength tolerance for reading of wavelength dependent variables
        :attr:`wavelength_tol_nm`).

        Parameters
        ----------
        vars_to_read : list
            list of variables that are supposed to be read
        loaded_nasa_ames : EbasNasaAmesFile
            loaded data object

        Returns
        -------
        dict
            dictionary specifying the best-match variable column for each
            of the input variables.
        """
        file = loaded_nasa_ames

        # dict containing variable column matches
        _vc = {}
        # Loop over all variables that are supposed to be read
        for var in vars_to_read:
            # get corresponding EBAS variable info ...
            ebas_var_info = self.get_ebas_var(var)
            # ... and AeroCom variable definition
            var_info = self.var_info(var)

            # reading options
            opts = self.get_read_opts(var)

            # Find all columns in file that match the current variable
            # There may be multiple matches, e.g. because the variable may
            # be sampled at different wavelenghts or there may be different
            # statistics applied, or there may be different matrices
            # available (e.g. aerosol, pm10, pm25)
            try:
                col_matches = self._get_var_cols(ebas_var_info, file)
            except NotInFileError:
                logger.warning(
                    f"Variable {var} (EBAS name(s): {ebas_var_info.component}) is missing "
                    f"in file {os.path.basename(file.file)} (start: {file.base_date})"
                )
                continue

            # if AeroCom variable has a wavelength specified, find the column(s)
            # that are closest to this wavelength. There may be multiple column
            # matches, e.g. due to different statistics or matrix columns, these
            # will be sorted out below.
            if var_info.wavelength_nm is not None:
                if opts.shift_wavelengths:
                    (col_matches, diff) = self._find_closest_wavelength_cols(
                        col_matches, file, var_info
                    )
                else:
                    (col_matches, diff) = self._find_wavelength_matches(
                        col_matches, file, var_info
                    )

            if bool(col_matches):
                _vc[var] = col_matches

        if not len(_vc) > 0:
            raise NotInFileError(
                f"None of the specified variables {vars_to_read} could be "
                f"found in file {os.path.basename(file.file)}"
            )
        var_cols = {}
        for var, cols in _vc.items():
            if len(cols) == 1:
                col = cols[0]
            else:
                col = self._find_best_data_column(cols, self.get_ebas_var(var), file)
            var_cols[var] = col
        return var_cols

    def _try_get_pt_conversion(self, meta):
        if "volume_std._temperature" in meta and "volume_std._pressure" in meta:
            try:
                pstr, punit = meta["volume_std._pressure"].split()
                tstr, tunit = meta["volume_std._temperature"].split()
                pconv = get_unit_conversion_fac(punit, "Pa")
                tconv = get_unit_conversion_fac(tunit, "K")
                p = float(pstr) * pconv
                T = float(tstr) * tconv
            except Exception:
                raise MetaDataError(
                    "Failed to convert information strings for p and T into "
                    "floating point numbers with units P and K, respectively"
                )
            return (p, T)
        raise MetaDataError("Info not available in metadata")

    def _try_convert_vmr_conc(self, data_out, var, var_info, meta):
        mmol = get_molmass(var)
        mmol_air = get_molmass("air_dry")
        from_unit = var_info["units"]
        to_unit = self.var_info(var).units
        try:
            # try get pressure and temperature used for unit conversion from
            # column info
            p, T = self._try_get_pt_conversion(var_info)
        except MetaDataError:
            try:
                # try get pressure and temperature used for unit conversion from
                # file metadata (could happen for single column NASA Ames files)
                p, T = self._try_get_pt_conversion(meta)
            except MetaDataError:
                # use US standard pressure and temperature
                p, T = p0, T0_STD

        if var.startswith("vmr"):  # assume variable is concX
            concvar = var.replace("vmr", "conc")
            to_unit_pre = self.var_info(concvar).units

            cfac_pre = get_unit_conversion_fac(from_unit, to_unit_pre, var_name=concvar)

            cfac = concx_to_vmrx(
                data=1,
                p_pascal=p,
                T_kelvin=T,
                conc_unit=to_unit_pre,
                mmol_var=mmol,
                mmol_air=mmol_air,
                to_unit=to_unit,
            )
            cfac *= cfac_pre
        elif var.startswith("conc"):  # assume variable is vmrX
            cfac = vmrx_to_concx(
                data=1,
                p_pascal=p,
                T_kelvin=T,
                vmr_unit=from_unit,
                mmol_var=mmol,
                mmol_air=mmol_air,
                to_unit=to_unit,
            )
        else:
            raise UnitConversionError("Data is neither vmr nor conc")
        data_out.var_info[var]["units"] = to_unit
        data_out.var_info[var]["converted_from_units"] = from_unit
        data_out.var_info[var]["units_conv_fac"] = cfac
        data_out[var] *= cfac
        return data_out

    def get_ebas_var(self, var_name):
        """Get instance of :class:`EbasVarInfo` for input AeroCom variable"""
        if not var_name in self._loaded_ebas_vars:
            self._loaded_ebas_vars[var_name] = EbasVarInfo(var_name)
        return self._loaded_ebas_vars[var_name]

    def read_file(
        self, filename, vars_to_retrieve=None, _vars_to_read=None, _vars_to_compute=None
    ):
        """Read EBAS NASA Ames file

        Parameters
        ----------
        filename : str
            absolute path to filename to read
        vars_to_retrieve : :obj:`list`, optional
            list of str with variable names to read, if None (and if not
            both of the alternative possible parameters ``_vars_to_read`` and
            ``_vars_to_compute`` are specified explicitely) then the default
            settings are used

        Returns
        -------
        StationData
            dict-like object containing results
        """
        # implemented in base class
        if _vars_to_read is None or _vars_to_compute is None:
            (vars_to_read, vars_to_compute) = self.check_vars_to_retrieve(vars_to_retrieve)
        else:
            vars_to_read, vars_to_compute = _vars_to_read, _vars_to_compute

        file = EbasNasaAmesFile(filename)

        # find columns in NASA Ames file for variables that are to be read
        var_cols = self.find_var_cols(vars_to_read=vars_to_read, loaded_nasa_ames=file)
        # create empty data object (is dictionary with extended functionality)
        data_out = StationData()

        data_out = self._add_meta(data_out, file)

        freq_ebas = data_out["ts_type"]  # resolution code
        # store the raw EBAS meta dictionary (who knows what for later ;P )
        # data_out['ebas_meta'] = meta
        data_out["var_info"] = {}
        for var, colnum in var_cols.items():
            opts = self.get_read_opts(var)
            data_out["var_info"][var] = {}

            _col = file.var_defs[colnum]
            data = file.data[:, colnum]
            if opts.freq_from_start_stop_meas:
                tst = self._check_correct_freq(file, freq_ebas)
                if tst != freq_ebas:
                    logger.info(
                        f"Updating ts_type from {freq_ebas} (EBAS resolution_code) "
                        f"to {tst} (derived from stop_meas-start_meas)"
                    )
                    data_out["ts_type"] = tst

            if opts.eval_flags:
                invalid = ~file.flag_col_info[_col.flag_col].valid
                data_out.data_flagged[var] = invalid
            sf = self.get_ebas_var(var).scale_factor
            if sf != 1:
                data *= sf
                data_out["var_info"][var]["scale_factor"] = sf

            meta = file.meta

            if not "unit" in _col:  # make sure a unit is assigned to data column
                _col["unit"] = file.unit

            data = self._check_shift_wavelength(var, _col, meta, data)

            # TODO: double-check with NILU if this can be assumed
            if not "matrix" in _col:
                _col["matrix"] = meta["matrix"]
            if not "statistics" in _col:
                stats = None
                if "statistics" in meta:
                    stats = meta["statistics"]
                _col["statistics"] = stats

            data_out[var] = data

            var_info = _col.to_dict()
            data_out["var_info"][var].update(var_info)

            if opts.convert_units:
                try:
                    data_out = self._convert_varunit_stationdata(data_out, var)
                except UnitConversionError:
                    if opts.try_convert_vmr_conc:
                        data_out = self._try_convert_vmr_conc(
                            data_out, var, var_info, file.meta
                        )  # raises UnitConversionError if it is not possible
                    else:
                        raise

        if len(data_out["var_info"]) == 0:
            raise EbasFileError(
                f"All data columns of specified input variables are NaN in {filename}"
            )

        data_out["dtime"] = file.time_stamps
        data_out["start_meas"] = file.start_meas
        data_out["stop_meas"] = file.stop_meas

        if self.readopts_default.ensure_correct_freq:
            self._flag_incorrect_frequencies(data_out)

        # compute additional variables (if applicable)
        data_out = self.compute_additional_vars(data_out, vars_to_compute)

        return data_out

    def _check_correct_freq(self, file, freq_ebas):
        # ToDo: should go into EbasNasaAmesFile class
        dts = (file.stop_meas - file.start_meas).astype(int)
        if np.min(dts) < 0:
            raise TemporalResolutionError("Nasa Ames file contains neg. meas periods...")
        counts = np.bincount(dts)
        most_common_dt = np.argmax(counts)
        # frequency associated based on resolution code
        if TsType(freq_ebas).check_match_total_seconds(most_common_dt):
            return freq_ebas

        logger.warning(
            f"Detected wrong frequency {freq_ebas}. Trying to infer the correct frequency..."
        )
        try:
            freq = TsType.from_total_seconds(most_common_dt)
            return str(freq)
        except TemporalResolutionError:
            raise TemporalResolutionError(
                f"Failed to derive correct sampling frequency in {file.file_name}. "
                f"Most common meas period (stop_meas - start_meas) in file is "
                f"{most_common_dt}s and does not "
                f"correspond to any of the supported frequencies {TsType.VALID_ITER} "
                f"or permutations of those frequencies within the allowed ranges "
                f"{TsType.TS_MAX_VALS}"
            )

    def _flag_incorrect_frequencies(self, filedata):
        # time diffs in units of s for each measurement
        dt = (filedata.stop_meas - filedata.start_meas).astype(float)
        # frequency in file (supposedly)
        tst = TsType(filedata.ts_type)
        # number of seconds in period (e.g. 86400 for ts_type daily)
        numsecs = tst.num_secs
        # tolerance in seconds in period (5% of numsecs, as of 13.1.2021)
        tolsecs = tst.tol_secs

        diffarr = dt - numsecs

        invalid = np.logical_or(diffarr < -tolsecs, diffarr > tolsecs)

        frac_valid = np.sum(~invalid) / len(invalid)

        num = len(filedata["start_meas"])
        for var in filedata.var_info:
            opts = self.get_read_opts(var)
            if opts.freq_min_cov > frac_valid:
                raise TemporalSamplingError(
                    f"Only {frac_valid * 100:.2f}% of measuerements are in "
                    f"{tst} resolution. Minimum requirement for {var} is "
                    f"{opts.freq_min_cov * 100:.2f}%"
                )
            if not var in filedata.data_flagged:
                filedata.data_flagged[var] = np.zeros(num).astype(bool)
            filedata.data_flagged[var][invalid] = True
        return filedata

    def _convert_varunit_stationdata(self, sd, var):
        from_unit = sd.var_info[var]["units"]
        to_unit = self.var_info(var)["units"]
        if from_unit != to_unit:
            sd.convert_unit(var, to_unit)
        return sd

    def compute_additional_vars(self, data, vars_to_compute):
        """Compute additional variables and put into station data

        Note
        ----
        Extended version of :func:`ReadUngriddedBase.compute_additional_vars`

        Parameters
        ----------
        data : dict-like
            data object containing data vectors for variables that are required
            for computation (cf. input param ``vars_to_compute``)
        vars_to_compute : list
            list of variable names that are supposed to be computed.
            Variables that are required for the computation of the variables
            need to be specified in :attr:`AUX_VARS` and need to be
            available as data vectors in the provided data dictionary (key is
            the corresponding variable name of the required variable).

        Returns
        -------
        dict
            updated data object now containing also computed variables
        """
        data = super().compute_additional_vars(data, vars_to_compute)
        for var in vars_to_compute:
            if not var in data:  # variable could not be computed -> ignore
                continue

            data.var_info[var].update(self.get_ebas_var(var))  # self._loaded_ebas_vars[var]

            if var in self.AUX_USE_META:
                to_dict = data["var_info"][var]
                from_var = self.AUX_USE_META[var]
                if from_var in data:
                    from_dict = data["var_info"][from_var]
                    for k, v in from_dict.items():
                        if not k in to_dict or to_dict[k] is None:
                            to_dict[k] = v

                if from_var in data.data_flagged:
                    data.data_flagged[var] = data.data_flagged[from_var]
                if from_var in data.data_err:
                    data.data_err[var] = data.data_err[from_var]
            if not "units" in data["var_info"][var]:
                data["var_info"][var]["units"] = self.var_info(var)["units"]
        return data

    def var_info(self, var_name):
        """Aerocom variable info for input var_name"""
        if not var_name in self._loaded_aerocom_vars:
            self._loaded_aerocom_vars[var_name] = const.VARS[var_name]
        return self._loaded_aerocom_vars[var_name]

    @property
    def readopts_default(self):
        """Default reading options

        These are applied to all variables if not defined explicitly for
        individual variables in :attr:`REA
        """
        return self._opts["default"]

    def get_read_opts(self, var_name):
        """
        Get reading options for input variable

        Parameters
        ----------
        var_name : str
            name of variable

        Returns
        -------
        EbasReadOptions
            options

        """
        if not var_name in self.VAR_READ_OPTS:
            return self._opts["default"]
        if not var_name in self._opts:
            vo = ReadEbasOptions(**self.VAR_READ_OPTS[var_name])
            self._opts[var_name] = vo
        return self._opts[var_name]

    def _check_constraints(self, constraints):
        """
        Separate sqlite constraints (for file retrieval) from reading options

        Parameters
        ----------
        constraints : dict
            constraints and options

        Returns
        -------
        constraints_new : dict
            input constraints that have been filtered for options that can
            be handled by :class:`ReadEbasOptions`.
        update_opts : dict
            key / value pairs of input dict that are handled by
            :class:`ReadEbasOptions`.
        """
        constraints_new = {}
        update_opts = {}
        for key, val in constraints.items():
            if key in self._opts["default"]:
                # key is one of the default options available in
                # ReadEbasOptions (note, they may be also variable dependent)
                # see method _init_read_opts
                update_opts[key] = val
            else:
                constraints_new[key] = val
        return (constraints_new, update_opts)

    def _init_read_opts(self, vars_to_retrieve, constraints):
        """
        Initiate reading options and constraints

        Parameters
        ----------
        vars_to_retrieve : list
            list of variables to be retrieved
        constraints : dict
            reading constraints and options.

        Returns
        -------
        constraints : dict
            updated constraints (e.g. attributes of
            that can be handled in file requests using :class:`EbasSQLRequest`).

        """
        constraints, update_opts = self._check_constraints(constraints)
        for var in vars_to_retrieve:
            # the following method returns default opts if this variable is not
            # specified explicitly in VAR_READ_OPTS, else, it will instantiate
            # a new instance of EbasReadOptions for that variable with the
            # options set therein (and default values for all other options)
            var_opts = self.get_read_opts(var)
            if len(update_opts) > 0:
                var_opts.update(**update_opts)
        return constraints

    def _check_keep_aux_vars(self, vars_to_retrieve):
        """
        Check if auxiliary variables are supposed to be kept for input varlist

        Parameters
        ----------
        vars_to_retrieve : list
            list of variables to be checked

        Returns
        -------
        vars_to_retrieve : list
            input list that may be extented by additional auxiliary variables
            that are needed for reading some of the input variables and that
            are supposed to be imported as well.

        """
        add = []
        for var in vars_to_retrieve:
            if var in self.AUX_REQUIRES and self.get_read_opts(var).keep_aux_vars:
                for auxvar in self.AUX_REQUIRES[var]:
                    if auxvar in add:
                        raise NotImplementedError()
                    add.append(auxvar)
        return vars_to_retrieve + add

    def read(
        self, vars_to_retrieve=None, first_file=None, last_file=None, files=None, **constraints
    ):
        """Method that reads list of files as instance of :class:`UngriddedData`

        Parameters
        ----------
        vars_to_retrieve : :obj:`list` or similar, optional,
            list containing variable IDs that are supposed to be read. If None,
            all variables in :attr:`PROVIDES_VARIABLES` are loaded
        first_file : :obj:`int`, optional
            index of first file in file list to read. If None, the very first
            file in the list is used
        last_file : :obj:`int`, optional
            index of last file in list to read. If None, the very last file
            in the list is used
        files : list
             list of files
        **constraints
            further reading constraints deviating from default (default
            info for each AEROCOM variable can be found in `ebas_config.ini <
            https://github.com/metno/pyaerocom/blob/master/pyaerocom/data/
            ebas_config.ini>`__). For details on possible input parameters
            see :class:`EbasSQLRequest` (or `this tutorial <http://aerocom.met.no
            /pyaerocom/tutorials.html#ebas-file-query-and-database-browser>`__)

        Returns
        -------
        UngriddedData
            data object
        """
        vars_to_retrieve = self._precheck_vars_to_retrieve(vars_to_retrieve)
        # check_vars_to_retrieve is implemented in template base class
        (vars_to_read, vars_to_compute) = self.check_vars_to_retrieve(vars_to_retrieve)

        all_vars = vars_to_read + vars_to_compute

        constraints = self._init_read_opts(all_vars, constraints)

        vars_to_retrieve = self._check_keep_aux_vars(vars_to_retrieve)

        if files is None:
            self.get_file_list(vars_to_retrieve, **constraints)
            files = self.files
            files_contain = self.files_contain
        else:
            if isinstance(files, str):  # single file
                files = [files]
            files_contain = [vars_to_retrieve] * len(files)

        if first_file is None:
            first_file = 0
        if last_file is None:
            last_file = len(files)
        files = files[first_file:last_file]
        files_contain = files_contain[first_file:last_file]

        data = self._read_files(files, vars_to_retrieve, files_contain, constraints)

        data.clear_meta_no_data()

        return data

    def _read_files(self, files, vars_to_retrieve, files_contain, constraints):
        """Helper that reads list of files into UngriddedData

        Note
        ----
        This method is not supposed to be called directly but is used in
        :func:`read` and serves the purpose of parallel loading of data
        """
        self.files_failed = []
        data_obj = UngriddedData(num_points=1000000)

        # Add reading options to filter "history of UngriddedDataObject"
        filters = self.readopts_default.filter_dict
        filters.update(constraints)
        data_obj._add_to_filter_history(filters)

        meta_key = 0.0
        idx = 0

        # assign metadata object
        metadata = data_obj.metadata
        meta_idx = data_obj.meta_idx

        # counter that is updated whenever a new variable appears during read
        # (is used for attr. var_idx in UngriddedData object)
        var_count_glob = -1
        logger.info(f"Reading EBAS data from {self.file_dir}")
<<<<<<< HEAD
        assert len(files) == len(files_contain), "mismatch on files and vars_to_retrieve"
        for _file, contains in tqdm(zip(files, files_contain), disable=const.QUIET):
=======
        num_files = len(files)
        for i in tqdm(range(num_files), disable=None):
            _file = files[i]
            contains = files_contain[i]
>>>>>>> 27327c00
            try:
                station_data = self.read_file(_file, vars_to_retrieve=contains)

            except (
                NotInFileError,
                EbasFileError,
                TemporalResolutionError,
                TemporalSamplingError,
            ) as e:
                self.files_failed.append(_file)
                self.logger.warning(
                    f"Skipping reading of EBAS NASA Ames file: {_file}. Reason: {repr(e)}"
                )
                continue
            except Exception as e:
                self.files_failed.append(_file)
                logger.warning(
                    f"Skipping reading of EBAS NASA Ames file: {_file}. Reason: {repr(e)}"
                )
                continue

            # Fill the metatdata dict
            # the location in the data set is time step dependent!
            # use the lat location here since we have to choose one location
            # in the time series plot
            metadata[meta_key] = {}
            metadata[meta_key].update(station_data.get_meta(add_none_vals=True))

            if "station_name_orig" in station_data:
                metadata[meta_key]["station_name_orig"] = station_data["station_name_orig"]

            metadata[meta_key]["data_revision"] = self.data_revision
            metadata[meta_key]["var_info"] = {}
            # this is a list with indices of this station for each variable
            # not sure yet, if we really need that or if it speeds up things
            meta_idx[meta_key] = {}

            num_times = len(station_data["dtime"])

            contains_vars = list(station_data.var_info)
            # access array containing time stamps
            # TODO: check using index instead (even though not a problem here
            # since all Aerocom data files are of type timeseries)
            times = np.float64(station_data["dtime"])

            append_vars = [x for x in np.intersect1d(vars_to_retrieve, contains_vars)]

            totnum = num_times * len(append_vars)

            # check if size of data object needs to be extended
            if (idx + totnum) >= data_obj._ROWNO:
                # if totnum < data_obj._CHUNKSIZE, then the latter is used
                data_obj.add_chunk(totnum)

            for var_count, var in enumerate(append_vars):
                # data values
                values = station_data[var]

                # get start / stop index for this data vector
                start = idx + var_count * num_times
                stop = start + num_times

                if not var in data_obj.var_idx:
                    var_count_glob += 1
                    var_idx = var_count_glob
                    data_obj.var_idx[var] = var_idx
                else:
                    var_idx = data_obj.var_idx[var]

                # write common meta info for this station (data lon, lat and
                # altitude are set to station locations)
                data_obj._data[start:stop, data_obj._LATINDEX] = station_data["latitude"]
                data_obj._data[start:stop, data_obj._LONINDEX] = station_data["longitude"]
                data_obj._data[start:stop, data_obj._ALTITUDEINDEX] = station_data["altitude"]
                data_obj._data[start:stop, data_obj._METADATAKEYINDEX] = meta_key

                # write data to data object
                data_obj._data[start:stop, data_obj._TIMEINDEX] = times

                data_obj._data[start:stop, data_obj._DATAINDEX] = values

                data_obj._data[start:stop, data_obj._VARINDEX] = var_idx

                if var in station_data.data_flagged:
                    invalid = station_data.data_flagged[var]
                    data_obj._data[start:stop, data_obj._DATAFLAGINDEX] = invalid
                if var in station_data.data_err:
                    errs = station_data.data_err[var]
                    data_obj._data[start:stop, data_obj._DATAERRINDEX] = errs

                var_info = station_data["var_info"][var]
                metadata[meta_key]["var_info"][var] = {}
                metadata[meta_key]["var_info"][var].update(var_info)
                meta_idx[meta_key][var] = np.arange(start, stop)

            metadata[meta_key]["variables"] = append_vars
            idx += totnum
            meta_key += 1

        # shorten data_obj._data to the right number of points
        data_obj._data = data_obj._data[:idx]

        if self.files_failed:
            logger.warning(f"{len(self.files_failed)} out of {len(files)} could not be read...")
        return data_obj<|MERGE_RESOLUTION|>--- conflicted
+++ resolved
@@ -1829,15 +1829,10 @@
         # (is used for attr. var_idx in UngriddedData object)
         var_count_glob = -1
         logger.info(f"Reading EBAS data from {self.file_dir}")
-<<<<<<< HEAD
-        assert len(files) == len(files_contain), "mismatch on files and vars_to_retrieve"
-        for _file, contains in tqdm(zip(files, files_contain), disable=const.QUIET):
-=======
         num_files = len(files)
         for i in tqdm(range(num_files), disable=None):
             _file = files[i]
             contains = files_contain[i]
->>>>>>> 27327c00
             try:
                 station_data = self.read_file(_file, vars_to_retrieve=contains)
 
