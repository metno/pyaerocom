--- conflicted
+++ resolved
@@ -1163,9 +1163,6 @@
             var_cols[var] = col
         return var_cols
 
-<<<<<<< HEAD
-    def _try_convert_vmr_conc(self, data_out, var, var_info):
-=======
     def _try_get_pt_conversion(self,  meta):
         if ('volume_std._temperature' in meta and
             'volume_std._pressure' in meta):
@@ -1184,13 +1181,10 @@
         raise MetaDataError('Info not available in metadata')
 
     def _try_convert_vmr_conc(self, data_out, var, var_info, meta):
->>>>>>> 9bb148dd
         mmol = get_molmass(var)
         mmol_air = get_molmass('air_dry')
         from_unit = var_info['units']
         to_unit = self.var_info(var).units
-<<<<<<< HEAD
-=======
         try:
             # try get pressure and temperature used for unit conversion from
             # column info
@@ -1204,7 +1198,6 @@
                 # use US standard pressure and temperature
                 p, T = p0, T0_STD
 
->>>>>>> 9bb148dd
         if var.startswith('vmr'): #assume variable is concX
             concvar = var.replace('vmr', 'conc')
             to_unit_pre = self.var_info(concvar).units
@@ -1214,13 +1207,8 @@
                                                var_name=concvar)
 
             cfac = concx_to_vmrx(data=1,
-<<<<<<< HEAD
-                                 p_pascal=p0,
-                                 T_kelvin=T0_STD,
-=======
                                  p_pascal=p,
                                  T_kelvin=T,
->>>>>>> 9bb148dd
                                  conc_unit=to_unit_pre,
                                  mmol_var=mmol,
                                  mmol_air=mmol_air,
@@ -1228,13 +1216,8 @@
             cfac *= cfac_pre
         elif var.startswith('conc'): #assume variable is vmrX
             cfac = vmrx_to_concx(data=1,
-<<<<<<< HEAD
-                                 p_pascal=p0,
-                                 T_kelvin=T0_STD,
-=======
                                  p_pascal=p,
                                  T_kelvin=T,
->>>>>>> 9bb148dd
                                  vmr_unit=from_unit,
                                  mmol_var=mmol,
                                  mmol_air=mmol_air,
@@ -1346,12 +1329,8 @@
                     if opts.try_convert_vmr_conc:
                         data_out = self._try_convert_vmr_conc(data_out,
                                                               var,
-<<<<<<< HEAD
-                                                              var_info) #raises UnitConversionError if it is not possible
-=======
                                                               var_info,
                                                               file.meta) #raises UnitConversionError if it is not possible
->>>>>>> 9bb148dd
                     else:
                         raise
 
