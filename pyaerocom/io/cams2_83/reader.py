from __future__ import annotations

import os
import re
from datetime import date, datetime, timedelta
from pathlib import Path
from time import time

import iris
import numpy as np
import xarray as xr
from pandas import DatetimeIndex, date_range

from pyaerocom import const
from pyaerocom.griddeddata import GriddedData
from pyaerocom.io.cams2_83.models import ModelData, ModelName, RunType
from pyaerocom.units_helpers import UALIASES

from .models import ModelName

"""
TODO:

As it is now, with e.g. leap = 3 and start date 01.12, 01.12 might not be used, since the leap shifts the date three days forward
This might have to be componsated for, with the filepath being for 3 days before 01.12 (the start date)(?)
"""

CAMS2_83_vars = dict(
    concco="co_conc",
    concno2="no2_conc",
    conco3="o3_conc",
    concpm10="pm10_conc",
    concpm25="pm2p5_conc",
    concso2="so2_conc",
)


DATA_FOLDER_PATH = Path("/lustre/storeB/project/fou/kl/CAMS2_83/model")


def find_model_path(
    model: str | ModelName,
    date: str | date | datetime,
    root_path: Path | str,
) -> Path:
    if not isinstance(model, ModelName):
        model = ModelName[model]
    if isinstance(date, str):
        date = datetime.strptime(date, "%Y%m%d")

    if isinstance(root_path, str):
        root_path = Path(root_path)
    if os.path.isdir(root_path / f"{date:%Y%m}"):
        return root_path / f"{date:%Y%m}/{date:%Y%m%d}_{model}_forecast.nc"
    else:
        return root_path / f"{date:%Y%m%d}_{model}_forecast.nc"


def _model_path(
    name: str | ModelName,
    date: str | date | datetime,
    *,
    run: str | RunType = RunType.FC,
    root_path: str | Path = DATA_FOLDER_PATH,
) -> Path:
    if not isinstance(name, ModelName):
        name = ModelName[name]
    if isinstance(date, str):
        date = datetime.strptime(date, "%Y%m%d").date()

    if isinstance(root_path, str):
        root_path = Path(root_path)
    if isinstance(date, datetime):
        date = date.date()
    if not isinstance(run, RunType):
        run = RunType[run]
    return ModelData(name, run, date, root_path).path


def get_cams2_83_vars(var_name):
    if not var_name in CAMS2_83_vars.keys():
        raise ValueError(f"{var_name} is not a valide variable for CAMS2-83")
    return CAMS2_83_vars[var_name]


class ReadCAMS2_83:
    FREQ_CODES = {
        "hour": "hourly",
        "day": "daily",
        "month": "monthly",
        "fullrun": "yearly",
    }

    REVERSE_FREQ_CODES = {
        "hourly": "hour",
        "daily": "day",
        "monthly": "month",
        "yearly": "fullrun",
    }

    def __init__(
        self,
        data_id: str | None = None,
        data_dir: str | Path | None = None,
    ) -> None:

        self._filedata = None
        self._filepaths = None
        self._data_dir = None
        self._model = None
        self._date = None
        self._data_id = None
        self._daterange = None

        self.data_id = data_id

        if data_dir is not None:
            if (
                not isinstance(data_dir, str) and not isinstance(data_dir, Path)
            ) or not os.path.exists(data_dir):
                raise FileNotFoundError(f"{data_dir}")

            self.data_dir = data_dir

        self.data_id = data_id

    @property
    def data_dir(self) -> str | Path:
        """
        Directory containing netcdf files
        """
        if self._data_dir is None:
            raise AttributeError(f"data_dir needs to be set before accessing")
        return self._data_dir

    @data_dir.setter
    def data_dir(self, val):
        if val is None:
            raise ValueError(f"Data dir {val} needs to be a dictionary or a file")
        if not os.path.isdir(val):
            raise FileNotFoundError(val)
        self._data_dir = val
        self._filedata = None

    @property
    def data_id(self):
        if self._data_id is None:
            raise AttributeError(f"data_id needs to be set before accessing")
        return self._data_id

    @data_id.setter
    def data_id(self, val):
        if val is None:
            raise ValueError(f"The data_id {val} can't be None")
        elif not isinstance(val, str):
            raise TypeError(f"The data_id {val} needs to be a string")

        self._get_model_dateshift_from_id(val)
        self._data_id = val

    @property
    def filepaths(self) -> list[str | Path]:
        """
        Path to data file
        """
        if self.data_dir is None and self._filepaths is None:
            raise AttributeError("data_dir or filepaths needs to be set before accessing")
        if self._filepaths is None:
            self._filepaths = self._find_all_files()
        return self._filepaths

    @filepaths.setter
    def filepaths(self, value: list[str | Path]):
        if not isinstance(value, list) and not isinstance(value, Path):
            raise ValueError("needs to be list of strings")
        self._filepaths = value

    @property
    def filedata(self) -> list[xr.Dataset]:
        """
        Loaded netcdf file (:class:`xarray.Dataset`)
        """
        if self._filedata is None:
            self.open_file()
        return self._filedata

    @property
    def model(self) -> str:
        if self._model is None:
            raise ValueError(f"Model not set")
        return self._model

    @model.setter
    def model(self, val: str | ModelName):
        if isinstance(val, str):
            if val not in [m.value for m in ModelName]:
                raise ValueError(f"{val} not a valid model")

            for m in ModelName:

                if m.value == val:

                    self._model = m
                    break
            else:
                raise ValueError(f"{val} is not a valide model name")
            self._filedata = None
        elif isinstance(val, ModelName):
            if val not in ModelName.name:
                raise ValueError(f"{val} not a valid model")
            self._model = ModelName[val]
            self._filedata = None
            # Read new file paths(?)
        else:
            raise TypeError(f"{val} needs to be string of ModelName")

    @property
    def daterange(self) -> DatetimeIndex:
        if self._daterange is None:
            raise ValueError("The date range is not set yet")
        return self._daterange

    @daterange.setter
    def daterange(self, val: DatetimeIndex | list[datetime]):
        if (not isinstance(val, DatetimeIndex)) and (not isinstance(val, list)):
            raise TypeError(f"Date range {val} need to be a pandas DatetimeIndex or a list")

        self._daterange = self._parse_daterange(val)
        self._filedata = None

    @property
    def date(self) -> int:
        if self._date is None:
            raise ValueError("Date is not set")
        return self._date

    @date.setter
    def date(self, val: int):
        if not isinstance(val, int) or val < 0 or val > 3:
            raise TypeError(f"Date {val} is not a int between 0 and 3")
        self._date = val

    def _parse_daterange(self, val):
        if isinstance(val, DatetimeIndex):
            return val
        daterange = date_range(val[0], val[-1], freq="d")
        return daterange

    def _get_model_dateshift_from_id(self, id):
        words = id.split(".")

        if len(words) != 3:
            raise ValueError(f"The id {id} is not on the correct format")

        model = words[1]
        if not words[2].startswith("day"):
            raise ValueError(f"The day {words[2]} needs to be on the format 'day[0-3]'")
        dateshift = int(re.search(r"day(\d)", words[2]).group(1))

<<<<<<< HEAD
        # self.model = str(model.casefold())
=======
>>>>>>> c7db2e41
        self.model = ModelName[model]
        self.date = dateshift

    def _load_var(self, var_name_aerocom: str, ts_type: str) -> xr.DataArray:
        """
        Load variable data as :class:`xarray.DataArray`.

        This combines both, variables that can be read directly and auxiliary
        variables that are computed.

        Parameters
        ----------
        var_name_aerocom : str
            variable name
        ts_type : str
            desired frequency

        Raises
        ------
        VarNotAvailableError
            if input variable is not available

        Returns
        -------
        xarray.DataArray
            loaded data

        """
        data = self.filedata[var_name_aerocom]

        old_lon = data.longitude.data
        old_lon = np.where(old_lon > 180, old_lon - 360, old_lon)
        data["longitude"] = old_lon

        data.attrs["long_name"] = var_name_aerocom
        data.time.attrs["long_name"] = "time"
        data.time.attrs["standard_name"] = "time"

        data.longitude.attrs["long_name"] = "longitude"
        data.longitude.attrs["standard_name"] = "longitude"
        data.longitude.attrs["units"] = "degrees_east"

        data.latitude.attrs["long_name"] = "latitude"
        data.latitude.attrs["standard_name"] = "latitude"
        data.latitude.attrs["units"] = "degrees_north"
        return data

    def _find_all_files(self):
        model = self.model
        daterange = self.daterange

        filepaths = []

        for date in daterange:
            location = _model_path(model, date, root_path=self.data_dir)
            # location = find_model_path(model, date, self.data_dir)
            if not os.path.isfile(location):
                print(f"Could not find {location} . Skipping file")
            else:
                filepaths.append(location)

        if len(filepaths) == 0:
            raise ValueError(f"Could not find any data to read for {self.model}")

        self.filepaths = filepaths
        return filepaths

    def _select_date(self, ds: xr.Dataset) -> xr.Dataset:

        # forecast_date = ds.attrs["FORECAST"]
        # forecast_date = re.search(r"Europe, (\d*)\+\[0H_96H\]", forecast_date).group(1)
        # forecast_date = datetime.strptime(forecast_date, "%Y%m%d")

        fd = ModelData.frompath(ds.encoding["source"]).date

        forecast_date = datetime(fd.year, fd.month, fd.day, 0, 0, 0)
        select_date = forecast_date + timedelta(days=self.date)

        dateselect = date_range(select_date, select_date + timedelta(hours=23), freq="h")
        try:
            ds = ds.sel(time=dateselect)
        except:
            ds = ds.interp(time=dateselect)
            ds = ds.sel(time=dateselect)

        ds = ds.sel(level=0.0)
        ds.time.attrs["long_name"] = "time"
        ds.time.attrs["standard_name"] = "time"
        return ds

    def has_var(self, var_name):
        """Check if variable is supported

        Parameters
        ----------
        var_name : str
            variable to be checked

        Returns
        -------
        bool
        """
        if var_name in CAMS2_83_vars.keys():
            return True
        return False

    def open_file(self) -> xr.Dataset:
        """
        Opens the data set for the current model

        Returns
        -------
        dict(xarray.Dataset)
            Dict with years as keys and Datasets as items

        """
        self._find_all_files()
        ds = xr.open_mfdataset(self.filepaths, preprocess=self._select_date)  # , parallel=True)

        self._filedata = ds

        return ds

    def read_var(self, var_name: str, ts_type: str | None = None, **kwargs) -> GriddedData:
        """Load data for given variable.

        Parameters
        ----------
        var_name : str
            Variable to be read
        ts_type : str
            Temporal resolution of data to read. Supported are
            "hourly", "daily", "monthly" , "yearly".

        Returns
        -------
        GriddedData
        """
        # var_name have to be made into the correct PollutantName
        var = const.VARS[var_name]
        var_name_aerocom = var.var_name_aerocom

        cams_var = get_cams2_83_vars(var_name)

        # ts_type can be ignored
        for key in kwargs.keys():
            if "daterange" in key:
                self.daterange = kwargs[key]
                break
        else:
            if self._daterange is None:
                raise ValueError(f"The date range needs to be defined in the kwargs {kwargs}")

        # ts_type = "hourly"

        if ts_type != "hourly":
            raise ValueError(f"CAMS2-83 is not readable using hourly data, and not {ts_type}")
        var_name_aerocom = var_name
        ds = self._load_var(cams_var, ts_type)

        ds.attrs["Simulation date"] = self.date

        cube = ds.to_iris()

        # if ts_type == "hourly":
        #     cube.coord("time").convert_units("hours since 1900-01-01")
        gridded = GriddedData(
            cube,
            var_name=var_name_aerocom,
            ts_type=ts_type,
            check_unit=True,
            convert_unit_on_init=True,
        )

        gridded.metadata["data_id"] = self.data_id

        return gridded


if __name__ == "__main__":
    data_dir = DATA_FOLDER_PATH
    data_id = "CAMS2-83.EMEP.day0"
    reader = ReadCAMS2_83(data_dir=data_dir, data_id=data_id)

    t0 = time()
    daterange = list(date_range(start="20190601", end="20190613"))

    # print(reader.open_file())
    print(reader.read_var("concno2", ts_type="hourly", daterange=daterange))

    print(time() - t0)<|MERGE_RESOLUTION|>--- conflicted
+++ resolved
@@ -257,10 +257,6 @@
             raise ValueError(f"The day {words[2]} needs to be on the format 'day[0-3]'")
         dateshift = int(re.search(r"day(\d)", words[2]).group(1))
 
-<<<<<<< HEAD
-        # self.model = str(model.casefold())
-=======
->>>>>>> c7db2e41
         self.model = ModelName[model]
         self.date = dateshift
 
