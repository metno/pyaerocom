from __future__ import annotations

import logging
import re
from datetime import date, datetime, timedelta
from pathlib import Path
from typing import Iterator

import numpy as np
import pandas as pd
import xarray as xr

from pyaerocom.griddeddata import GriddedData
from pyaerocom.io.cams2_83.models import ModelData, ModelName, RunType
from pyaerocom.units_helpers import UALIASES

"""
TODO:

As it is now, with e.g. leap = 3 and start date 01.12, 01.12 might not be used, since the leap shifts the date three days forward
This might have to be componsated for, with the filepath being for 3 days before 01.12 (the start date)(?)
"""

AEROCOM_NAMES = dict(
    co_conc="concco",
    no2_conc="concno2",
    o3_conc="conco3",
    pm10_conc="concpm10",
    pm2p5_conc="concpm25",
    so2_conc="concso2",
)


DATA_FOLDER_PATH = Path("/lustre/storeB/project/fou/kl/CAMS2_83/model")


logger = logging.getLogger(__name__)


def __model_path(
    name: str | ModelName,
    date: str | date | datetime,
    *,
    root_path: Path | str,
    run: str | RunType,
) -> Path:
    if not isinstance(name, ModelName):
        name = ModelName[name]
    if isinstance(date, str):
        date = datetime.strptime(date, "%Y%m%d").date()
    if isinstance(date, datetime):
        date = date.date()
    if isinstance(root_path, str):
        root_path = Path(root_path)
    if not isinstance(run, RunType):
        run = RunType[run]
    return ModelData(name, run, date, root_path).path


<<<<<<< HEAD
def _model_path(
    name: str | ModelName,
    date: str | date | datetime,
    *,
    run: str | RunType = RunType.FC,
    root_path: str | Path = DATA_FOLDER_PATH,
) -> Path:
    if not isinstance(name, ModelName):
        name = ModelName[name]
    if isinstance(date, str):
        date = datetime.strptime(date, "%Y%m%d").date()

    if isinstance(root_path, str):
        root_path = Path(root_path)
    if isinstance(date, datetime):
        date = date.date()
    if not isinstance(run, RunType):
        run = RunType[run]
    return ModelData(name, run, date, root_path).path


def get_cams2_83_vars(var_name):
    if not var_name in CAMS2_83_vars.keys():
        raise ValueError(f"{var_name} is not a valide variable for CAMS2-83")
    return CAMS2_83_vars[var_name]
=======
def model_paths(
    model: str | ModelName,
    *dates: datetime | date | str,
    root_path: Path | str = DATA_FOLDER_PATH,
    run: str | RunType = RunType.FC,
) -> Iterator[Path]:
    for date in dates:
        path = __model_path(model, date, run=run, root_path=root_path)
        if not path.is_file():
            logger.warning(f"Could not find {path.name}. Skipping {date}")
            continue
        yield path


def parse_daterange(
    dates: pd.DatetimeIndex | list[datetime] | tuple[datetime, datetime]
) -> pd.DatetimeIndex:
    if isinstance(dates, pd.DatetimeIndex):
        return dates
    if len(dates) != 2:
        raise ValueError("need 2 datetime objets to define a date_range")
    return pd.date_range(*dates, freq="d")


def forecast_day(ds: xr.Dataset, *, day: int) -> xr.Dataset:
    data = ModelData.frompath(ds.encoding["source"])
    if not (0 <= day <= data.run.days):
        raise ValueError(f"{data} has no day #{day}")
    date = data.date + timedelta(days=day)
    ds = ds.sel(time=f"{date:%F}", level=0.0)
    ds.time.attrs["long_name"] = "time"
    ds.time.attrs["standard_name"] = "time"

    for var_name in ds.data_vars:
        ds[var_name].attrs["forecast_day"] = day
    return ds


def fix_coord(ds: xr.Dataset) -> xr.Dataset:
    lon = ds.longitude.data
    ds["longitude"] = np.where(lon > 180, lon - 360, lon)
    ds.longitude.attrs.update(
        long_name="longitude", standard_name="longitude", units="degrees_east"
    )
    ds.latitude.attrs.update(long_name="latitude", standard_name="latitude", units="degrees_north")
    return ds


def fix_names(ds: xr.Dataset) -> xr.Dataset:
    for var_name, aerocom_name in AEROCOM_NAMES.items():
        ds[var_name].attrs.update(long_name=aerocom_name)
    return ds.rename(AEROCOM_NAMES)


def read_dataset(paths: list[Path], *, day: int) -> xr.Dataset:
    def preprocess(ds: xr.Dataset) -> xr.Dataset:
        return ds.pipe(forecast_day, day=day)

    ds = xr.open_mfdataset(paths, preprocess=preprocess, parallel=False)
    return ds.pipe(fix_coord).pipe(fix_names)
>>>>>>> f96b9ec9


class ReadCAMS2_83:
    FREQ_CODES = dict(hour="hourly", day="daily", month="monthly", fullrun="yearly")
    REVERSE_FREQ_CODES = {val: key for key, val in FREQ_CODES.items()}

    def __init__(
        self,
        data_id: str | None = None,
        data_dir: str | Path | None = None,
    ) -> None:

        self._filedata: xr.Dataset | None = None
        self._filepaths: list[Path] | None = None
        self._data_dir: Path | None = None
        self._model: ModelName | None = None
        self._forecast_day: int | None = None
        self._data_id: str | None = None
        self._daterange: pd.DatetimeIndex | None = None

        if data_dir is not None:
            if isinstance(data_dir, str):
                data_dir = Path(data_dir)
            self.data_dir = data_dir

        if data_id is not None:
            self.data_id = data_id

    @property
    def data_dir(self) -> Path:
        """
        Directory containing netcdf files
        """
        if self._data_dir is None:
            raise AttributeError(f"data_dir needs to be set before accessing")
        return self._data_dir

    @data_dir.setter
    def data_dir(self, val: str | Path | None):
        if val is None:
            raise ValueError(f"Data dir {val} needs to be a dictionary or a file")
        if isinstance(val, str):
            val = Path(val)
        if not val.is_dir():
            raise NotADirectoryError(val)
        self._data_dir = val
        self._filedata = None

    @property
    def data_id(self):
        if self._data_id is None:
            raise AttributeError(f"data_id needs to be set before accessing")
        return self._data_id

    @data_id.setter
    def data_id(self, val):
        if val is None:
            raise ValueError(f"The data_id {val} can't be None")
        elif not isinstance(val, str):
            raise TypeError(f"The data_id {val} needs to be a string")

        self._data_id = val

        match = re.match(r"^CAMS2-83\.(.*)\.day(\d)$", val)
        if match is None:
            raise ValueError(f"The id {id} is not on the correct format")

        model, day = match.groups()
        self.model = model.casefold()
        self.forecast_day = int(day)

    @property
    def filepaths(self) -> list[Path]:
        """
        Path to data file
        """
        if self.data_dir is None and self._filepaths is None:  # type:ignore[unreachable]
            raise AttributeError("data_dir or filepaths needs to be set before accessing")
        if self._filepaths is None:
            paths = list(model_paths(self.model, *self.daterange, root_path=self.data_dir))
            if not paths:
                raise ValueError(f"no files found for {self.model}")
            self._filepaths = paths
        return self._filepaths

    @filepaths.setter
    def filepaths(self, value: list[Path]):
        if not bool(list):
            raise ValueError("needs to be list of paths")
        if not isinstance(value, list):
            raise ValueError("needs to be list of paths")
        if all(isinstance(path, Path) for path in value):
            raise ValueError("needs to be list of paths")
        self._filepaths = value

    @property
    def filedata(self) -> xr.Dataset:
        """
        Loaded netcdf file (:class:`xarray.Dataset`)
        """
        if self._filedata is None:
            self._filedata = read_dataset(self.filepaths, day=self.forecast_day)
        return self._filedata

    @property
    def model(self) -> str:
        if self._model is None:
            raise ValueError(f"Model not set")
        return self._model

    @model.setter
    def model(self, val: str | ModelName):
        if not isinstance(val, ModelName):
            val = ModelName(val)
        self._model = val
        self._filedata = None

    @property
    def daterange(self) -> pd.DatetimeIndex:
        if self._daterange is None:
            raise ValueError("The date range is not set yet")
        return self._daterange

    @daterange.setter
    def daterange(self, dates: pd.DatetimeIndex | list[datetime] | tuple[datetime]):
        if not isinstance(dates, (pd.DatetimeIndex, list, tuple)):
            raise TypeError(f"{dates} need to be a pandas DatetimeIndex or 2 datetimes")

        self._daterange = parse_daterange(dates)
        self._filedata = None

    @property
<<<<<<< HEAD
    def date(self) -> int:
        if self._date is None:
            raise ValueError("Date is not set")
        return self._date

    @date.setter
    def date(self, val: int):
        if not isinstance(val, int) or val < 0 or val > 3:
            raise TypeError(f"Date {val} is not a int between 0 and 3")
        self._date = val

    def _parse_daterange(self, val):
        if isinstance(val, DatetimeIndex):
            return val
        daterange = date_range(val[0], val[-1], freq="d")
        return daterange

    def _get_model_dateshift_from_id(self, id):
        words = id.split(".")

        if len(words) != 3:
            raise ValueError(f"The id {id} is not on the correct format")

        model = words[1]
        if not words[2].startswith("day"):
            raise ValueError(f"The day {words[2]} needs to be on the format 'day[0-3]'")
        dateshift = int(re.search(r"day(\d)", words[2]).group(1))

        self.model = ModelName[model]
        self.date = dateshift

    def _load_var(self, var_name_aerocom: str, ts_type: str) -> xr.DataArray:
        """
        Load variable data as :class:`xarray.DataArray`.

        This combines both, variables that can be read directly and auxiliary
        variables that are computed.

        Parameters
        ----------
        var_name_aerocom : str
            variable name
        ts_type : str
            desired frequency

        Raises
        ------
        VarNotAvailableError
            if input variable is not available

        Returns
        -------
        xarray.DataArray
            loaded data

        """
        data = self.filedata[var_name_aerocom]

        old_lon = data.longitude.data
        old_lon = np.where(old_lon > 180, old_lon - 360, old_lon)
        data["longitude"] = old_lon

        data.attrs["long_name"] = var_name_aerocom
        data.time.attrs["long_name"] = "time"
        data.time.attrs["standard_name"] = "time"

        data.longitude.attrs["long_name"] = "longitude"
        data.longitude.attrs["standard_name"] = "longitude"
        data.longitude.attrs["units"] = "degrees_east"

        data.latitude.attrs["long_name"] = "latitude"
        data.latitude.attrs["standard_name"] = "latitude"
        data.latitude.attrs["units"] = "degrees_north"
        return data

    def _find_all_files(self):
        model = self.model
        daterange = self.daterange

        filepaths = []

        for date in daterange:
            location = _model_path(model, date, root_path=self.data_dir)
            # location = find_model_path(model, date, self.data_dir)
            if not os.path.isfile(location):
                print(f"Could not find {location} . Skipping file")
            else:
                filepaths.append(location)

        if len(filepaths) == 0:
            raise ValueError(f"Could not find any data to read for {self.model}")

        self.filepaths = filepaths
        return filepaths

    def _select_date(self, ds: xr.Dataset) -> xr.Dataset:

        # forecast_date = ds.attrs["FORECAST"]
        # forecast_date = re.search(r"Europe, (\d*)\+\[0H_96H\]", forecast_date).group(1)
        # forecast_date = datetime.strptime(forecast_date, "%Y%m%d")

        fd = ModelData.frompath(ds.encoding["source"]).date

        forecast_date = datetime(fd.year, fd.month, fd.day, 0, 0, 0)
        select_date = forecast_date + timedelta(days=self.date)

        dateselect = date_range(select_date, select_date + timedelta(hours=23), freq="h")
        try:
            ds = ds.sel(time=dateselect)
        except:
            ds = ds.interp(time=dateselect)
            ds = ds.sel(time=dateselect)

        ds = ds.sel(level=0.0)
        ds.time.attrs["long_name"] = "time"
        ds.time.attrs["standard_name"] = "time"
        return ds

    def has_var(self, var_name):
=======
    def forecast_day(self) -> int:
        if self._forecast_day is None:
            raise ValueError("forecast_day is not set")
        return self._forecast_day

    @forecast_day.setter
    def forecast_day(self, val: int):
        if not isinstance(val, int) or not (0 <= val <= 3):
            raise TypeError(f"forecast_day {val} is not a int between 0 and 3")
        self._forecast_day = val

    @staticmethod
    def has_var(var_name):
>>>>>>> f96b9ec9
        """Check if variable is supported

        Parameters
        ----------
        var_name : str
            variable to be checked

        Returns
        -------
        bool
        """
        return var_name in AEROCOM_NAMES.values()

    def read_var(self, var_name: str, ts_type: str | None = None, **kwargs) -> GriddedData:
        """Load data for given variable.

        Parameters
        ----------
        var_name : str
            Variable to be read
        ts_type : str
            Temporal resolution of data to read. Supported are
            "hourly", "daily", "monthly" , "yearly".

        Returns
        -------
        GriddedData
        """
        if "daterange" in kwargs:
            self.daterange = kwargs["daterange"]
        if self._daterange is None:
            raise ValueError(f"No 'daterange' in kwargs={kwargs}")

        if ts_type != "hourly":
            raise ValueError(f"Only hourly ts_type is supported")

        cube = self.filedata[var_name].to_iris()

        gridded = GriddedData(
            cube,
            var_name=var_name,
            ts_type=ts_type,
            check_unit=True,
            convert_unit_on_init=True,
        )
        gridded.metadata["data_id"] = self.data_id

        return gridded


if __name__ == "__main__":
    from time import perf_counter

    data_dir = DATA_FOLDER_PATH
    data_id = "CAMS2-83.EMEP.day0"
    reader = ReadCAMS2_83(data_dir=data_dir, data_id=data_id)
    dates = ("2021-12-01", "2021-12-04")

    seconds = -perf_counter()
    print(reader.read_var("concno2", ts_type="hourly", daterange=dates))

    seconds += perf_counter()
    print(timedelta(seconds=int(seconds)))<|MERGE_RESOLUTION|>--- conflicted
+++ resolved
@@ -57,33 +57,33 @@
     return ModelData(name, run, date, root_path).path
 
 
-<<<<<<< HEAD
-def _model_path(
-    name: str | ModelName,
-    date: str | date | datetime,
-    *,
-    run: str | RunType = RunType.FC,
-    root_path: str | Path = DATA_FOLDER_PATH,
-) -> Path:
-    if not isinstance(name, ModelName):
-        name = ModelName[name]
-    if isinstance(date, str):
-        date = datetime.strptime(date, "%Y%m%d").date()
-
-    if isinstance(root_path, str):
-        root_path = Path(root_path)
-    if isinstance(date, datetime):
-        date = date.date()
-    if not isinstance(run, RunType):
-        run = RunType[run]
-    return ModelData(name, run, date, root_path).path
-
-
-def get_cams2_83_vars(var_name):
-    if not var_name in CAMS2_83_vars.keys():
-        raise ValueError(f"{var_name} is not a valide variable for CAMS2-83")
-    return CAMS2_83_vars[var_name]
-=======
+# def _model_path(
+#     name: str | ModelName,
+#     date: str | date | datetime,
+#     *,
+#     run: str | RunType = RunType.FC,
+#     root_path: str | Path = DATA_FOLDER_PATH,
+# ) -> Path:
+#     if not isinstance(name, ModelName):
+#         name = ModelName[name]
+#     if isinstance(date, str):
+#         date = datetime.strptime(date, "%Y%m%d").date()
+
+#     if isinstance(root_path, str):
+#         root_path = Path(root_path)
+#     if isinstance(date, datetime):
+#         date = date.date()
+#     if not isinstance(run, RunType):
+#         run = RunType[run]
+#     return ModelData(name, run, date, root_path).path
+
+
+# def get_cams2_83_vars(var_name):
+#     if not var_name in CAMS2_83_vars.keys():
+#         raise ValueError(f"{var_name} is not a valide variable for CAMS2-83")
+#     return CAMS2_83_vars[var_name]
+
+
 def model_paths(
     model: str | ModelName,
     *dates: datetime | date | str,
@@ -144,7 +144,6 @@
 
     ds = xr.open_mfdataset(paths, preprocess=preprocess, parallel=False)
     return ds.pipe(fix_coord).pipe(fix_names)
->>>>>>> f96b9ec9
 
 
 class ReadCAMS2_83:
@@ -276,128 +275,126 @@
         self._daterange = parse_daterange(dates)
         self._filedata = None
 
-    @property
-<<<<<<< HEAD
-    def date(self) -> int:
-        if self._date is None:
-            raise ValueError("Date is not set")
-        return self._date
-
-    @date.setter
-    def date(self, val: int):
-        if not isinstance(val, int) or val < 0 or val > 3:
-            raise TypeError(f"Date {val} is not a int between 0 and 3")
-        self._date = val
-
-    def _parse_daterange(self, val):
-        if isinstance(val, DatetimeIndex):
-            return val
-        daterange = date_range(val[0], val[-1], freq="d")
-        return daterange
-
-    def _get_model_dateshift_from_id(self, id):
-        words = id.split(".")
-
-        if len(words) != 3:
-            raise ValueError(f"The id {id} is not on the correct format")
-
-        model = words[1]
-        if not words[2].startswith("day"):
-            raise ValueError(f"The day {words[2]} needs to be on the format 'day[0-3]'")
-        dateshift = int(re.search(r"day(\d)", words[2]).group(1))
-
-        self.model = ModelName[model]
-        self.date = dateshift
-
-    def _load_var(self, var_name_aerocom: str, ts_type: str) -> xr.DataArray:
-        """
-        Load variable data as :class:`xarray.DataArray`.
-
-        This combines both, variables that can be read directly and auxiliary
-        variables that are computed.
-
-        Parameters
-        ----------
-        var_name_aerocom : str
-            variable name
-        ts_type : str
-            desired frequency
-
-        Raises
-        ------
-        VarNotAvailableError
-            if input variable is not available
-
-        Returns
-        -------
-        xarray.DataArray
-            loaded data
-
-        """
-        data = self.filedata[var_name_aerocom]
-
-        old_lon = data.longitude.data
-        old_lon = np.where(old_lon > 180, old_lon - 360, old_lon)
-        data["longitude"] = old_lon
-
-        data.attrs["long_name"] = var_name_aerocom
-        data.time.attrs["long_name"] = "time"
-        data.time.attrs["standard_name"] = "time"
-
-        data.longitude.attrs["long_name"] = "longitude"
-        data.longitude.attrs["standard_name"] = "longitude"
-        data.longitude.attrs["units"] = "degrees_east"
-
-        data.latitude.attrs["long_name"] = "latitude"
-        data.latitude.attrs["standard_name"] = "latitude"
-        data.latitude.attrs["units"] = "degrees_north"
-        return data
-
-    def _find_all_files(self):
-        model = self.model
-        daterange = self.daterange
-
-        filepaths = []
-
-        for date in daterange:
-            location = _model_path(model, date, root_path=self.data_dir)
-            # location = find_model_path(model, date, self.data_dir)
-            if not os.path.isfile(location):
-                print(f"Could not find {location} . Skipping file")
-            else:
-                filepaths.append(location)
-
-        if len(filepaths) == 0:
-            raise ValueError(f"Could not find any data to read for {self.model}")
-
-        self.filepaths = filepaths
-        return filepaths
-
-    def _select_date(self, ds: xr.Dataset) -> xr.Dataset:
-
-        # forecast_date = ds.attrs["FORECAST"]
-        # forecast_date = re.search(r"Europe, (\d*)\+\[0H_96H\]", forecast_date).group(1)
-        # forecast_date = datetime.strptime(forecast_date, "%Y%m%d")
-
-        fd = ModelData.frompath(ds.encoding["source"]).date
-
-        forecast_date = datetime(fd.year, fd.month, fd.day, 0, 0, 0)
-        select_date = forecast_date + timedelta(days=self.date)
-
-        dateselect = date_range(select_date, select_date + timedelta(hours=23), freq="h")
-        try:
-            ds = ds.sel(time=dateselect)
-        except:
-            ds = ds.interp(time=dateselect)
-            ds = ds.sel(time=dateselect)
-
-        ds = ds.sel(level=0.0)
-        ds.time.attrs["long_name"] = "time"
-        ds.time.attrs["standard_name"] = "time"
-        return ds
-
-    def has_var(self, var_name):
-=======
+    # @property
+    # def date(self) -> int:
+    #     if self._date is None:
+    #         raise ValueError("Date is not set")
+    #     return self._date
+
+    # @date.setter
+    # def date(self, val: int):
+    #     if not isinstance(val, int) or val < 0 or val > 3:
+    #         raise TypeError(f"Date {val} is not a int between 0 and 3")
+    #     self._date = val
+
+    # def _parse_daterange(self, val):
+    #     if isinstance(val, pd.DatetimeIndex):
+    #         return val
+    #     daterange = pd.date_range(val[0], val[-1], freq="d")
+    #     return daterange
+
+    # def _get_model_dateshift_from_id(self, id):
+    #     words = id.split(".")
+
+    #     if len(words) != 3:
+    #         raise ValueError(f"The id {id} is not on the correct format")
+
+    #     model = words[1]
+    #     if not words[2].startswith("day"):
+    #         raise ValueError(f"The day {words[2]} needs to be on the format 'day[0-3]'")
+    #     dateshift = int(re.search(r"day(\d)", words[2]).group(1))
+
+    #     self.model = ModelName[model]
+    #     self.date = dateshift
+
+    # def _load_var(self, var_name_aerocom: str, ts_type: str) -> xr.DataArray:
+    #     """
+    #     Load variable data as :class:`xarray.DataArray`.
+
+    #     This combines both, variables that can be read directly and auxiliary
+    #     variables that are computed.
+
+    #     Parameters
+    #     ----------
+    #     var_name_aerocom : str
+    #         variable name
+    #     ts_type : str
+    #         desired frequency
+
+    #     Raises
+    #     ------
+    #     VarNotAvailableError
+    #         if input variable is not available
+
+    #     Returns
+    #     -------
+    #     xarray.DataArray
+    #         loaded data
+
+    #     """
+    #     data = self.filedata[var_name_aerocom]
+
+    #     old_lon = data.longitude.data
+    #     old_lon = np.where(old_lon > 180, old_lon - 360, old_lon)
+    #     data["longitude"] = old_lon
+
+    #     data.attrs["long_name"] = var_name_aerocom
+    #     data.time.attrs["long_name"] = "time"
+    #     data.time.attrs["standard_name"] = "time"
+
+    #     data.longitude.attrs["long_name"] = "longitude"
+    #     data.longitude.attrs["standard_name"] = "longitude"
+    #     data.longitude.attrs["units"] = "degrees_east"
+
+    #     data.latitude.attrs["long_name"] = "latitude"
+    #     data.latitude.attrs["standard_name"] = "latitude"
+    #     data.latitude.attrs["units"] = "degrees_north"
+    #     return data
+
+    # def _find_all_files(self):
+    #     model = self.model
+    #     daterange = self.daterange
+
+    #     filepaths = []
+
+    #     for date in daterange:
+    #         location = _model_path(model, date, root_path=self.data_dir)
+    #         # location = find_model_path(model, date, self.data_dir)
+    #         if not os.path.isfile(location):
+    #             print(f"Could not find {location} . Skipping file")
+    #         else:
+    #             filepaths.append(location)
+
+    #     if len(filepaths) == 0:
+    #         raise ValueError(f"Could not find any data to read for {self.model}")
+
+    #     self.filepaths = filepaths
+    #     return filepaths
+
+    # def _select_date(self, ds: xr.Dataset) -> xr.Dataset:
+
+    #     # forecast_date = ds.attrs["FORECAST"]
+    #     # forecast_date = re.search(r"Europe, (\d*)\+\[0H_96H\]", forecast_date).group(1)
+    #     # forecast_date = datetime.strptime(forecast_date, "%Y%m%d")
+
+    #     fd = ModelData.frompath(ds.encoding["source"]).date
+
+    #     forecast_date = datetime(fd.year, fd.month, fd.day, 0, 0, 0)
+    #     select_date = forecast_date + timedelta(days=self.date)
+
+    #     dateselect = date_range(select_date, select_date + timedelta(hours=23), freq="h")
+    #     try:
+    #         ds = ds.sel(time=dateselect)
+    #     except:
+    #         ds = ds.interp(time=dateselect)
+    #         ds = ds.sel(time=dateselect)
+
+    #     ds = ds.sel(level=0.0)
+    #     ds.time.attrs["long_name"] = "time"
+    #     ds.time.attrs["standard_name"] = "time"
+    #     return ds
+
+    @property
     def forecast_day(self) -> int:
         if self._forecast_day is None:
             raise ValueError("forecast_day is not set")
@@ -411,7 +408,6 @@
 
     @staticmethod
     def has_var(var_name):
->>>>>>> f96b9ec9
         """Check if variable is supported
 
         Parameters
