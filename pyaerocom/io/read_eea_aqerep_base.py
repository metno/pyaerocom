"""
Interface for reading EEA AqERep files (formerly known as Airbase data).
"""
import gzip
import logging
import os
import pathlib
import shutil
import tempfile

import cf_units
import numpy as np
import pandas as pd
from tqdm import tqdm

from pyaerocom.exceptions import EEAv2FileError, TemporalResolutionError
from pyaerocom.io.helpers import get_country_name_from_iso
from pyaerocom.io.readungriddedbase import ReadUngriddedBase
from pyaerocom.stationdata import StationData
from pyaerocom.ungriddeddata import UngriddedData

logger = logging.getLogger(__name__)


class ReadEEAAQEREPBase(ReadUngriddedBase):
    """Class for reading EEA AQErep data

    Extended class derived from  low-level base class
    :class:`ReadUngriddedBase` that contains some more functionality.

    Note
    ----
    Currently only single variable reading into an :class:`UngriddedData`
    object is supported.
    """

    #: Mask for identifying datafiles
    _FILEMASK = "*.csv"

    #: Version log of this class (for caching)
    __version__ = "0.08"

    #: Column delimiter
    FILE_COL_DELIM = ","

    #: Name of the dataset (OBS_ID)
    DATA_ID = ""  # change this since we added more vars?

    #: List of all datasets supported by this interface
    SUPPORTED_DATASETS = [DATA_ID]

    #: There is no global ts_type but it is specified in the data files...
    TS_TYPE = "variable"

    #: sampling frequencies found in data files
    TS_TYPES_FILE = {
        "hour": "hourly",
        "day": "daily",
    }

    #: Dictionary specifying values corresponding to invalid measurements
    #: there's no value for NaNs in this data set. It uses an empty string
    NAN_VAL = {}

    #: Dictionary specifying the file column names (values) for each Aerocom
    #: variable (keys)
    # There's only one variable in each file named concentration
    VAR_NAMES_FILE = {}
    VAR_NAMES_FILE["concso2"] = "concentration"
    VAR_NAMES_FILE["conco3"] = "concentration"
    VAR_NAMES_FILE["concno2"] = "concentration"
    VAR_NAMES_FILE["concco"] = "concentration"
    VAR_NAMES_FILE["concno"] = "concentration"
    VAR_NAMES_FILE["concpm10"] = "concentration"
    VAR_NAMES_FILE["concpm25"] = "concentration"
    VAR_NAMES_FILE["vmro3"] = "concentration"
    VAR_NAMES_FILE["vmro3max"] = "concentration"
    VAR_NAMES_FILE["vmrno2"] = "concentration"
    VAR_NAMES_FILE["concbenzene"] = "concentration"
    VAR_NAMES_FILE["vmrbenzene"] = "concentration"

    VAR_NAMES_FILE["concSso2"] = "concentration"
    VAR_NAMES_FILE["concNno"] = "concentration"
    VAR_NAMES_FILE["concNno2"] = "concentration"

    #: units of variables in files (needs to be defined for each variable supported)
    VAR_UNITS_FILE = {
        "µg/m3": "ug m-3",
        "mg/m3": "mg m-3",
        "µgS/m3": "ug S m-3",
        "µgN/m3": "ug N m-3",
        "ppb": "ppb",
    }

    #: file masks for the data files
    FILE_MASKS = dict(
        concso2="**/??_1_*_timeseries.csv*",
        concpm10="**/??_5_*_timeseries.csv*",
        conco3="**/??_7_*_timeseries.csv*",
        vmro3="**/??_7_*_timeseries.csv*",
        vmro3max="**/??_7_*_timeseries.csv*",
        concno2="**/??_8_*_timeseries.csv*",
        vmrno2="**/??_8_*_timeseries.csv*",
        concco="**/??_10_*_timeseries.csv*",
        concno="**/??_38_*_timeseries.csv*",
        concpm25="**/??_6001_*_timeseries.csv*",
<<<<<<< HEAD
        concbenzene="**/??_20_*_timeseries.csv*",
        vmrbenzene="**/??_20_*_timeseries.csv*",
=======
        concSso2="**/??_1_*_timeseries.csv*",
        concNno2="**/??_8_*_timeseries.csv*",
        concNno="**/??_38_*_timeseries.csv*",
>>>>>>> 9fee1b0d
    )

    # conversion factor between concX and vmrX
    CONV_FACTOR = {}

    CONV_FACTOR["concSso2"] = np.float_(0.50052292274792)
    CONV_FACTOR["concNno2"] = np.float_(0.3044517868011477)
    CONV_FACTOR["concNno"] = np.float_(0.466788868521913)
    CONV_FACTOR["vmro3"] = np.float_(
        0.493
    )  # retrieved using STD atmosphere from geonum and pya.mathutils.concx_to_vmrx
    CONV_FACTOR["vmro3max"] = np.float_(
        0.493
    )  # retrieved using STD atmosphere from geonum and pya.mathutils.concx_to_vmrx
    CONV_FACTOR["vmrno2"] = np.float_(
        0.514
    )  # retrieved using STD atmosphere from geonum and pya.mathutils.concx_to_vmrx
    CONV_FACTOR["vmrbenzene"] = np.float_(
        1./3.2430
    ) 


    # unit of the converted property after the conversion
    CONV_UNIT = {}
    CONV_UNIT["concSso2"] = "µgS/m3"
    CONV_UNIT["concNno2"] = "µgN/m3"
    CONV_UNIT["concNno"] = "µgN/m3"
    CONV_UNIT["vmro3"] = "ppb"
    CONV_UNIT["vmro3max"] = "ppb"
    CONV_UNIT["vmrno2"] = "ppb"
    CONV_UNIT["vmrbenzene"] = "ppb"
    #: field name of the start time of the measurement (in lower case)
    START_TIME_NAME = "datetimebegin"

    #: filed name of the end time of the measurement (in lower case)
    END_TIME_NAME = "datetimeend"

    #: dictionary that connects the EEA variable codes with aerocom variable names
    VAR_CODES = {}
    VAR_CODES["1"] = "concso2"
    VAR_CODES["5"] = "concpm10"
    VAR_CODES["7"] = "conco3"
    VAR_CODES["8"] = "concno2"
    VAR_CODES["10"] = "concco"
    VAR_CODES["38"] = "concno"
    VAR_CODES["6001"] = "concpm25"
    VAR_CODES["20"] = "concbenzene"

    #: column name that holds the EEA variable code
    VAR_CODE_NAME = "airpollutantcode"

    #: List of variables that are provided by this dataset (will be extended
    #: by auxiliary variables on class init, for details see __init__ method of
    #: base class ReadUngriddedBase)
    PROVIDES_VARIABLES = list(VAR_NAMES_FILE)

    #: there's no general instrument name in the data
    INSTRUMENT_NAME = "unknown"

    #: max time steps to read per file (hourly data)
    # to make numpy array allocation size static
    MAX_LINES_TO_READ = 24 * 366

    #: file name of the metadata file
    #: this will be prepended with a data path later on
    # this file is in principe updated once a day.
    # so we night consider updating it from within the code later on.
    # URL: https://discomap.eea.europa.eu/map/fme/metadata/PanEuropean_metadata.csv
    DEFAULT_METADATA_FILE = "metadata.csv"

    #: Name of latitude variable in metadata file
    LATITUDENAME = "latitude"

    #: name of longitude variable in metadata file
    LONGITUDENAME = "longitude"

    #: name of altitude variable in metadata file
    ALTITUDENAME = "altitude"

    #: this class reads the European Environment Agency's Eionet data
    #: for details please read
    #: https://www.eea.europa.eu/about-us/countries-and-eionet
    WEBSITE = "https://discomap.eea.europa.eu/map/fme/AirQualityExport.htm"

    #: Eionet offers 2 data revisions
    #: E2a (near real time) and E1a (quality controlled)
    #: this class reads the E2a data for now.
    # But by changing the base path
    # and this constant, it can also read the E1a data set
    DATA_PRODUCT = ""

<<<<<<< HEAD
    AUX_REQUIRES = {"vmro3max": ["conco3"], "vmro3": ["conco3"], "vmrno2": ["concno2"], "vmrbenzene": ["concbenzene"]}
=======
    AUX_REQUIRES = {
        "vmro3max": ["conco3"],
        "vmro3": ["conco3"],
        "vmrno2": ["concno2"],
        "concNno2": ["concno2"],
        "concNno": ["concno"],
        "concSso2": ["concso2"],
    }
>>>>>>> 9fee1b0d

    AUX_FUNS = {
        "vmro3": NotImplementedError(),
        "vmro3max": NotImplementedError(),
        "vmrno2": NotImplementedError(),
<<<<<<< HEAD
        "vmrbenzene": NotImplementedError(),
=======
        "concNno2": NotImplementedError(),
        "concNno": NotImplementedError(),
        "concSso2": NotImplementedError(),
>>>>>>> 9fee1b0d
    }

    def __init__(self, data_id=None, data_dir=None):
        super().__init__(data_id=data_id, data_dir=data_dir)
        self._metadata = None

    @property
    def DEFAULT_VARS(self):
        """List of default variables"""
        return [self.VAR_CODES["7"]]

    @property
    def DATASET_NAME(self):
        """Name of the dataset"""
        return self.data_id

    def read_file(self, filename, var_name, vars_as_series=False):
        """Read a single EEA file

        Note that there's only a single variable in the file

        Parameters
        ----------
        filename : str
            Absolute path to filename to read.
        var_name : str
            Name of variable in file.
        vars_as_series : bool
            If True, the data columns of all variables in the result dictionary
            are converted into pandas Series objects.

        Returns
        -------
        StationData
            Dict-like object containing the results.

        """
        if not var_name in self.PROVIDES_VARIABLES:
            raise ValueError(f"Invalid input variable {var_name}")

        # there's only one variable in the file
        aerocom_var_name = var_name

        # Iterate over the lines of the file
        self.logger.info(f"Reading file {filename}")
        file_delimiter = self.FILE_COL_DELIM
        # this lists the data to keep from the original read string
        # this becomes a time series
        file_indexes_to_keep = [11, 13, 14, 15, 16]
        # used for line length control...
        max_file_index_to_keep = max(file_indexes_to_keep)
        # this is some header information
        header_indexes_to_keep = [
            0,
            3,
            8,
            9,
            10,
            12,
        ]
        # These are the indexes with a time and are stored as np.datetime64
        time_indexes = [13, 14]

        # read the file
        # enable alternative reading of .gz files here to save space on the file system
        suffix = pathlib.Path(filename).suffix
        if suffix == ".gz":
            f_out = tempfile.NamedTemporaryFile(delete=False)
            with gzip.open(filename, "r") as f_in:
                shutil.copyfileobj(f_in, f_out)
            read_filename = f_out.name
            f_out.close()
        else:
            read_filename = filename

        # input files can be either UTF-8 or UTF-16 encoded
        # try both
        # files are max 3MB in size, so no big deal terms of RAM usage
        try:
            with open(read_filename) as f:
                lines = f.readlines()
        except UnicodeDecodeError:
            with open(read_filename, encoding="UTF-16") as f:
                lines = f.readlines()
        except:
            if suffix == ".gz":
                os.remove(f_out.name)
            raise EEAv2FileError(f"Found corrupt file {filename}. consider deleteing it")

        # remove the temp file in case the input file was a gz file
        if suffix == ".gz":
            os.remove(f_out.name)

        header = lines[0].lower().rstrip().split(file_delimiter)
        # create output dict
        if len(header) < max_file_index_to_keep:
            raise EEAv2FileError(f"Found corrupt file {filename}. consider deleting it")

        data_dict = {}
        for idx in header_indexes_to_keep:
            data_dict[header[idx]] = ""

        for idx in file_indexes_to_keep:
            if idx in time_indexes:
                data_dict[header[idx]] = np.zeros(self.MAX_LINES_TO_READ, dtype="datetime64[s]")
            else:
                data_dict[header[idx]] = np.empty(self.MAX_LINES_TO_READ, dtype=np.float_)

        # read the data...
        # DE,http://gdi.uba.de/arcgis/rest/services/inspire/DE.UBA.AQD,NET.DE_BB,STA.DE_DEBB054,DEBB054,SPO.DE_DEBB054_PM2_dataGroup1,SPP.DE_DEBB054_PM2_automatic_light-scat_Duration-30minute,SAM.DE_DEBB054_2,PM2.5,http://dd.eionet.europa.eu/vocabulary/aq/pollutant/6001,hour,3.2000000000,µg/m3,2020-01-04 00:00:00 +01:00,2020-01-04 01:00:00 +01:00,1,2
        lineidx = 0
        for line in lines[1:]:
            rows = line.rstrip().split(file_delimiter)
            # Unfortunately there's a lot of corrupt files
            # skip data line if the # rows is not sufficient
            if len(rows) < max_file_index_to_keep:
                continue
            if lineidx == 0:
                for idx in header_indexes_to_keep:
                    if header[idx] != self.VAR_CODE_NAME:
                        data_dict[header[idx]] = rows[idx]
                    else:
                        # extract the EEA var code from the URL noted in the data file
                        data_dict[header[idx]] = rows[idx].split("/")[-1]

            for idx in file_indexes_to_keep:
                # if the data is a time
                if idx in time_indexes:
                    # make the time string ISO compliant so that numpy can directly read it
                    # this is not very time string forgiving but fast
                    data_dict[header[idx]][lineidx] = np.datetime64(
                        rows[idx][0:10] + "T" + rows[idx][11:19]
                    )
                    # due to the deprecation of the timezone interpretation after numpy 0.11
                    # we have to substract the offset manually to get to UTC.
                    # np.timedelta64 does not accept a float as parameter, only an integer.
                    # Although there are time zones with a 30 minutes offset, these don't
                    # exist in Europe, so just consider integer hours here for speed
                    tz_offset = np.timedelta64(np.int64(rows[idx][20:23]), "h")
                    data_dict[header[idx]][lineidx] = data_dict[header[idx]][lineidx] - tz_offset
                else:
                    # data is not a time
                    # sometimes there's no value in the file. Set that to nan
                    try:
                        data_dict[header[idx]][lineidx] = np.float_(rows[idx])
                    except (ValueError, IndexError):
                        data_dict[header[idx]][lineidx] = np.nan

            lineidx += 1
        # if the first line in the file was empty
        if data_dict["unitofmeasurement"] == "":
            if rows[12] == "":
                raise EEAv2FileError(
                    f"Unit of Measurment could not be inferred from EEA file {filename}"
                )
            else:
                # with loss of generality get the unitofmeasurement from the last row column 12 (which should be a kept header)
                data_dict["unitofmeasurement"] = rows[12]

        unit_in_file = data_dict["unitofmeasurement"]
        # adjust the unit and apply conversion factor in case we read a variable noted in self.AUX_REQUIRES
        if var_name in self.AUX_REQUIRES:
            unit_in_file = self.CONV_UNIT[var_name]
            data_dict[self.VAR_NAMES_FILE[var_name]] = (
                data_dict[self.VAR_NAMES_FILE[var_name]] * self.CONV_FACTOR[var_name]
            )
        try:
            unit = self.VAR_UNITS_FILE[unit_in_file]
        except KeyError:
            # this will raise an Exception if cf_units cannot handle. In
            # which case the unit should be added in VAR_UNITS_FILE
            unit = str(cf_units.Unit(unit_in_file))

        # Empty data object (a dictionary with extended functionality)
        data_out = StationData()
        data_out.data_id = self.data_id
        data_out.dataset_name = self.DATASET_NAME
        data_out.station_id = data_dict["airqualitystation"]
        data_out.station_name = data_dict["airqualitystation"]
        data_out.filename = filename
        data_out.instrument_name = self.INSTRUMENT_NAME
        data_out.country_code = data_dict["countrycode"]
        freq = data_dict["averagingtime"]
        try:
            tstype = self.TS_TYPES_FILE[freq]
        except KeyError:
            raise TemporalResolutionError(
                f"Found invalid ts_type {freq}. Please register in class header "
                f"attr TS_TYPES_FILE"
            )

        data_out.ts_type = tstype
        # ToDo: check "variables" entry, it should not be needed anymore in UngriddedData
        data_out["variables"] = [aerocom_var_name]
        data_out["var_info"][aerocom_var_name] = {}
        data_out["var_info"][aerocom_var_name]["units"] = unit
        # TsType is
        # data_out['var_info'][aerocom_var_name]['ts_type'] = self.TS_TYPE

        # Sometimes the times in the data files are not ordered in time which causes problems when doing
        # time interpolations later on. Make sure that the data is ordered in time
        diff_unsorted = np.diff(data_dict[self.START_TIME_NAME])
        sort_flag = False
        # just assume hourly data for now
        time_diff = np.timedelta64(30, "m")
        # np.min needs an array and fails with ValueError when a scalar is supplied
        # this is the case for a single line file
        try:
            min_diff = np.min(diff_unsorted)
        except ValueError:
            min_diff = 0

        if min_diff < 0:
            # data needs to be sorted
            ordered_idx = np.argsort(data_dict[self.START_TIME_NAME][:lineidx])
            data_out["dtime"] = data_dict[self.START_TIME_NAME][ordered_idx] + time_diff
            sort_flag = True
        else:
            data_out["dtime"] = data_dict[self.START_TIME_NAME][:lineidx] + time_diff

        for key, value in data_dict.items():
            # adjust the variable name to aerocom standard
            if key != self.VAR_NAMES_FILE[aerocom_var_name]:
                data_out[key] = value[:lineidx]
            else:
                if sort_flag:
                    data_out[aerocom_var_name] = value[:lineidx][ordered_idx]
                else:
                    data_out[aerocom_var_name] = value[:lineidx]

        # convert data vectors to pandas.Series (if attribute
        # vars_as_series=True)
        if vars_as_series:
            data_out[aerocom_var_name] = pd.Series(
                data_out[aerocom_var_name], index=data_out["dtime"]
            )

        return data_out

    def _read_metadata_file(self, filename=None):
        """Read EEA metadata file

        Parameters
        ----------
        filename : str
            Absolute path to filename to read.

        Returns
        -------
        metadata
            Dict-like object containing the results with the keys being a combination of the
            station name and the variable and the values being all fields of the metadata file

        """

        if filename is None:
            filename = os.path.join(self.data_dir, self.DEFAULT_METADATA_FILE)
            # test also for a gzipped file...
        if not os.path.isfile(filename):
            filename = filename + ".gz"
        self.logger.warning(f"Reading file {filename}")

        struct_data = {}
        suffix = pathlib.Path(filename).suffix
        if suffix == ".gz":
            f_out = tempfile.NamedTemporaryFile(delete=False)
            with gzip.open(filename, "r") as f_in:
                shutil.copyfileobj(f_in, f_out)
            filename = f_out.name
            f_in.close()

        with open(filename) as f:
            # read header...
            # Countrycode Timezone Namespace   AirQualityNetwork AirQualityStation AirQualityStationEoICode   AirQualityStationNatCode   SamplingPoint  SamplingProces Sample   AirPollutantCode  ObservationDateBegin ObservationDateEnd   Projection  Longitude   Latitude Altitude MeasurementType   AirQualityStationType   AirQualityStationArea   EquivalenceDemonstrated MeasurementEquipment InletHeight BuildingDistance  KerbDistance
            header = f.readline().lower().rstrip().split()
            min_row_no = len(header)
            # create output dict
            data_dict = {}
            for key in header:
                data_dict[key] = []
            lineidx = 0
            bad_line_no = 0
            bad_line_arr = []
            for line in f:
                rows = line.rstrip().split("\t")
                # skip too short lines
                if len(rows) < min_row_no:
                    # print(line)
                    bad_line_no += 1
                    bad_line_arr.append(line)
                    continue
                temp_dict = {}
                for idx, key in enumerate(header):
                    if header[idx] != self.VAR_CODE_NAME:
                        # data_dict[header[idx]] = rows[idx]
                        temp_dict[header[idx]] = rows[idx]
                    else:
                        # extract the EEA var code from the URL noted in the data file
                        # data_dict[header[idx]] = rows[idx].split('/')[-1]
                        temp_dict[header[idx]] = rows[idx].split("/")[-1]

                meta_key = f"{temp_dict['airqualitystation']}__{temp_dict['airpollutantcode']}"
                if meta_key not in struct_data:
                    struct_data[meta_key] = temp_dict.copy()
                else:
                    pass
                lineidx += 1

        self.logger.info(f"Reading file {filename} done")
        # remove the temp file in case the input file was a gz file
        if suffix == ".gz":
            f_out.close()
            os.remove(f_out.name)

        return struct_data

    def get_file_list(self, pattern=None):
        """Search all files to be read

        Uses :attr:`_FILEMASK` (+ optional input search pattern, e.g.
        station_name) to find valid files for query.

        Parameters
        ----------
        pattern : str, optional
            file name pattern applied to search

        Returns
        -------
        list
            list containing retrieved file locations

        Raises
        ------
        IOError
            if no files can be found
        """
        import glob
        import os

        from pyaerocom._lowlevel_helpers import list_to_shortstr

        if pattern is None:
            logger.warning("using default pattern *.* for file search")
            pattern = "*.*"
        self.logger.info("Fetching data files. This might take a while...")
        fp = os.path.join(self.data_dir, pattern)
        files = sorted(glob.glob(fp, recursive=True))
        if not len(files) > 0:
            all_str = list_to_shortstr(os.listdir(self.data_dir))
            # raise DataSourceError('No files could be detected matching file '
            #                       'mask {} in dataset {}, files in folder {}:\n'
            #                       'Files in folder:{}'.format(pattern,
            #                                                   self.data_id,
            #                                                   self.data_dir,
            #                                                   all_str))
        return files

    def get_station_coords(self, meta_key):
        """
        get a station's coordinates

        Parameters
        ----------
        meta_key : str
            string with the internal station key
        """
        ret_data = {}
        ret_data["latitude"] = float(self._metadata[meta_key][self.LATITUDENAME])
        ret_data["longitude"] = float(self._metadata[meta_key][self.LONGITUDENAME])
        ret_data["altitude"] = float(self._metadata[meta_key][self.ALTITUDENAME])
        return ret_data

    def read(
        self, vars_to_retrieve=None, files=None, first_file=None, last_file=None, metadatafile=None
    ):
        """Method that reads list of files as instance of :class:`UngriddedData`

        Parameters
        ----------
        vars_to_retrieve : :obj:`list` or similar, optional
            List containing variable IDs that are supposed to be read. If None,
            all variables in :attr:`PROVIDES_VARIABLES` are loaded.
        files : :obj:`list`, optional
            List of files to be read. If None, then the file list used is the
            returned from :func:`get_file_list`.
        first_file : :obj:`int`, optional
            Index of the first file in :obj:'file' to be read. If None, the
            very first file in the list is used.
        last_file : :obj:`int`, optional
            Index of the last file in :obj:'file' to be read. If None, the very
            last file in the list is used.
        metadatafile : :obj:'str', optional
            full qualified path to metadata file. If None, the default metadata
            file will be used

        Returns
        -------
        UngriddedData
            data object
        """

        if vars_to_retrieve is None:
            vars_to_retrieve = self.DEFAULT_VARS
        elif isinstance(vars_to_retrieve, str):
            vars_to_retrieve = [vars_to_retrieve]

        if len(vars_to_retrieve) > 1:
            raise NotImplementedError("So far, only one variable can be read at a time...")
        var_name = vars_to_retrieve[0]
        logger.info("Reading EEA data")
        if files is None:
            logger.info("Retrieving file list")
            files = self.get_file_list(self.FILE_MASKS[var_name])

        if first_file is None:
            first_file = 0
        if last_file is None:
            last_file = len(files)

        if metadatafile is None:
            metadatafile = os.path.join(self.data_dir, self.DEFAULT_METADATA_FILE)

        files = files[first_file:last_file]

        data_obj = UngriddedData()
        meta_key = 0.0
        idx = 0

        # Assign metadata object and index
        metadata = data_obj.metadata
        meta_idx = data_obj.meta_idx

        logger.info("Reading metadata file")
        # non compliant, but efficiently indexed metadata
        self._metadata = self._read_metadata_file(metadatafile)

        # returns a dict with country codes as keys and the country names as value
        _country_dict = get_country_name_from_iso()
        logger.info("Reading files...")

        for i in tqdm(range(len(files))):
            _file = files[i]
            try:
                station_data = self.read_file(_file, var_name=var_name)
            except EEAv2FileError:
                self.logger.warning(f"file {_file} is corrupt! consider deleting it")
                continue
            except TemporalResolutionError as e:
                self.logger.warning(f"{_file} has TemporalResolutionError")
                logger.warning(f"{repr(e)}. Skipping file...")
                continue

            # readfile might fail outside of the error captured by the try statement above
            if station_data is None:
                self.logger.warning(f"file {_file} did not provide data. skipping...!")
                continue

            # to find the metadata quickly, we use a string internally
            _meta_key = f"{station_data['station_id']}__{station_data['airpollutantcode']}"

            # Fill the metadata dict.
            # The location in the data set is time step dependant
            if _meta_key not in self._metadata:
                self.logger.warning(
                    f"metadata for station {_meta_key} not found! skipping that station!"
                )
                continue
            metadata[meta_key] = {}
            meta_idx[meta_key] = {}
            metadata[meta_key].update(station_data.get_meta())
            metadata[meta_key].update(self.get_station_coords(_meta_key))
            metadata[meta_key]["variables"] = list(
                station_data.var_info.keys()
            )  # vars_to_retrieve
            metadata[meta_key]["station_classification"] = self._metadata[_meta_key][
                "airqualitystationtype"
            ]
            metadata[meta_key]["area_classification"] = self._metadata[_meta_key][
                "airqualitystationarea"
            ]
            try:
                metadata[meta_key]["country"] = _country_dict[metadata[meta_key]["country_code"]]
            except KeyError:
                pass
            metadata[meta_key]["var_info"] = station_data["var_info"]
            metadata[meta_key]["website"] = self.WEBSITE
            metadata[meta_key]["data_product"] = self.DATA_PRODUCT
            metadata[meta_key]["station_name"] = self._metadata[_meta_key][
                "airqualitystationeoicode"
            ]

            # List with indices of this station for each variable
            num_times = len(station_data["dtime"])

            # Check whether the size of the data object needs to be extended
            if (idx + num_times) >= data_obj._ROWNO:
                # if totnum < data_obj._CHUNKSIZE, then the latter is used
                data_obj.add_chunk(num_times)

            for var_idx, var in enumerate(list(station_data.var_info)):
                # set invalid data to np.nan according to
                # https://dd.eionet.europa.eu/vocabulary/aq/observationvalidity/view
                # data flagged as below the detection limit (values 2 and 3)
                # will remain in the data
                station_data[var][station_data["validity"] < 1] = np.nan

                values = station_data[var]
                start = idx + var_idx * num_times
                stop = start + num_times

                data_obj._data[start:stop, data_obj._METADATAKEYINDEX] = meta_key
                data_obj._data[start:stop, data_obj._TIMEINDEX] = station_data["dtime"]
                data_obj._data[start:stop, data_obj._DATAINDEX] = values
                data_obj._data[start:stop, data_obj._VARINDEX] = var_idx
                meta_idx[meta_key][var] = np.arange(start, stop)

                if not var in data_obj.var_idx:
                    data_obj.var_idx[var] = var_idx

            idx += num_times
            meta_key = meta_key + 1.0

        # Shorten data_obj._data to the right number of points
        data_obj._data = data_obj._data[:idx]
        # data_obj.data_revision[self.DATASET_NAME] = self.data_revision
        self.data = data_obj
        self._metadata = None
        self.files = files

        return data_obj<|MERGE_RESOLUTION|>--- conflicted
+++ resolved
@@ -104,14 +104,11 @@
         concco="**/??_10_*_timeseries.csv*",
         concno="**/??_38_*_timeseries.csv*",
         concpm25="**/??_6001_*_timeseries.csv*",
-<<<<<<< HEAD
         concbenzene="**/??_20_*_timeseries.csv*",
         vmrbenzene="**/??_20_*_timeseries.csv*",
-=======
         concSso2="**/??_1_*_timeseries.csv*",
         concNno2="**/??_8_*_timeseries.csv*",
         concNno="**/??_38_*_timeseries.csv*",
->>>>>>> 9fee1b0d
     )
 
     # conversion factor between concX and vmrX
@@ -129,10 +126,7 @@
     CONV_FACTOR["vmrno2"] = np.float_(
         0.514
     )  # retrieved using STD atmosphere from geonum and pya.mathutils.concx_to_vmrx
-    CONV_FACTOR["vmrbenzene"] = np.float_(
-        1./3.2430
-    ) 
-
+    CONV_FACTOR["vmrbenzene"] = np.float_(1.0 / 3.2430)
 
     # unit of the converted property after the conversion
     CONV_UNIT = {}
@@ -203,9 +197,6 @@
     # and this constant, it can also read the E1a data set
     DATA_PRODUCT = ""
 
-<<<<<<< HEAD
-    AUX_REQUIRES = {"vmro3max": ["conco3"], "vmro3": ["conco3"], "vmrno2": ["concno2"], "vmrbenzene": ["concbenzene"]}
-=======
     AUX_REQUIRES = {
         "vmro3max": ["conco3"],
         "vmro3": ["conco3"],
@@ -213,20 +204,17 @@
         "concNno2": ["concno2"],
         "concNno": ["concno"],
         "concSso2": ["concso2"],
+        "vmrbenzene": ["concbenzene"],
     }
->>>>>>> 9fee1b0d
 
     AUX_FUNS = {
         "vmro3": NotImplementedError(),
         "vmro3max": NotImplementedError(),
         "vmrno2": NotImplementedError(),
-<<<<<<< HEAD
         "vmrbenzene": NotImplementedError(),
-=======
         "concNno2": NotImplementedError(),
         "concNno": NotImplementedError(),
         "concSso2": NotImplementedError(),
->>>>>>> 9fee1b0d
     }
 
     def __init__(self, data_id=None, data_dir=None):
