--- conflicted
+++ resolved
@@ -4,18 +4,13 @@
 import numpy as np
 from tqdm import tqdm
 
-<<<<<<< HEAD
 from pyaerocom import const
-from pyaerocom.exceptions import MetaDataError, StationCoordinateError, VariableNotFoundError
-=======
-from pyaerocom import const, print_log
 from pyaerocom.exceptions import (
     AeronetReadError,
     MetaDataError,
     StationCoordinateError,
     VariableNotFoundError,
 )
->>>>>>> e4455d80
 from pyaerocom.helpers import varlist_aerocom
 from pyaerocom.io.readungriddedbase import ReadUngriddedBase
 from pyaerocom.mathutils import numbers_in_str
@@ -389,11 +384,7 @@
                 stat = station_data.station_name
                 if isinstance(stat, (list, np.ndarray)):
                     stat = stat[0]
-<<<<<<< HEAD
                 logger.warning(f"\nSkipping station {stat}. Reason: {repr(e)}.\n")
-=======
-                self.logger.warning(f"\nSkipping station {stat}. Reason: {repr(e)}.\n")
->>>>>>> e4455d80
                 skipped += 1
                 continue
             # Fill the metatdata dict
