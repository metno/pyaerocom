#!/usr/bin/env python3
# -*- coding: utf-8 -*-
"""
Created on Mon Jul  9 14:14:29 2018
"""
import numpy.testing as npt
import numpy as np

from pyaerocom.conftest import TEST_RTOL, lustre_unavail
from pyaerocom.io.read_aeronet_invv3 import ReadAeronetInvV3

@lustre_unavail
def test_load_berlin():
    dataset = ReadAeronetInvV3()
    files = dataset.find_in_file_list('*Berlin*')
    assert len(files) == 1
    #assert os.path.basename(files[0]) == '19930101_20190914_Berlin_FUB.all'
    data = dataset.read_file(files[0],
                             vars_to_retrieve=['abs550aer'])

    test_vars = ['abs440aer', 'angabs4487aer', 'abs550aer']
    assert all([x in data for x in test_vars])

    # more than 100 timestamps
    assert all([len(data[x]) > 100 for x in test_vars])

    assert isinstance(data['dtime'][0], np.datetime64)
    t0 = data['dtime'][0]

    assert t0 == np.datetime64('2014-07-07T12:00:00')

    first_vals = [np.nanmean(data[var]) for var in test_vars]
<<<<<<< HEAD
    
    #nominal = [0.014629, 0.908436, 0.012112] before 20/3/2020
    nominal = [0.014570, 0.908349, 0.012069]
=======

    # nominal = [0.014629, 0.908436, 0.012112] before 20/03/2020
    # nominal = [0.014570, 0.908349, 0.012069] before 05/12/2020
    nominal = [0.014458, 0.894376, 0.012001]
>>>>>>> 6f391237
    npt.assert_allclose(actual=first_vals, desired=nominal, rtol=TEST_RTOL)

if __name__=="__main__":
    test_load_berlin()<|MERGE_RESOLUTION|>--- conflicted
+++ resolved
@@ -30,16 +30,10 @@
     assert t0 == np.datetime64('2014-07-07T12:00:00')
 
     first_vals = [np.nanmean(data[var]) for var in test_vars]
-<<<<<<< HEAD
-    
-    #nominal = [0.014629, 0.908436, 0.012112] before 20/3/2020
-    nominal = [0.014570, 0.908349, 0.012069]
-=======
 
     # nominal = [0.014629, 0.908436, 0.012112] before 20/03/2020
     # nominal = [0.014570, 0.908349, 0.012069] before 05/12/2020
     nominal = [0.014458, 0.894376, 0.012001]
->>>>>>> 6f391237
     npt.assert_allclose(actual=first_vals, desired=nominal, rtol=TEST_RTOL)
 
 if __name__=="__main__":
