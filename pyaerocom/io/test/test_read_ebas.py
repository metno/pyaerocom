--- conflicted
+++ resolved
@@ -258,7 +258,6 @@
         assert fp.endswith('ebas_file_index.sqlite3')
 
     @pytest.mark.parametrize('vars_to_retrieve,constraints,num_files', [
-<<<<<<< HEAD
         ('sc550aer', {}, 1291),
         ('sc550dryaer', {}, 1182),
         ('sc550dryaer', {'station_names': 'Jungfraujoch'}, 31),
@@ -267,16 +266,6 @@
         ('conco3', {}, 5310),
         (['sc550aer', 'ac550aer', 'concpm10', 'conco3'], {'station_names': '*Kose*'}, 145),
         (['sc550aer', 'ac550aer', 'concpm10', 'conco3'], {}, 12530),
-=======
-        ('sc550aer', {}, 5),
-        ('sc550dryaer', {}, 5),
-        ('sc550dryaer', {'station_names': 'Jungfraujoch'}, 2),
-        ('ac550aer', {}, 4),
-        ('concpm10', {}, 6),
-        ('conco3', {}, 7),
-        (['sc550aer', 'ac550aer', 'concpm10', 'conco3'], {'station_names': '*Kose*'}, 5),
-        (['sc550aer', 'ac550aer', 'concpm10', 'conco3'], {}, 22),
->>>>>>> 4945b1ae
         ])
     def test_get_file_list(self, reader, vars_to_retrieve, constraints,
                            num_files):
@@ -353,7 +342,6 @@
             assert k in cols
             assert cols[k] == v
 
-<<<<<<< HEAD
     @pytest.mark.parametrize('ts_type,tol_percent,num_flagged', [
         ('hourly', 5, 0),
         ('daily', 5, 8760),
@@ -385,17 +373,6 @@
     @pytest.mark.parametrize('filename,vars_to_retrieve,raises', [
         (EBAS_FILEDIR.joinpath(EBAS_FILES['sc550dryaer']['Jungfraujoch'][0]),
          ['sc550aer'],does_not_raise_exception())
-=======
-    @pytest.mark.parametrize('var', ['sc550aer'])
-    def test_get_ebas_var(self, reader, var):
-        vi = reader.get_ebas_var(var)
-        assert isinstance(vi, EbasVarInfo)
-        assert var in reader._loaded_ebas_vars
-
-    @pytest.mark.parametrize('filename,vars_to_retrieve,start,stop,totnum,'
-                             'var_nanmeans,var_numnans,var_units,meta', [
-
->>>>>>> 4945b1ae
         ])
     def test_read_file(self, reader, filename, vars_to_retrieve,raises):
         with raises:
