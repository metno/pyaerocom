--- conflicted
+++ resolved
@@ -23,130 +23,6 @@
 from pyaerocom.units_helpers import UALIASES
 from pyaerocom.aux_var_helpers import concx_to_vmrx
 
-<<<<<<< HEAD
-=======
-def add_dataarrays(*arrs):
-    """
-    Add a bunch of :class:`xarray.DataArray` instances
-
-    Parameters
-    ----------
-    *arrs
-        input arrays (instances of :class:`xarray.DataArray` with same shape)
-
-    Returns
-    -------
-    xarray.DataArray
-        Added array
-
-    """
-    if not len(arrs) > 1:
-        raise ValueError('Need at least 2 input arrays to add')
-    result = arrs[0].copy(deep=True)
-    for arr in arrs[1:]:
-        result += arr
-    return result
-
-
-def subtract_dataarrays(*arrs):
-    """
-    Subtract a bunch of :class:`xarray.DataArray` instances from an array
-
-    Parameters
-    ----------
-    *arrs
-        input arrays (instances of :class:`xarray.DataArray` with same shape).
-        Subtraction is performed with respect to the first input array.
-
-
-    Returns
-    -------
-    xarray.DataArray
-        Diff array (all additional ones are subtracted from first array)
-
-    """
-    if not len(arrs) > 1:
-        raise ValueError('Need at least 2 input arrays to add')
-    result = arrs[0].copy(deep=True)
-    for arr in arrs[1:]:
-        result -= arr
-    return result
-
-def calc_concNhno3(*arrs):
-    if len(arrs)>1:
-        raise ValueError('Shoul only be given 1 array')
-
-    M_N = 14.006
-    M_O = 15.999
-    M_H = 1.007
-
-    conchno3 = arrs[0].copy(deep=True)
-    fac = (M_N / (M_H + M_N + M_O * 3))
-    concNhno3 = conchno3*fac
-    concNhno3.attrs['units'] = 'ug N m-3'
-    return concNhno3
-
-def calc_concNno3pm10(concno3f,concno3c):
-    M_N = 14.006
-    M_O = 15.999
-
-    fac = M_N / (M_N + 3*M_O)
-    concno3pm10 = concno3f + concno3c
-    concNno3pm10 = concno3pm10*fac
-    concNno3pm10.attrs['var_name'] = 'concNno3pm10'
-    concNno3pm10.attrs['units'] = 'ug N m-3'
-    return concNno3pm10
-
-def calc_concNno3pm25(concno3f,concno3c,fine_from_coarse_fraction=0.134):
-    M_N = 14.006
-    M_O = 15.999
-
-    fac = M_N / (M_N + 3*M_O)
-    concno3pm25 = concno3f + fine_from_coarse_fraction*concno3c
-    concNno3pm25 = concno3pm25*fac
-    concNno3pm25.attrs['var_name'] = 'concNno3pm25'
-    concNno3pm25.attrs['units'] = 'ug N m-3'
-    return concNno3pm25
-
-def calc_conNtno3(conchno3,concno3f,concno3c):
-    concNhno3 = calc_concNhno3(conchno3)
-    concNno3pm10 = calc_concNno3pm10(concno3f,concno3c)
-
-    concNtno3 = concNhno3 + concNno3pm10
-    concNtno3.attrs['units'] = 'ug N m-3'
-    return concNtno3
-
-def calc_concNnh3(*arrs):
-    if len(arrs)>1:
-        raise ValueError('Shoul only be given 1 array')
-
-    M_N = 14.006
-    M_H = 1.007
-
-    concnh3 = arrs[0].copy(deep=True)
-    concNnh3 = concnh3*(M_N / (M_H * 3 + M_N))
-    concNnh3.attrs['units'] = 'ug N m-3'
-    return concNnh3
-
-def calc_concNnh4(*arrs):
-    if len(arrs)>1:
-        raise ValueError('Shoul only be given 1 array')
-
-    M_N = 14.006
-    M_H = 1.007
-
-    concnh4 = arrs[0].copy(deep=True)
-    concNnh4 = concnh4*(M_N / (M_H * 4 + M_N))
-    concNnh4.attrs['units'] = 'ug N m-3'
-    return concNnh4
-
-def calc_concNtnh(concnh3,concnh4):
-    concNnh3 = calc_concNnh3(concnh3)
-    concNnh4 = calc_concNnh4(concnh4)
-
-    concNtnh = concNnh3 + concNnh4
-    concNtnh.attrs['units'] = 'ug N m-3'
-    return concNtnh
 
 def calc_concsspm25(concssf, concssc, coarse_fraction=0.13):
     concsspm25 = concssf + coarse_fraction*concssc
@@ -154,21 +30,15 @@
     concsspm25.attrs['units'] = 'ug m-3'
     return concsspm25
 
-def update_EC_units(concecpm25):
-    concCecpm25 = concecpm25
-    concCecpm25.attrs['units'] = 'ug C m-3'
-
-    return concCecpm25
-
 def calc_vmrox(concno2, vmro3):
     #Here standard atmospheric temperature and pressure is used, instead of simulated
-
+    from geonum.atmosphere import T0_STD, p0
     vmrno2 = concx_to_vmrx(
-        concno2,
-        1000*10,
-        288.15, #15 deg celcius
-        "ug m-3",
-        46.0055, # g/mol NO2
+        data=concno2,
+        p_pascal=p0, # 1013 hPa (US standard atm)
+        T_kelvin=T0_STD, #15 deg celcius (US standard atm)
+        conc_unit="ug m-3",
+        mmol_var=46.0055, # g/mol NO2
         to_unit="nmol mol-1"
     )
 
@@ -176,7 +46,6 @@
     vmrox.attrs["units"] = "nmol mol-1"
     return vmrox
 
->>>>>>> 941d3db1
 
 class ReadMscwCtm(object):
     """
