--- conflicted
+++ resolved
@@ -196,15 +196,6 @@
         volume mixing ratio of OX (O3 + NO2) in units of nmole mole-1
 
     """
-<<<<<<< HEAD
-    o3mulfac = get_unit_conversion_fac(1, vmro3.attrs["units"], "nmole mole-1")
-    if o3mulfac != 1:
-        vmro3 = vmro3.copy(deep=True)
-        vmro3 *= o3mulfac
-        vmro3.attrs["units"] = "nmole mole-1"
-
-=======
->>>>>>> 3660f0ed
     vmrno2 = concx_to_vmrx(
         data=concno2,
         p_pascal=p0,  # 1013 hPa (US standard atm)
