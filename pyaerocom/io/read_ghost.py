--- conflicted
+++ resolved
@@ -115,11 +115,8 @@
     lot of the 2019 E2a data is flagged by EEA as preliminary, and therefore
     flagged by my processing accordingly.
     """
-<<<<<<< HEAD
-    __version__ = '0.0.9.1'
-=======
+    
     __version__ = '0.0.10'
->>>>>>> bd63ae53
 
     _FILEMASK = '*.nc'
 
