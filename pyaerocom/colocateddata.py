#!/usr/bin/env python3
# -*- coding: utf-8 -*-

from ast import literal_eval
import numpy as np
import pandas as pd
from pathlib import Path
import os
import xarray

from pyaerocom import logger, const
from pyaerocom.exceptions import (CoordinateError, DataDimensionError,
                                  DataCoverageError,
                                  DataSourceError,
                                  NetcdfError, VarNotAvailableError,
                                  MetaDataError)
from pyaerocom.geodesy import get_country_info_coords
from pyaerocom.helpers import (to_datestring_YYYYMMDD)
from pyaerocom.helpers_landsea_masks import (load_region_mask_xr,
                                             get_mask_value)
from pyaerocom.mathutils import calc_statistics

from pyaerocom.plot.plotscatter import plot_scatter
from pyaerocom.region_defs import REGION_DEFS
from pyaerocom.region import Region
from pyaerocom.time_resampler import TimeResampler

class ColocatedData(object):
    """Class representing colocated and unified data from two sources

    Sources may be instances of :class:`UngriddedData` or
    :class:`GriddedData` that have been compared to each other.

    Note
    ----
    Currently, it is not foreseen, that this object is instantiated from
    scratch, but it is rather created in and returned by objects / methods
    that perform colocation.

    The purpose of this object is thus, not the creation of colocated objects,
    but solely the analysis of such data as well as I/O features (e.g. save as
    / read from .nc files, convert to pandas.DataFrame, plot station time
    series overlays, scatter plots, etc.).

    In the current design, such an object comprises 3 or 4 dimensions, where
    the first dimension (`data_source`, index 0) is ALWAYS length 2 and
    specifies the two datasets that were co-located (index 0 is obs, index 1
    is model). The second dimension is `time` and in case of 3D colocated data
    the 3rd dimension is `station_name` while for 4D colocated data the 3rd and
    4th dimension are latitude and longitude, respectively.

    3D colocated data is typically created when a model is colocated with
    station based ground based observations (
    cf :func:`pyaerocom.colocation.colocate_gridded_ungridded`) while 4D
    colocated data is created when a model is colocated with another model or
    satellite observations, that cover large parts of Earth's surface (other
    than discrete lat/lon pairs in the case of ground based station locations).

    Parameters
    ----------
    data : xarray.DataArray or numpy.ndarray or str, optional
        Colocated data. If str, then it is attempted to be loaded from file.
        Else, it is assumed that data is numpy array and that all further
        supplementary inputs (e.g. coords, dims) for the
        instantiation of :class:`DataArray` is provided via **kwargs.
    **kwargs
        Additional keyword args that are passed to init of :class:`DataArray`
        in case input `data` is numpy array.

    Raises
    ------
    IOError
        if init fails
    """
    __version__ = '0.11'
    def __init__(self, data=None, **kwargs):
        self._data = None
        if data is not None:
            if isinstance(data, Path):
                # make sure path is str instance
                data = str(data)
            if isinstance(data, str):
                self.open(data)
            elif isinstance(data, xarray.DataArray):
                self.data = data
            elif isinstance(data, np.ndarray):
                if not data.ndim in (3,4):
                    raise DataDimensionError(
                        'invalid input, need 3D or 4D numpy array'
                        )
                elif not data.shape[0] == 2:
                    raise DataDimensionError(
                        'first dimension (data_source) must be of length 2'
                        '(obs, model)')
                data = xarray.DataArray(data, **kwargs)
                self.data = data
            else:
                raise ValueError(f'Failed to interpret input {data}')

    @property
    def data(self):
        """:class:`xarray.DataArray` containing colocated data

        Raises
        ------
        AttributeError
            if data is not available

        Returns
        -------
        xarray.DataArray
            array containing colocated data and metadata (in fact, there is no
            additional attributes to `ColocatedData` and everything is contained
            in :attr:`data`).
        """
        if self._data is None:
            raise AttributeError('No data available in this object')
        return self._data

    @data.setter
    def data(self, val):
        if not isinstance(val, xarray.DataArray):
            raise ValueError('Invalid input for data attribute, need instance '
                          'of xarray.DataArray')
        self._data = val

    @property
    def ndim(self):
        """Dimension of data array"""
        return self.data.ndim

    @property
    def coords(self):
        """Coordinates of data array"""
        return self.data.coords

    @property
    def dims(self):
        """Names of dimensions"""
        return self.data.dims

    @property
    def shape(self):
        """Shape of data array"""
        return self.data.shape

    @property
    def data_source(self):
        """Coordinate array containing data sources (z-axis)"""
        return self.data.data_source

    @property
    def model_name(self):
        if 'model_name' in self.metadata:
            return self.metadata['model_name']
        return self.data_source[1]

    @property
    def obs_name(self):
        if 'obs_name' in self.metadata:
            return self.metadata['obs_name']
        return self.data_source[0]

    @property
    def var_name(self):
        """Coordinate array containing data sources (z-axis)"""
        return self.data.var_name

    @property
    def longitude(self):
        """Array of longitude coordinates"""
        if not 'longitude' in self.data.coords:
            raise AttributeError('ColocatedData does not include longitude '
                                 'coordinate')
        return self.data.longitude

    @property
    def lon_range(self):
        """Longitude range covered by this data object"""
        lons = self.longitude.values
        return (np.nanmin(lons), np.nanmax(lons))

    @property
    def latitude(self):
        """Array of latitude coordinates"""
        if not 'latitude' in self.data.coords:
            raise AttributeError('ColocatedData does not include latitude '
                                 'coordinate')
        return self.data.latitude

    @property
    def lat_range(self):
        """Latitude range covered by this data object"""
        lats = self.latitude.values
        return (np.nanmin(lats), np.nanmax(lats))

    @property
    def time(self):
        """Array containing time stamps"""
        if not 'time' in self.data.dims:
            raise AttributeError('ColocatedData does not include time'
                                 ' coordinate')
        return self.data.time

    @property
    def start(self):
        """Start datetime of data"""
        return self.time.values[0]

    @property
    def stop(self):
        """Stop datetime of data"""
        return self.time.values[-1]

    @property
    def ts_type(self):
        """String specifying temporal resolution of data"""
        if not "ts_type" in self.metadata:
            raise ValueError('Colocated data object does not contain '
                             'information about temporal resolution')
        return self.metadata['ts_type']

    @property
    def start_str(self):
        """
        str: Start date of data as str with format YYYYMMDD
        """
        return to_datestring_YYYYMMDD(self.start)

    @property
    def stop_str(self):
        """
        str: Stop date of data as str with format YYYYMMDD
        """
        return to_datestring_YYYYMMDD(self.stop)

    @property
    def units(self):
        """Unit of data"""
        return self.data.attrs['var_units']

    @property
    def unitstr(self):
        """String representation of obs and model units in this object"""
        unique = []
        u = self.units
        for val in u:
            if val is None:
                val = 'N/D'
            elif not isinstance(val, str):
                val = str(val)
            if not val in unique:
                unique.append(val)
        return ', '.join(unique)

    @property
    def metadata(self):
        """Meta data dictionary (wrapper to :attr:`data.attrs`"""
        return self.data.attrs

    @property
    def num_coords(self):
        """Total number of lat/lon coordinate pairs"""
        obj = self.flatten_latlondim_station_name() if self.has_latlon_dims else self
        if not 'station_name' in obj.coords:
            raise DataDimensionError('Need dimension station_name')
        return len(obj.data.station_name)

    @property
    def num_coords_with_data(self):
        """Number of lat/lon coordinate pairs that contain at least one datapoint

        Note
        ----
        Occurrence of valid data is only checked for obsdata (first index in
        data_source dimension).
        """
        obj = self.flatten_latlondim_station_name() if self.has_latlon_dims else self
        if not 'station_name' in obj.coords:
            raise DataDimensionError('Need dimension station_name')
        obs = obj.data[0]
        if obj.has_time_dim:
            return (obs.count(dim='time') > 0).data.sum()
        return (~np.isnan(obs.data)).sum()

    @property
    def has_time_dim(self):
        """Boolean specifying whether data has a time dimension"""
        return True if 'time' in self.dims else False

    @property
    def has_latlon_dims(self):
        """Boolean specifying whether data has latitude and longitude dimensions"""
        return all([dim in self.dims for dim in ['latitude', 'longitude']])

    @property
    def countries_available(self):
        """
        Alphabetically sorted list of country names available

        Raises
        ------
        MetaDataError
            if no country information is available

        Returns
        -------
        list
            list of countries available in these data
        """
        if not 'country' in self.coords:
            raise MetaDataError('No country information available in '
                                'ColocatedData. You may run class method '
                                'check_set_countries to automatically assign '
                                'countries to the station_name coordinate')
        return sorted(dict.fromkeys(self.data['country'].data))

    @property
    def country_codes_available(self):
        """
        Alphabetically sorted list of country codes available

        Raises
        ------
        MetaDataError
            if no country information is available

        Returns
        -------
        list
            list of countries available in these data
        """
        if not 'country_code' in self.coords:
            raise MetaDataError('No country information available in '
                                'ColocatedData. You may run class method '
                                'check_set_countries to automatically assign '
                                'countries to the station_name coordinate')
        return sorted(dict.fromkeys(self.data['country_code'].data))

    @property
    def area_weights(self):
        """
        Wrapper for :func:`calc_area_weights`
        """
        return self.calc_area_weights()

    def get_meta_item(self, key:str):
        """
        Get metadata value

        Parameters
        ----------
        key : str
            meta item key.

        Raises
        ------
        AttributeError
            If key is not available.

        Returns
        -------
        object
            value of metadata.

        """

        try:
            return self.metadata[key]
        except KeyError:
            raise AttributeError(f'no such meta-key available {key}')

    def get_country_codes(self):
        """
        Get country names and codes for all locations contained in these data

        Raises
        ------
        MetaDataError
            if no country information is available

        Returns
        -------
        dict
            dictionary of unique country names (keys) and corresponding country
            codes (values)
        """
        if not 'country' in self.coords:
            raise MetaDataError('No country information available in '
                                'ColocatedData. You may run class method '
                                'check_set_countries to automatically assign '
                                'countries to the station_name coordinate')
        countries = self.data['country'].data
        codes = self.data['country_code'].data
        return dict(zip(countries, codes))

    def calc_area_weights(self):
        """Calculate area weights

        Note
        ----
        Only applies to colocated data that has latitude and longitude
        dimension.

        Returns
        -------
        ndarray
            array containing weights for each datapoint (same shape as
            `self.data[0]`)
        """
        if not self.has_latlon_dims:
            raise DataDimensionError('Can only compute area weights for data '
                                     'with latitude and longitude dimension')
        if not 'units' in self.data.latitude.attrs:
            self.data.latitude.attrs['units'] = 'degrees'
        if not 'units' in self.data.longitude.attrs:
            self.data.longitude.attrs['units'] = 'degrees'
        arr = self.data
        from pyaerocom import GriddedData
        obs = GriddedData(arr.to_iris(),
                          check_unit=False, convert_unit_on_init=False)
        return obs.calc_area_weights()

    def min(self):
        """
        Wrapper for :func:`xarray.DataArray.min` called from :attr:`data`

        Returns
        -------
        xarray.DataArray
            minimum of data

        """
        return self.data.min()

    def max(self):
        """
        Wrapper for :func:`xarray.DataArray.max` called from :attr:`data`

        Returns
        -------
        xarray.DataArray
            maximum of data

        """
        return self.data.max()

<<<<<<< HEAD
    def resample_time(self, to_ts_type, how=None,
                      apply_constraints=None, min_num_obs=None,
                      colocate_time=False, settings_from_meta=False,
                      inplace=False, **kwargs):
=======
    def resample_time(self, to_ts_type, how=None, min_num_obs=None,
                      colocate_time=False, inplace=False, **kwargs):
>>>>>>> 5daacad8
        """
        Resample time dimension

        The temporal resampling is done using :class:`TimeResampler`

        Parameters
        ----------
        to_ts_type : str
            desired output frequency.
        how : str or dict, optional
            aggregator used for resampling (e.g. max, min, mean, median). Can
            also be hierarchical scheme via `dict`, similar to `min_num_obs`.
            The default is None.
        min_num_obs : int or dict, optional
            Minimum number of observations required to resample from current
            frequency (:attr:`ts_type`) to desired output frequency.
        colocate_time : bool, optional
            If True, the modeldata is invalidated where obs is NaN, before
            resampling. The default is False (updated in v0.11.0, before was
            True).
        settings_from_meta : bool
            if True, then input args `how`, `min_num_obs` and `colocate_time`
            are ignored and instead the corresponding values set in
            :attr:`metadata` are used. Defaults to False.
        inplace : bool, optional
            If True, modify this object directly, else make a copy and resample
            that one. The default is False (updated in v0.11.0, before was
            True).
        **kwargs
            Addtitional keyword args passed to :func:`TimeResampler.resample`.

        Returns
        -------
        ColocatedData
            Resampled colocated data object.

        """
        if inplace:
            col = self
        else:
            col = self.copy()

        if settings_from_meta:
            how = self.metadata['resample_how']
            min_num_obs = self.metadata['min_num_obs']
            colocate_time = self.metadata['colocate_time']
            apply_constraints = self.metadata['apply_constraints']

        # if colocate time is activated, remove datapoints from model, where
        # there is no observation
        if colocate_time:
            mask = np.isnan(col.data[0]).data
            col.data.data[1][mask] = np.nan

        res = TimeResampler(col.data)
        data_arr = res.resample(to_ts_type=to_ts_type,
                                from_ts_type=col.ts_type,
                                how=how,
                                min_num_obs=min_num_obs, **kwargs)

        data_arr.attrs.update(col.metadata)
        data_arr.attrs['ts_type'] = str(to_ts_type)

        col.data = data_arr
        col.data.attrs['colocate_time'] = colocate_time
        trs = res.last_setup
        trs['resample_how'] = trs.pop('how')
        col.data.attrs.update(trs)
        return col

    def flatten_latlondim_station_name(self):
        """Stack (flatten) lat / lon dimension into new dimension station_name

        Returns
        -------
        ColocatedData
            new colocated data object with dimension station_name and lat lon
            arrays as additional coordinates
        """
        if not self.has_latlon_dims:
            raise DataDimensionError('Need latitude and longitude dimensions')

        newdims = []
        for dim in self.dims:
            if dim == 'latitude':
                newdims.append('station_name')
            elif dim == 'longitude':
                continue
            else:
                newdims.append(dim)

        arr = self.stack(station_name=['latitude', 'longitude'],
                         inplace=False).data

        arr = arr.transpose(*newdims)
        return ColocatedData(arr)

    def stack(self, inplace=False, **kwargs):
        """Stack one or more dimensions

        For details see :func:`xarray.DataArray.stack`.

        Parameters
        ----------
        inplace : bool
            modify this object or a copy.
        **kwargs
            input arguments passed to :func:`DataArray.stack`

        Returns
        -------
        ColocatedData
            stacked data object
        """
        if inplace:
            data = self
        else:
            data = self.copy()
        data.data = data.data.stack(**kwargs)
        return data

    def unstack(self, inplace=False, **kwargs):
        """Unstack one or more dimensions

        For details see :func:`xarray.DataArray.unstack`.

        Parameters
        ----------
        inplace : bool
            modify this object or a copy.
        **kwargs
            input arguments passed to :func:`DataArray.unstack`

        Returns
        -------
        ColocatedData
            unstacked data object
        """
        if inplace:
            data = self
        else:
            data = self.copy()
        return data.unstack(**kwargs)

    def get_coords_valid_obs(self):
        """
        Get latitude / longitude coordinates where obsdata is available

        Returns
        -------
        list
            latitute coordinates
        list
            longitude coordinates

        """

        obs = self.data[0]
        if self.ndim == 4:
            stacked = obs.stack(x=['latitude', 'longitude'])
            invalid = stacked.isnull().all(dim='time')
            coords = stacked.x[~invalid].values
            coords = zip(*list(coords))
        else:
            invalid = obs.isnull().all(dim='time')
            lats = list(obs.latitude[~invalid].values)
            lons = list(obs.longitude[~invalid].values)
            coords = (lats, lons)
        return list(coords)

    def _iter_stats(self):
        """Create a list that can be used to iterate over station dimension

        Returns
        -------
        list
            list containing 3-element tuples, one for each site i, comprising
            (latitude[i], longitude[i], station_name[i]).
        """
        if not 'station_name' in self.data.dims:
            raise AttributeError('ColocatedData object has no dimension '
                                 'station_name. Consider stacking...')
        if 'latitude' in self.dims and 'longitude' in self.dims:
            raise AttributeError('Cannot init station iter index since '
                                 'latitude and longitude are othorgonal')
        lats = self.data.latitude.values
        lons = self.data.longitude.values
        stats = self.data.station_name.values

        return list(zip(lats, lons, stats))

    def _get_stat_coords(self):
        """
        Get station coordinates

        Raises
        ------
        DataDimensionError
            if data is 4D and does not have latitude and longitude dimension

        Returns
        -------
        list
            list containing 2 element tuples (latitude, longitude)

        """
        if self.ndim == 4:
            if not self.has_latlon_dims:
                raise DataDimensionError('Invalid dimensions in 4D ColocatedData')
            lats, lons = self.data.latitude.data, self.data.longitude.data
            coords = np.dstack((np.meshgrid(lats, lons)))
            coords = coords.reshape(len(lats) * len(lons), 2)
        else:
            coords = zip(self.latitude.data, self.longitude.data)
        return list(coords)

    def check_set_countries(self, inplace=True, assign_to_dim=None):
        """
        Checks if country information is available and assigns if not

        If not country information is available, countries will be assigned
        for each lat / lon coordinate using
        :func:`pyaerocom.geodesy.get_country_info_coords`.

        Parameters
        ----------
        inplace : bool, optional
            If True, modify and return this object, else a copy.
            The default is True.
        assign_to_dim : str, optional
            name of dimension to which the country coordinate is assigned.
            Default is None, in which case station_name is used.

        Raises
        ------
        DataDimensionError
            If data is 4D (i.e. if latitude and longitude are othorgonal
            dimensions)

        Returns
        -------
        ColocatedData
            data object with countries assigned

        """
        if self.has_latlon_dims:
            raise DataDimensionError('Countries cannot be assigned to 4D'
                                     'ColocatedData with othorgonal lat / lon '
                                     'dimensions. Please consider stacking '
                                     'the latitude and longitude dimensions-')
        if assign_to_dim is None:
            assign_to_dim = 'station_name'

        if not assign_to_dim in self.dims:
            raise DataDimensionError('No such dimension', assign_to_dim)

        coldata = self if inplace else self.copy()

        if 'country' in coldata.data.coords:
            logger.info('Country information is available')
            return coldata
        coords = coldata._get_stat_coords()

        info = get_country_info_coords(coords)

        countries, codes = [],[]
        for item in info:
            countries.append(item['country'])
            codes.append(item['country_code'])

        arr = coldata.data
        arr = arr.assign_coords(country = (assign_to_dim, countries),
                                country_code=(assign_to_dim, codes))
        coldata.data = arr
        return coldata

    def copy(self):
        """Copy this object"""
        return ColocatedData(self.data.copy())

    def set_zeros_nan(self, inplace=True):
        """
        Replace all 0's with NaN in data

        Parameters
        ----------
        inplace : bool
            Whether to modify this object or a copy. The default is True.

        Returns
        -------
        cd : ColocatedData
            modified data object

        """
        cd = self if inplace else self.copy()
        mask = cd.data.data == 0
        cd.data.data[mask] = np.nan
        cd.metadata['zeros_to_nan'] = True

        return cd

    def calc_statistics(self, use_area_weights=False, **kwargs):
        """Calculate statistics from model and obs data

        Calculate standard statistics for model assessment. This is done by
        taking all model and obs data points in this object as input for
        :func:`pyaerocom.mathutils.calc_statistics`. For instance, if the
        object is 3D with dimensions `data_source` (obs, model), `time` (e.g.
        12 monthly values) and `station_name` (e.g. 4 sites), then the input
        arrays for model and obs into
        :func:`pyaerocom.mathutils.calc_statistics` will be each of size
        12x4.

        See also :func:`calc_temporal_statistics` and
        :func:`calc_spatial_statistics`.

        Parameters
        ----------
        use_area_weights : bool
            if True and if data is 4D (i.e. has lat and lon dimension), then
            area weights are applied when caluclating the statistics based on
            the coordinate cell sizes. Defaults to False.
        **kwargs
            additional keyword args passed to
            :func:`pyaerocom.mathutils.calc_statistics`

        Returns
        -------
        dict
            dictionary containing statistical parameters
        """
        if use_area_weights and not 'weights' in kwargs and self.has_latlon_dims:
            kwargs['weights'] = self.area_weights[0].flatten()

        nc, ncd = self.num_coords, self.num_coords_with_data
        stats = calc_statistics(self.data.values[1].flatten(),
                                self.data.values[0].flatten(),
                                **kwargs)

        stats['num_coords_tot'] = nc
        stats['num_coords_with_data'] = ncd
        return stats

    def calc_temporal_statistics(self,aggr=None,**kwargs):
        """Calculate *temporal* statistics from model and obs data

        *Temporal* statistics is computed by averaging first the spatial
        dimension(s) (that is, `station_name` for 3D data, and
        `latitude` and `longitude` for 4D data), so that only `data_source` and
        `time` remains as dimensions. These 2D data are then used to calculate
        standard statistics using :func:`pyaerocom.mathutils.calc_statistics`.

        See also :func:`calc_statistics` and
        :func:`calc_spatial_statistics`.

        Parameters
        ----------
        aggr : str, optional
            aggreagator to be used, currently only mean and median are
            supported. Defaults to mean.
        **kwargs
            additional keyword args passed to
            :func:`pyaerocom.mathutils.calc_statistics`

        Returns
        -------
        dict
            dictionary containing statistical parameters
        """
        if aggr is None:
            aggr = 'mean'
        nc, ncd = self.num_coords, self.num_coords_with_data
        if self.ndim == 3:
            dim = 'station_name'
        else:
            dim = ('latitude', 'longitude')

        if aggr == 'mean':
            arr = self.data.mean(dim=dim)
        elif aggr == 'median':
            arr = self.data.median(dim=dim)
        else:
            raise ValueError(
                'So far only mean and median are supported aggregators'
                )
        obs, mod = arr[0].values.flatten(), arr[1].values.flatten()
        stats = calc_statistics(mod, obs, **kwargs)
        stats['num_coords_tot'] = nc
        stats['num_coords_with_data'] = ncd
        return stats

    def calc_spatial_statistics(self,aggr=None,use_area_weights=False,**kwargs):
        """Calculate *spatial* statistics from model and obs data

        *Spatial* statistics is computed by averaging first the time
        dimension and then, if data is 4D, flattening lat / lon dimensions into
        new station_name dimension, so that the resulting dimensions are
        `data_source` and `station_name`. These 2D data are then used to
        calculate standard statistics using
        :func:`pyaerocom.mathutils.calc_statistics`.

        See also :func:`calc_statistics` and
        :func:`calc_temporal_statistics`.

        Parameters
        ----------
        aggr : str, optional
            aggreagator to be used, currently only mean and median are
            supported. Defaults to mean.
        use_area_weights : bool
            if True and if data is 4D (i.e. has lat and lon dimension), then
            area weights are applied when caluclating the statistics based on
            the coordinate cell sizes. Defaults to False.
        **kwargs
            additional keyword args passed to
            :func:`pyaerocom.mathutils.calc_statistics`

        Returns
        -------
        dict
            dictionary containing statistical parameters
        """
        if aggr is None:
            aggr = 'mean'
        if use_area_weights and not 'weights' in kwargs and self.has_latlon_dims:
            weights = self.area_weights[0] #3D (time, lat, lon)
            assert self.dims[1] == 'time'
            kwargs['weights'] = np.nanmean(weights, axis=0).flatten()

        nc, ncd = self.num_coords, self.num_coords_with_data
        # ToDo: find better solution to parse aggregator without if conditions,
        # e.g. xr.apply_ufunc or similar, with core aggregators that are
        # supported being defined in some dictionary in some pyaerocom config
        # module or class. Also aggregation could go into a separate method...
        if aggr == 'mean':
            arr = self.data.mean(dim='time')
        elif aggr == 'median':
            arr = self.data.median(dim='time')
        else:
            raise ValueError(
                'So far only mean and median are supported aggregators'
                )

        obs, mod = arr[0].values.flatten(), arr[1].values.flatten()
        stats = calc_statistics(mod, obs, **kwargs)
        stats['num_coords_tot'] = nc
        stats['num_coords_with_data'] = ncd
        return stats

    def plot_scatter(self, **kwargs):
        """Create scatter plot of data

        Parameters
        ----------
        **kwargs
            keyword args passed to :func:`pyaerocom.plot.plotscatter.plot_scatter`

        Returns
        -------
        Axes
            matplotlib axes instance
        """
        meta = self.metadata
        num_points = self.num_coords_with_data
        try:
            vars_ = meta['var_name']
        except KeyError:
            vars_ = ['N/D', 'N/D']
        try:
            xn, yn = meta['data_source']
        except KeyError:
            xn, yn = 'N/D', 'N/D'

        if vars_[0] != vars_[1]:
            var_ref = vars_[0]
        else:
            var_ref = None
        try:
            tst = meta['ts_type']
        except KeyError:
            tst = 'N/D'
        try:
            fn = meta['filter_name']
        except KeyError:
            fn = 'N/D'
        try:
            unit = self.unitstr
        except KeyError:
            unit = 'N/D'

        # ToDo: include option to use area weighted stats in plotting
        # routine...
        return plot_scatter(x_vals=self.data.values[0].flatten(),
                            y_vals=self.data.values[1].flatten(),
                            var_name=vars_[1],
                            var_name_ref = var_ref,
                            x_name=xn,
                            y_name=yn,
                            start=self.start,
                            stop=self.stop,
                            unit=unit,
                            ts_type=tst,
                            stations_ok=num_points,
                            filter_name=fn,
                            **kwargs)

    def rename_variable(self, var_name, new_var_name, data_source,
                        inplace=True):
        """Rename a variable in this object

        Parameters
        ----------
        var_name : str
            current variable name
        new_var_name : str
            new variable name
        data_source : str
            name of data source (along data_source dimension)
        inplace : bool
            replace here or create new instance

        Returns
        -------
        ColocatedData
            instance with renamed variable

        Raises
        ------
        VarNotAvailableError
            if input variable is not available in this object
        DataSourceError
            if input data_source is not available in this object
        """
        if not data_source in self.metadata['data_source']:
            raise DataSourceError('No such data source {} in ColocatedData'
                                  .format(data_source))
        if not var_name in self.metadata['var_name']:
            raise VarNotAvailableError('No such variable {} in ColocatedData'
                                       .format(var_name))

        if inplace:
            obj = self
        else:
            obj = self.copy()
        arr = obj.data
        idx = arr.attrs['data_source'].index(data_source)
        arr.attrs['var_name_orig'] = arr.attrs['var_name']
        arr.attrs['var_name'][idx] = new_var_name

        if var_name == arr.name:
            arr.name = new_var_name
        obj.data = arr
        return obj

    @staticmethod
    def _aerocom_savename(obs_var, obs_id, mod_var, mod_id, start_str,
                          stop_str, ts_type, filter_name):
        return (f'{mod_var}_{obs_var}_MOD-{mod_id}_REF-{obs_id}_'
                f'{start_str}_{stop_str}_{ts_type}_{filter_name}')



    @property
    def savename_aerocom(self):
        """Default save name for data object following AeroCom convention"""
        obsid, modid = self.metadata['data_source']
        obsvar, modvar = self.metadata['var_name']

        return self._aerocom_savename(obsvar, obsid,
                                      modvar, modid,
                                      self.start_str, self.stop_str,
                                      self.ts_type,
                                      self.metadata['filter_name'])

    @staticmethod
    def get_meta_from_filename(file_path):
        """Get meta information from file name

        Note
        ----
        This does not yet include IDs of model and obs data as these should
        be included in the data anyways (e.g. column names in CSV file) and
        may include the delimiter _ in their name.

        Returns
        -------
        dict
            dicitonary with meta information
        """

        spl = os.path.basename(file_path).split('.nc')[0].split('_')

        if not spl[2].startswith('MOD'):
            raise ValueError('File name does not follow convention')

        modname = spl[2].split('MOD-')[1]
        refname = ''
        in_ref = False
        for item in spl[3:-4]:
            if in_ref:
                refname += f'_{item}'
            elif item.startswith('REF-'):
                in_ref=True
                refname = item.split('REF-')[1]
            elif not in_ref:
                modname += f'_{item}'

        meta = dict(model_var   = spl[0],
                    obs_var     = spl[1],
                    model_name  = modname,
                    obs_name    = refname,
                    start       = spl[-4],
                    stop        = spl[-3],
                    ts_type     = spl[-2],
                    filter_name = spl[-1],
                    )

        return meta

    def get_time_resampling_settings(self):
        """Returns a dictionary with relevant settings for temporal resampling

        Returns
        -------
        dict
        """
        settings = {}
        mapping = {
            'min_num_obs'        : 'min_num_obs',
            'resample_how'       : 'resample_how',
            'colocate_time'      : 'colocate_time'
            }
        for from_key, to_key in mapping.items():
            try:
                settings[to_key] = self.metadata[from_key]
            except KeyError:
                const.print_log.warning(
                    f'Meta key {from_key} not defined in ColocatedData.meta...')
                settings[to_key] = None
        return settings

    def _prepare_meta_to_netcdf(self):
        """
        Prepare metada for NetCDF format

        Returns
        -------
        meta_out : dict
            metadata ready for serialisation to NetCDF.

        """
        meta = self.data.attrs
        meta_out = {}
        for key, val in meta.items():
            if val is None:
                meta_out[key] = 'None'
            elif isinstance(val, bool):
                meta_out[key] = int(val)
            elif isinstance(val, dict):
                meta_out[f'CONV!{key}'] = str(val)
            else:
                meta_out[key] = val
        return meta_out

    def to_netcdf(self, out_dir, savename=None, **kwargs):
        """Save data object as NetCDF file

        Wrapper for method :func:`xarray.DataArray.to_netdcf`

        Parameters
        ----------
        out_dir : str
            output directory
        savename : str, optional
            name of file, if None, the default save name is used (cf.
            :attr:`savename_aerocom`)
        **kwargs
            additional, optional keyword arguments passed to
            :func:`xarray.DataArray.to_netdcf`

        Returns
        -------
        str
            file path of stored object.
        """
        if 'path' in kwargs:
            raise IOError('Path needs to be specified using input parameters '
                          'out_dir and savename')
        if savename is None:
            savename = self.savename_aerocom
        if not savename.endswith('.nc'):
            savename = '{}.nc'.format(savename)
        arr = self.data.copy()
        arr.attrs = self._prepare_meta_to_netcdf()
        fp = os.path.join(out_dir, savename)
        arr.to_netcdf(path=fp, **kwargs)
        return fp

    def _meta_from_netcdf(self, imported_meta):
        """
        Convert imported metadata as stored in NetCDF file

        Reason for this is that some meta values cannot be serialised when
        storing as NetCDF (e.g. nested dictionary `min_num_obs` or None values)

        Parameters
        ----------
        imported_meta : dict
            metadata as read in from colocated NetCDF file

        Returns
        -------
        meta : dict
            converted meta

        """
        meta = {}
        for key, val in imported_meta.items():
            if val == 'None':
                meta[key] = None
            elif key.startswith('CONV!'):
                key = key[5:]
                meta[key] = literal_eval(val)
            else:
                meta[key] = val
        return meta

    def read_netcdf(self, file_path):
        """Read data from NetCDF file

        Parameters
        ----------
        file_path : str
            file path
        """
        try:
            self.get_meta_from_filename(file_path)
        except Exception as e:
            raise NetcdfError(
                f'Invalid file name for ColocatedData: {file_path}. '
                f'Error: {repr(e)}'
                )

        arr = xarray.open_dataarray(file_path)
        arr.attrs = self._meta_from_netcdf(arr.attrs)
        self.data = arr
        return self

    def to_dataframe(self):
        """Convert this object into pandas.DataFrame

        Note
        ----
        This does not include meta information
        """
        logger.warning('This method is currently not completely finished')
        model_vals = self.data.values[1].flatten()
        obs_vals = self.data.values[0].flatten()
        mask = ~np.isnan(obs_vals)
        return pd.DataFrame({'ref'  : obs_vals[mask],
                             'data' : model_vals[mask]})

    def from_dataframe(self, df):
        """Create colocated Data object from dataframe

        Note
        ----
        This is intended to be used as back-conversion from :func:`to_dataframe`
        and methods that use the latter (e.g. :func:`to_csv`).
        """
        raise NotImplementedError('Coming soon...')
        data = df.to_xarray()
        self.data = data

    def to_csv(self, out_dir, savename=None):
        """Save data object as .csv file

        Converts data to pandas.DataFrame and then saves as csv

        Parameters
        ----------
        out_dir : str
            output directory
        savename : :obj:`str`, optional
            name of file, if None, the default save name is used (cf.
            :attr:`savename_aerocom`)
        """
        if savename is None:
            savename = self.savename_aerocom
        if not savename.endswith('.csv'):
            savename = '{}.csv'.format(savename)
        df = self.to_dataframe()
        file_path = os.path.join(out_dir, savename)
        df.to_csv(file_path)
        return file_path

    def from_csv(self, file_path):
        """Read data from CSV file

        Todo
        -----
        Complete docstring
        """
        meta = self.get_meta_from_filename(file_path)
        df = pd.read_csv(file_path)
        self.from_dataframe(df)
        self.data.attrs.update(**meta)

    def open(self, file_path):
        """High level helper for reading from supported file sources

        Parameters
        ----------
        file_path : str
            file path
        """
        if file_path.endswith('nc'):
            self.read_netcdf(file_path)
            return

        raise IOError('Failed to import file {}. File type is not supported '
                      .format(os.path.basename(file_path)))

    def filter_altitude(self, alt_range, inplace=False):
        """
        Apply altitude filter

        Parameters
        ----------
        alt_range : list or tuple
            altitude range to be applied to data (2-element list)
        inplace : bool, optional
            Apply filter to this object directly or to a copy.
            The default is False.

        Raises
        ------
        NotImplementedError
            If data is 4D, i.e. it contains latitude and longitude dimensions.

        Returns
        -------
        ColocatedData
            Filtered data object .

        """
        if not self._check_latlon_coords():
            raise NotImplementedError('Altitude filtering for data with '
                                      'lat and lon dimension is not yet '
                                      'supported')
        filtered = self._filter_altitude_2d(self.data, alt_range)
        filtered.attrs['alt_range'] = alt_range
        if inplace:
            self.data = filtered
            return self
        return ColocatedData(filtered)

    @staticmethod
    def _filter_altitude_2d(arr, alt_range):
        """
        Apply altitude filter to 2D spatiotemporal data

        Parameters
        ----------
        arr : DataArray
            input array to be filtered
        alt_range : list or tuple
            altitude range to be applied to data (2-element list)

        Raises
        ------
        DataDimensionError
            if station_name is not the 3rd index

        Returns
        -------
        DataArray
            Filtered object.

        """
        if not list(arr.dims).index('station_name') == 2:
            raise DataDimensionError('station_name must be 3. dimensional index')

        mask = np.logical_and(arr.altitude > alt_range[0],
                              arr.altitude < alt_range[1])

        filtered = arr[:,:,mask]
        return filtered

    def _check_latlon_coords(self):
        """
        Check if latitude and longitude coordinates exists and are NOT dimensions

        Raises
        ------
        CoordinateError
            - if any or both coordinates are missing.
            - if one (and only one) of both coords is also a dimension

        Returns
        -------
        bool
            True if latitude and longitude are existing coordinates, False if
            they are also dimensions.

        """
        _check = ('latitude', 'longitude')
        if not all([x in self.coords for x in _check]):
            raise CoordinateError('Missing latitude or longitude coordinate '
                                  '(or both)')
        elif any([x in self.dims for x in _check]):
            if not all([x in self.dims for x in _check]):
                raise CoordinateError('Only one of latitude / longitude is '
                                      'dimension (require None or both)')
            return False
        return True

    @staticmethod
    def _filter_country_2d(arr, country, use_country_code):
        """
        Apply country filter in 2D spatiotemporal data

        Parameters
        ----------
        arr : DataArray
            data to be filtered for country.
        country : str
            name of country.
        use_country_code : bool
            If True, input value for `country` is evaluated against country
            codes rather than country names.

        Raises
        ------
        DataDimensionError
            If `country` is not a coordinate of input `DataArray`, or, in case
            `use_country_code=True`, if `country_code` is not a coordinate.
        DataCoverageError
            if filtering results in empty data object.

        Returns
        -------
        TYPE
            DESCRIPTION.

        """
        what = 'country' if not use_country_code else 'country_code'
        if not what in arr.coords:
            raise DataDimensionError('Cannot filter country {}. No country '
                                     'information available in DataArray'
                                     .format(country))
        mask = arr[what] == country
        if mask.sum() == 0:
            raise DataCoverageError(
                f'No data available in country {country} in ColocatedData'
                )
        return arr[:,:,mask]

    @staticmethod
    def _filter_latlon_2d(arr, lat_range, lon_range):
        """
        Apply rectangular latitude / longitude filter for 2D data

        2D here means in terms of spatiotemporal dimensions, that is, the
        object has to have one spatial dimension `station_name` and one
        temporal dimension `time`.

        ToDo
        ----
        Use `sel` with slice, or similar, need to check though how that will
        apply to filtering that crosses the +180 -> -180 degree longitude
        border.

        Parameters
        ----------
        arr : DataArray
            data to be filtered.
        lat_range : list, optional
            latitude range that is supposed to be applied. If specified, then
            also lon_range need to be specified, else, region_id is checked
            against AeroCom default regions (and used if applicable)
        lon_range : list, optional
            longitude range that is supposed to be applied. If specified, then
            also lat_range need to be specified, else, region_id is checked
            against AeroCom default regions (and used if applicable)

        Raises
        ------
        DataDimensionError
            If index of `station_name` dimension is not at 3rd position in the
            underlying array.
        DataCoverageError
            If no data is available in the specified rectangular region.

        Returns
        -------
        ColocatedData
            Filtered data object.

        """
        if not list(arr.dims).index('station_name') == 2:
            raise DataDimensionError(
                'station_name dimension must be at 3rd index position'
                )

        lons, lats = arr.longitude.data, arr.latitude.data

        latmask = np.logical_and(lats > lat_range[0],
                                 lats < lat_range[1])
        if lon_range[0] > lon_range[1]:
            _either = np.logical_and(lons>=-180, lons<lon_range[1])
            _or = np.logical_and(lons>lon_range[0], lons<=180)
            lonmask = np.logical_or(_either, _or)
        else:
            lonmask = np.logical_and(lons > lon_range[0],
                                     lons < lon_range[1])
        mask = latmask & lonmask
        if mask.sum() == 0:
            raise DataCoverageError(
                f'No data available in latrange={lat_range} and '
                f'lonrange={lon_range} in ColocatedData'
                )

        return arr[:,:,mask]

    @staticmethod
    def _filter_latlon_3d(arr, lat_range, lon_range):
        """
        Apply rectangular latitude / longitude filter for 3D data

        32D here means in terms of spatiotemporal dimensions, that is, the
        object has to have two spatial dimensions `latitude` and `longitude`
        and one temporal dimension `time`.

        ToDo
        ----
        Implement filtering that crosses the +180 -> -180 degree longitude
        border.

        Parameters
        ----------
        arr : DataArray
            data to be filtered.
        lat_range : list, optional
            latitude range that is supposed to be applied. If specified, then
            also lon_range need to be specified, else, region_id is checked
            against AeroCom default regions (and used if applicable)
        lon_range : list, optional
            longitude range that is supposed to be applied. If specified, then
            also lat_range need to be specified, else, region_id is checked
            against AeroCom default regions (and used if applicable)

        Raises
        ------
        NotImplementedError
            If input longitude bounds cross the +180 -> -180 border.

        Returns
        -------
        ColocatedData
            Filtered data object.
        """
        if lon_range[0] > lon_range[1]:
            raise NotImplementedError(
                'Filtering longitude over 180 deg edge is not yet possible in '
                '3D ColocatedData...')
        if not isinstance(lat_range, slice):
            lat_range = slice(lat_range[0], lat_range[1])
        if not isinstance(lon_range, slice):
            lon_range = slice(lon_range[0], lon_range[1])

        return arr.sel(dict(latitude=lat_range, longitude=lon_range))

    def apply_country_filter(self, region_id, use_country_code=False,
                             inplace=False):
        """
        Apply country filter

        Parameters
        ----------
        region_id : str
            country name or code.
        use_country_code : bool, optional
            If True, input value for `country` is evaluated against country
            codes rather than country names. Defaults to False.
        inplace : bool, optional
            Apply filter to this object directly or to a copy.
            The default is False.

        Raises
        ------
        NotImplementedError
            if data is 4D (i.e. it has latitude and longitude dimensions).

        Returns
        -------
        ColocatedData
            filtered data object.

        """
        data = self if inplace else self.copy()
        is_2d = data._check_latlon_coords()
        if is_2d:
            data.data = data._filter_country_2d(data.data, region_id,
                                                use_country_code)
        else:
            raise NotImplementedError(
                'Cannot yet filter country for 3D ColocatedData object')

        return data

    def apply_latlon_filter(self, lat_range=None, lon_range=None,
                            region_id=None, inplace=False):
        """Apply rectangular latitude/longitude filter

        Parameters
        ----------
        lat_range : list, optional
            latitude range that is supposed to be applied. If specified, then
            also lon_range need to be specified, else, region_id is checked
            against AeroCom default regions (and used if applicable)
        lon_range : list, optional
            longitude range that is supposed to be applied. If specified, then
            also lat_range need to be specified, else, region_id is checked
            against AeroCom default regions (and used if applicable)
        region_id : str
            name of region to be applied. If provided (i.e. not None) then
            input args `lat_range` and `lon_range` are ignored
        inplace : bool, optional
            Apply filter to this object directly or to a copy.
            The default is False.

        Raises
        ------
        ValueError
            if lower latitude bound exceeds upper latitude bound.

        Returns
        -------
        ColocatedData
            filtered data object
        """
        data = self if inplace else self.copy()

        is_2d = data._check_latlon_coords()

        if region_id is not None:
            reg = Region(region_id)
            lon_range = reg.lon_range
            lat_range = reg.lat_range
            region_id = reg.name

        if all([x is None for x in (lat_range, lon_range)]):
            raise ValueError('Please provide input, either for lat_range or '
                             'lon_range or region_id')
        if lon_range is None:
            lon_range = [-180, 180]
        if lat_range is None:
            lat_range = [-90, 90]

        if lat_range[0] > lat_range[1]:
            raise ValueError(
                f'Lower latitude bound {lat_range[0]} cannot exceed upper '
                f'latitude bound {lat_range[1]}')
        if is_2d:
            filtered = data._filter_latlon_2d(data.data, lat_range, lon_range)
        else:
            filtered = data._filter_latlon_3d(data.data, lat_range, lon_range)

        if not isinstance(region_id, str):
            region_id = 'CUSTOM'
        try:
            alt_info = filtered.attrs['filter_name'].split('-', 1)[-1]
        except Exception:
            alt_info = 'CUSTOM'

        filtered.attrs['filter_name'] = '{}-{}'.format(region_id, alt_info)
        filtered.attrs['region'] = region_id

        data.data = filtered
        return data

    def apply_region_mask(self, region_id, inplace=False):
        """
        Apply a binary regions mask filter to data object. Available binary
        regions IDs can be found at `pyaerocom.const.HTAP_REGIONS`.

        Parameters
        ----------
        region_id : str
            ID of binary regions.
        inplace : bool, optional
            If True, the current instance, is modified, else a new instance
            of `ColocatedData` is created and filtered. The default is False.

        Raises
        ------
        DataCoverageError
            if filtering results in empty data object.

        Returns
        -------
        data : ColocatedData
            Filtered data object.

        """

        data = self if inplace else self.copy()
        arr = data.data
        mask = load_region_mask_xr(region_id)

        if data.ndim == 4:
            mask = mask.interp_like(arr)
            arr = arr.where(mask)
        else:
            #data = data.flatten_latlondim_station_name()

            drop_idx = []
            nstats = len(arr.station_name)
            for (lat, lon, stat) in data._iter_stats():
                if get_mask_value(lat, lon, mask) < 1:
                    drop_idx.append(stat)

            ndrop = len(drop_idx)
            if ndrop == nstats:
                raise DataCoverageError(f'No data available in region {region_id}')
            elif ndrop > 0:
                arr = arr.drop(dim='station_name', labels=drop_idx)
        data.data = arr
        return data

    def filter_region(self, region_id, check_mask=True,
                      check_country_meta=False, inplace=False):
        """Filter object by region

        Parameters
        ----------
        region_id : str
            ID of region
        inplace : bool
            if True, the filtering is done directly in this instance, else
            a new instance is returned
        check_mask : bool
            if True and region_id a valid name for a binary mask, then the
            filtering is done based on that binary mask.
        check_country_meta : bool
            if True, then the input region_id is first checked against
            available country names in metadata. If that fails, it is assumed
            that this regions is either a valid name for registered rectangular
            regions or for available binary masks.

        Returns
        -------
        ColocatedData
            filtered data object
        """
        filtered = None
        if check_country_meta:
            if region_id in self.countries_available:
                filtered = self.apply_country_filter(region_id,
                                                     use_country_code=False,
                                                     inplace=inplace)

            elif region_id in self.country_codes_available:
                filtered = self.apply_country_filter(region_id,
                                                 use_country_code=True,
                                                 inplace=inplace)

        if filtered is None:
            if region_id in const.HTAP_REGIONS:
                filtered = self.apply_region_mask(region_id, inplace)
            elif region_id in REGION_DEFS:
                filtered = self.apply_latlon_filter(region_id=region_id,
                                                    inplace=inplace)
            else:
                raise AttributeError(f'no such region defined {region_id}')
        # if all model and obsdata is NaN, use dummy stats (this can
        # e.g., be the case if colocate_time=True and all obs is NaN,
        # or if model domain is not covered by the region)
        if np.isnan(filtered.data.data).all():
            # use stats_dummy
            raise DataCoverageError(f'All data is NaN in {region_id}')
        return filtered


    def get_regional_timeseries(self, region_id, **filter_kwargs):
        """
        Compute regional timeseries both for model and obs

        Parameters
        ----------
        region_id : str
            name of region for which regional timeseries is supposed to be
            retrieved
        **filter_kwargs
            additional keyword args passed to :func:`filter_region`.

        Returns
        -------
        dict
            dictionary containing regional timeseries for model (key `mod`)
            and obsdata (key `obs`) and name of region.
        """
        result = {}
        subset = self.filter_region(region_id, inplace=False,
                                    **filter_kwargs)
        if subset.has_latlon_dims:
            rgts = subset.data.mean(dim=('latitude', 'longitude'))
        else:
            rgts = subset.data.mean(dim='station_name')
        result['obs'] = pd.Series(rgts.data[0], rgts.time)
        result['mod'] = pd.Series(rgts.data[1], rgts.time)
        result['region'] = region_id
        return result

    def calc_nmb_array(self):
        """Calculate data array with normalised bias (NMB) values

        Returns
        -------
        DataArray
            NMBs at each coordinate
        """
        _arr = self.data
        mod, obs = _arr[1], _arr[0]
        return (mod - obs).sum('time') / obs.sum('time')

    def plot_coordinates(self, marker='x', markersize=12, fontsize_base=10,
                         **kwargs):
        """
        Plot station coordinates

        Uses :func:`pyaerocom.plot.plotcoordinates.plot_coordinates`.

        Parameters
        ----------
        marker : str, optional
            matplotlib marker name used to plot site locations.
            The default is 'x'.
        markersize : int, optional
            Size of site markers. The default is 12.
        fontsize_base : int, optional
            Basic fontsize. The default is 10.
        **kwargs
            additional keyword args passed to
            :func:`pyaerocom.plot.plotcoordinates.plot_coordinates`

        Returns
        -------
        matplotlib.axes.Axes

        """

        from pyaerocom.plot.plotcoordinates import plot_coordinates

        lats, lons = self.get_coords_valid_obs()
        return plot_coordinates(lons=lons,
                                lats=lats,
                                marker=marker, markersize=markersize,
                                fontsize_base=fontsize_base, **kwargs)

    def __contains__(self, val):
        return self.data.__contains__(val)

    def __repr__(self):
        tp = type(self).__name__
        dstr = '<empty>' if self._data is None else repr(self._data)
        return f'pyaerocom.{tp}: data: {dstr}'

    def __str__(self):
        tp = type(self).__name__
        head = f'pyaerocom.{tp}'
        underline = len(head)*'-'
        dstr = '<empty>' if self._data is None else str(self._data)
        return f'{head}\n{underline}\ndata (DataArray): {dstr}'

    ### Deprecated (but still supported) stuff
    # ToDo: v0.12.0
    @property
    def unit(self):
        """DEPRECATED -> use :attr:`units`"""
        const.print_log.warning(DeprecationWarning(
            'Attr. ColocatedData.unit is deprecated (but still works), '
            'please use ColocatedData.units. '
            'Support guaranteed until pyaerocom v0.12.0'
            ))
        return self.units

    @property
    def meta(self):
        """DEPRECATED -> use :attr:`metadata`"""
        const.print_log.warning(DeprecationWarning(
            'Attr. ColocatedData.meta is deprecated (but still works), '
            'please use ColocatedData.metadata'
            'Support guaranteed until pyaerocom v0.12.0'
            ))
        return self.metadata

    @property
    def num_grid_points(self):
        """DEPRECATED -> use :attr:`num_coords`"""
        const.print_log.warning(DeprecationWarning(
            'Attr. ColocatedData.num_grid_points is deprecated (but still '
            'works), please use ColocatedData.num_coords'
            'Support guaranteed until pyaerocom v0.12.0'
            ))
        return self.num_coords

if __name__=="__main__":
    name = 'od550so4_od550aer_MOD-AEROCOM-MEDIAN_BLABLUB_REF-Aeronet_20050101_20141231_monthly_WORLD-noMOUNTAINS.nc'
    meta = ColocatedData.get_meta_from_filename(name)
    print(meta)<|MERGE_RESOLUTION|>--- conflicted
+++ resolved
@@ -445,15 +445,9 @@
         """
         return self.data.max()
 
-<<<<<<< HEAD
-    def resample_time(self, to_ts_type, how=None,
-                      apply_constraints=None, min_num_obs=None,
+    def resample_time(self, to_ts_type, how=None, min_num_obs=None,
                       colocate_time=False, settings_from_meta=False,
                       inplace=False, **kwargs):
-=======
-    def resample_time(self, to_ts_type, how=None, min_num_obs=None,
-                      colocate_time=False, inplace=False, **kwargs):
->>>>>>> 5daacad8
         """
         Resample time dimension
 
@@ -500,7 +494,6 @@
             how = self.metadata['resample_how']
             min_num_obs = self.metadata['min_num_obs']
             colocate_time = self.metadata['colocate_time']
-            apply_constraints = self.metadata['apply_constraints']
 
         # if colocate time is activated, remove datapoints from model, where
         # there is no observation
