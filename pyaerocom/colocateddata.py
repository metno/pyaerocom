#!/usr/bin/env python3
# -*- coding: utf-8 -*-


import numpy as np
import pandas as pd
from pathlib import Path
import os
import xarray

from pyaerocom import logger, const
from pyaerocom.mathutils import calc_statistics
from pyaerocom.helpers import to_pandas_timestamp
from pyaerocom.exceptions import (CoordinateError, DataDimensionError,
                                  DataCoverageError,
                                  DataSourceError,
                                  NetcdfError, VarNotAvailableError,
                                  MetaDataError)
from pyaerocom.plot.plotscatter import plot_scatter
from pyaerocom.variable import Variable
<<<<<<< HEAD
=======
from pyaerocom.region_defs import REGION_DEFS
>>>>>>> 068db580
from pyaerocom.region import Region
from pyaerocom.geodesy import get_country_info_coords
from pyaerocom.helpers_landsea_masks import (load_region_mask_xr, get_mask_value)


class ColocatedData(object):
    """Class representing colocated and unified data from two sources

    Sources may be instances of :class:`UngriddedData` or
    :class:`GriddedData` that have been compared to each other.

    Note
    ----
    Currently, it is not foreseen, that this object is instantiated from
    scratch, but it is rather created in and returned by objects / methods
    that perform colocation.

    The purpose of this object is thus, not the creation of colocated objects,
    but solely the analysis of such data as well as I/O features (e.g. save as
    / read from .nc files, convert to pandas.DataFrame, plot station time
    series overlays, scatter plots, etc.).

    In the current design, such an object comprises 3 or 4 dimensions, where
    the first dimension (`data_source`, index 0) is ALWAYS length 2 and
    specifies the two datasets that were co-located (index 0 is obs, index 1
    is model). The second dimension is `time` and in case of 3D colocated data
    the 3rd dimension is `station_name` while for 4D colocated data the 3rd and
    4th dimension are latitude and longitude, respectively.

    3D colocated data is typically created when a model is colocated with
    station based ground based observations (
    cf :func:`pyaerocom.colocation.colocate_gridded_ungridded`) while 4D
    colocated data is created when a model is colocated with another model or
    satellite observations, that cover large parts of Earth's surface (other
    than discrete lat/lon pairs in the case of ground based station locations).

    Parameters
    ----------
    data : xarray.DataArray or numpy.ndarray or str, optional
        Colocated data. If str, then it is attempted to be loaded from file.
        Else, it is assumed that data is numpy array and that all further
        supplementary inputs (e.g. coords, dims) for the
        instantiation of :class:`DataArray` is provided via **kwargs.
    **kwargs
        Additional keyword args that are passed to init of :class:`DataArray`
        in case input `data` is numpy array.

    Raises
    ------
    IOError
        if init fails
    """
    __version__ = '0.11'
    def __init__(self, data=None, **kwargs):
        self._data = None
        if data is not None:
            if isinstance(data, Path):
                # make sure path is str instance
                data = str(data)
            if isinstance(data, str):
                self.open(data)
            elif isinstance(data, xarray.DataArray):
                self.data = data
            elif isinstance(data, np.ndarray):
                if not data.ndim in (3,4):
                    raise DataDimensionError(
                        'invalid input, need 3D or 4D numpy array'
                        )
                elif not data.shape[0] == 2:
                    raise DataDimensionError(
                        'first dimension (data_source) must be of length 2'
                        '(obs, model)')
                data = xarray.DataArray(data, **kwargs)
                self.data = data
            else:
                raise ValueError(f'Failed to interpret input {data}')

    @property
    def data(self):
        """:class:`xarray.DataArray` containing colocated data

        Raises
        ------
        AttributeError
            if data is not available

        Returns
        -------
        xarray.DataArray
            array containing colocated data and metadata (in fact, there is no
            additional attributes to `ColocatedData` and everything is contained
            in :attr:`data`).
        """
        if self._data is None:
            raise AttributeError('No data available in this object')
        return self._data

    @data.setter
    def data(self, val):
        if not isinstance(val, xarray.DataArray):
            raise ValueError('Invalid input for data attribute, need instance '
                          'of xarray.DataArray')
        self._data = val

    @property
    def name(self):
        """Name of data (should be variable name)"""
        return self.data.name

    @name.setter
    def name(self, val):
        self.data.name = val

    @property
    def ndim(self):
        """Dimension of data array"""
        return self.data.ndim

    @property
    def coords(self):
        """Coordinates of data array"""
        return self.data.coords

    @property
    def dims(self):
        """Names of dimensions"""
        return self.data.dims

    @property
    def shape(self):
        """Shape of data array"""
        return self.data.shape

    @property
    def data_source(self):
        """Coordinate array containing data sources (z-axis)"""
        return self.data.data_source

    @property
    def var_name(self):
        """Coordinate array containing data sources (z-axis)"""
        return self.data.var_name

    @property
    def longitude(self):
        """Array of longitude coordinates"""
        if not 'longitude' in self.data.coords:
            raise AttributeError('ColocatedData does not include longitude '
                                 'coordinate')
        return self.data.longitude

    @property
    def latitude(self):
        """Array of latitude coordinates"""
        if not 'latitude' in self.data.coords:
            raise AttributeError('ColocatedData does not include latitude '
                                 'coordinate')
        return self.data.latitude

    @property
    def time(self):
        """Array containing time stamps"""
        if not 'time' in self.data.dims:
            raise AttributeError('ColocatedData does not include time'
                                 ' coordinate')
        return self.data.time

    @property
    def start(self):
        """Start datetime of data"""
        return self.time.values[0]

    @property
    def stop(self):
        """Stop datetime of data"""
        return self.time.values[-1]

    @property
    def ts_type(self):
        """String specifying temporal resolution of data"""
        if not "ts_type" in self.metadata:
            raise ValueError('Colocated data object does not contain '
                             'information about temporal resolution')
        return self.metadata['ts_type']

    @property
    def units(self):
        """Unit of data"""
        return self.data.attrs['var_units']

    @property
    def unitstr(self):
        """String representation of obs and model units in this object"""
        unique = []
        u = self.units
        for val in u:
            if val is None:
                val = 'N/D'
            elif not isinstance(val, str):
                val = str(val)
            if not val in unique:
                unique.append(val)
        return ', '.join(unique)

    @property
    def metadata(self):
        """Meta data dictionary (wrapper to :attr:`data.attrs`"""
        return self.data.attrs

    @property
    def num_coords(self):
        """Total number of lat/lon coordinates"""
        if 'station_name' in self.coords:
            return len(self.data.station_name)

        elif self.ndim == 4:
            if not all([x in self.data.dims for x in ('longitude', 'latitude')]):
                raise AttributeError('Cannot determine grid points. Either '
                                     'longitude or latitude are not contained '
                                     'in 4D data object, which contains the '
                                     'following dimensions: {}'.self.data.dims)
            return len(self.data.longitude) * len(self.data.latitude)
        elif not self.has_time_dim:
            if self.has_latlon_dims:
                return np.prod(self.data[0].shape)
        raise DataDimensionError('Could not infer number of coordinates')

    @property
    def num_coords_with_data(self):
        """Number of lat/lon coordinates that contain at least one datapoint

        Todo
        ----
        check 4D data
        """
        if self.has_time_dim:
            return (self.data[0].count(dim='time') > 0).data.sum()
        # TODO: ADDED IN A RUSH BY JGLISS ON 17.06.2020, check!
        return (self.data[0].count() > 0).data.sum()

    @property
    def has_time_dim(self):
        """Boolean specifying whether data has a time dimension"""
        return True if 'time' in self.dims else False

    @property
    def has_latlon_dims(self):
        """Boolean specifying whether data has latitude and longitude dimensions"""
        return all([dim in self.dims for dim in ['latitude', 'longitude']])

    @property
    def countries_available(self):
        """
        Alphabetically sorted list of country names available

        Raises
        ------
        MetaDataError
            if no country information is available

        Returns
        -------
        list
            list of countries available in these data
        """
        if not 'country' in self.coords:
            raise MetaDataError('No country information available in '
                                'ColocatedData. You may run class method '
                                'check_set_countries to automatically assign '
                                'countries to the station_name coordinate')
        return sorted(dict.fromkeys(self.data['country'].data))

    @property
    def country_codes_available(self):
        """
        Alphabetically sorted list of country codes available

        Raises
        ------
        MetaDataError
            if no country information is available

        Returns
        -------
        list
            list of countries available in these data
        """
        if not 'country_code' in self.coords:
            raise MetaDataError('No country information available in '
                                'ColocatedData. You may run class method '
                                'check_set_countries to automatically assign '
                                'countries to the station_name coordinate')
        return sorted(dict.fromkeys(self.data['country_code'].data))

    @property
    def area_weights(self):
        """
        Wrapper for :func:`calc_area_weights`
        """
        return self.calc_area_weights()

    def get_station_names_obs_notnan(self):
        """
        Get list of all site names that contain at least one valid measurement

        Note
        -----
        So far this only works for 3D colocated data that has a dimension
        `station_name`.

        Raises
        ------
        AttributeError
            If data is not 3D colocated data object.

        Returns
        -------
        numpy.ndarray
            1D array with site location names

        """
        if not self.dims == ('data_source', 'time', 'station_name'):
            raise AttributeError(
                'Need station_name dimension and dim order ')
        all_sites = self.data['station_name'].values
        obs_np = self.data[0].data
        # axis=0 is time dimension
        obs_nan = np.isnan(obs_np).all(axis=0)
        sites_notnan = all_sites[~obs_nan]
        return sites_notnan

    def get_country_codes(self):
        """
        Get country names and codes for all locations contained in these data

        Raises
        ------
        MetaDataError
            if no country information is available

        Returns
        -------
        dict
            dictionary of unique country names (keys) and corresponding country
            codes (values)
        """
        if not 'country' in self.coords:
            raise MetaDataError('No country information available in '
                                'ColocatedData. You may run class method '
                                'check_set_countries to automatically assign '
                                'countries to the station_name coordinate')
        countries = self.data['country'].data
        codes = self.data['country_code'].data
        return dict(zip(countries, codes))

    def calc_area_weights(self):
        """Calculate area weights

        Note
        ----
        Only applies to colocated data that has latitude and longitude
        dimension.

        Returns
        -------
        ndarray
            array containing weights for each datapoint (same shape as
            `self.data[0]`)
        """
        if not self.has_latlon_dims:
            raise DataDimensionError('Can only compute area weights for data '
                                     'with latitude and longitude dimension')
        if not 'units' in self.data.latitude.attrs:
            self.data.latitude.attrs['units'] = 'degrees'
        if not 'units' in self.data.longitude.attrs:
            self.data.longitude.attrs['units'] = 'degrees'
        arr = self.data
        from pyaerocom import GriddedData
        obs = GriddedData(arr.to_iris())
        return obs.calc_area_weights()

    def min(self):
        """
        Wrapper for :func:`xarray.DataArray.min` called from :attr:`data`

        Returns
        -------
        xarray.DataArray
            minimum of data

        """
        return self.data.min()

    def max(self):
        """
        Wrapper for :func:`xarray.DataArray.max` called from :attr:`data`

        Returns
        -------
        xarray.DataArray
            maximum of data

        """
        return self.data.max()

    def resample_time(self, to_ts_type, how=None,
                      apply_constraints=None, min_num_obs=None,
                      colocate_time=True, inplace=True, **kwargs):
        """
        Resample time dimension

        The temporal resampling is done using :class:`TimeResampler`

        Parameters
        ----------
        to_ts_type : str
            desired output frequency.
        how : str or dict, optional
            aggregator used for resampling (e.g. max, min, mean, median). Can
            also be hierarchical scheme via `dict`, similar to `min_num_obs`.
            The default is None.
        apply_constraints : bool, optional
            Apply time resampling constraints. The default is None, in which
            case pyaerocom default is used, that is,
            :attr:`pyaerocom.Config.OBS_APPLY_TIME_RESAMPLE_CONSTRAINTS` (
            which is True by default in pyaerocom < v0.12.0, and probably also
            after that).
        min_num_obs : int or dict, optional
            Minimum number of observations required to resample from current
            frequency (:attr:`ts_type`) to desired output frequency. Only
            relevant if `apply_constraints` evaluates to `True` (NOTE: can also
            happen if `apply_constraints=None`, see prev. point). The default,
            is None in which case the pyaerocom default is used, which
            can be accessed via :attr:`pyaerocom.Config.`OBS_MIN_NUM_RESAMPLE`.
            Note, that the default corresponds to a hierarchical scheme (`dict`,
            pyaerocom < 0.12.0) and similar input is also accepted, e.g. if
            you want ~75% sampling coverage and if the current ts_type is
            `hourly` and output ts_type `monthly` you could input
            `min_num_obs={'monthly': {'daily': 22}, 'daily': {'hourly': 18}}`.
        colocate_time : bool, optional
            If True, the modeldata is invalidated where obs is NaN, before
            resampling. The default is True.
        inplace : bool, optional
            If True, modify this object directly, else make a copy and resample
            that one. The default is True.
        **kwargs
            Addtitional keyword args passed to :func:`TimeResampler.resample`.

        Returns
        -------
        ColocatedData
            Resampled colocated data object.

        """
        if inplace:
            col = self
        else:
            col = self.copy()

        # if colocate time is activated, remove datapoints from model, where
        # there is no observation
        if colocate_time:
            mask = np.isnan(col.data[0]).data
            col.data.data[1][mask] = np.nan

        from pyaerocom.time_resampler import TimeResampler

        res = TimeResampler(col.data)
        data_arr = res.resample(to_ts_type=to_ts_type,
                                from_ts_type=col.ts_type,
                                how=how,
                                apply_constraints=apply_constraints,
                                min_num_obs=min_num_obs, **kwargs)

        data_arr.attrs.update(col.meta)
        data_arr.attrs['ts_type'] = str(to_ts_type)

        col.data = data_arr
        col.data.attrs['colocate_time'] = colocate_time
        trs = res.last_setup
        trs['resample_how'] = trs.pop('how')
        col.data.attrs.update(trs)
        return col

    def flatten_latlondim_station_name(self):
        """Stack (flatten) lat / lon dimension into new dimension station_name

        Returns
        -------
        ColocatedData
            new colocated data object with dimension station_name and lat lon
            arrays as additional coordinates
        """
        if not 'latitude' in self.dims or not 'longitude' in self.dims:
            raise AttributeError('Need latitude and longitude dimension')
        elif 'station_name' in self.dims:
            raise AttributeError('Cannot stack lat lon dimensions to new dim '
                                 'station_name as it already exists in data')

        arr = self.stack(station_name=['latitude', 'longitude'],
                         inplace=False).data
        meta = {}
        meta.update(self.metadata)
        lats = arr.latitude.values
        lons = arr.longitude.values
        time = arr.time.values
        stridx = [str(x) for x in arr.station_name.values]
        nparr = arr.data

        coords = {
                    'data_source' : ['obs', 'mod'],
                    'time'        : time,
                    'station_name': stridx,
                    'latitude'    : ('station_name', lats),
                    'longitude'   : ('station_name', lons)
        }

        dims = ['data_source', 'time', 'station_name']

        output = ColocatedData(data=nparr, coords=coords, dims=dims,
                               name=self.name, attrs=meta)
        return output

    def stack(self, inplace=False, **kwargs):
        """Stack one or more dimensions

        For details see :func:`xarray.DataArray.stack`.

        Parameters
        ----------
        inplace : bool
            modify this object or a copy.
        **kwargs
            input arguments passed to :func:`DataArray.stack`

        Returns
        -------
        ColocatedData
            stacked data object
        """
        if inplace:
            data = self
        else:
            data = self.copy()
        data.data = data.data.stack(**kwargs)
        return data

    def unstack(self, inplace=False, **kwargs):
        """Unstack one or more dimensions

        For details see :func:`xarray.DataArray.unstack`.

        Parameters
        ----------
        inplace : bool
            modify this object or a copy.
        **kwargs
            input arguments passed to :func:`DataArray.unstack`

        Returns
        -------
        ColocatedData
            unstacked data object
        """
        if inplace:
            data = self
        else:
            data = self.copy()
        return data.unstack(**kwargs)

    def get_coords_valid_obs(self):
        """
        Get latitude / longitude coordinates where obsdata is available

        Returns
        -------
        list
            latitute coordinates
        list
            longitude coordinates

        """

        obs = self.data[0]
        if self.ndim == 4:
            stacked = obs.stack(x=['latitude', 'longitude'])
            invalid = stacked.isnull().all(dim='time')
            coords = stacked.x[~invalid].values
            coords = zip(*list(coords))
        else:
            invalid = obs.isnull().all(dim='time')
            lats = list(obs.latitude[~invalid].values)
            lons = list(obs.longitude[~invalid].values)
            coords = (lats, lons)
        return list(coords)

    def _iter_stats(self):
        """Create a list that can be used to iterate over station dimension

        Returns
        -------
        list
            list containing 3-element tuples, one for each site i, comprising
            (latitude[i], longitude[i], station_name[i]).
        """
        if not 'station_name' in self.data.dims:
            raise AttributeError('ColocatedData object has no dimension '
                                 'station_name. Consider stacking...')
        if 'latitude' in self.dims and 'longitude' in self.dims:
            raise AttributeError('Cannot init station iter index since '
                                 'latitude and longitude are othorgonal')
        lats = self.data.latitude.values
        lons = self.data.longitude.values
        stats = self.data.station_name.values

        return list(zip(lats, lons, stats))

    def _get_stat_coords(self):
        """
        Get station coordinates

        Raises
        ------
        DataDimensionError
            if data is 4D and does not have latitude and longitude dimension

        Returns
        -------
        list
            list containing 2 element tuples (latitude, longitude)

        """
        if self.ndim == 4:
            if not self.has_latlon_dims:
                raise DataDimensionError('Invalid dimensions in 4D ColocatedData')
            lats, lons = self.data.latitude.data, self.data.longitude.data
            coords = np.dstack((np.meshgrid(lats, lons)))
            coords = coords.reshape(len(lats) * len(lons), 2)
        else:
            coords = zip(self.latitude.data, self.longitude.data)
        return list(coords)

    def check_set_countries(self, inplace=True, assign_to_dim=None):
        """
        Checks if country information is available and assigns if not

        If not country information is available, countries will be assigned
        for each lat / lon coordinate using
        :func:`pyaerocom.geodesy.get_country_info_coords`.

        Parameters
        ----------
        inplace : bool, optional
            If True, modify and return this object, else a copy.
            The default is True.
        assign_to_dim : str, optional
            name of dimension to which the country coordinate is assigned.
            Default is None, in which case station_name is used.

        Raises
        ------
        DataDimensionError
            If data is 4D (i.e. if latitude and longitude are othorgonal
            dimensions)

        Returns
        -------
        ColocatedData
            data object with countries assigned

        """
        if self.has_latlon_dims:
            raise DataDimensionError('Countries cannot be assigned to 4D'
                                     'ColocatedData with othorgonal lat / lon '
                                     'dimensions. Please consider stacking '
                                     'the latitude and longitude dimensions-')
        if assign_to_dim is None:
            assign_to_dim = 'station_name'

        if not assign_to_dim in self.dims:
            raise DataDimensionError('No such dimension', assign_to_dim)

        coldata = self if inplace else self.copy()

        if 'country' in coldata.data.coords:
            logger.info('Country information is available')
            return coldata
        coords = coldata._get_stat_coords()

        info = get_country_info_coords(coords)

        countries, codes = [],[]
        for item in info:
            countries.append(item['country'])
            codes.append(item['country_code'])

        arr = coldata.data
        arr = arr.assign_coords(country = (assign_to_dim, countries),
                                country_code=(assign_to_dim, codes))
        coldata.data = arr
        return coldata

    def copy(self):
        """Copy this object"""
        return ColocatedData(self.data.copy())

    def set_zeros_nan(self, inplace=True):
        """
        Replace all 0's with NaN in data

        Parameters
        ----------
        inplace : str, optional
            Whether to modify this object or return a copy. The default is True.

        Returns
        -------
        cd : ColocatedData
            modified data object

        """
        # actual 0 entries in data will be ignored as they can skew the statistics
        # data should not be 0! Even if it's below detection limit or similar (in
        # which case it should be NaN)
        if inplace:
            cd = self
        else:
            cd = self.copy()
        zeros = cd.data.data == 0
        if zeros.any():
            const.print_log.warning("Found 0's in ColocatedData ({},{},{}). "
                                    "These will be set to NaN for web processing"
                                    .format(cd.metadata['var_name'][0],
                                            cd.metadata['data_source'][0],
                                            cd.metadata['data_source'][1]))

            cd.data.data[zeros] = np.nan
        return cd

    def calc_statistics(self, constrain_val_range=False,
                        use_area_weights=False, **kwargs):
        """Calculate statistics from model and obs data

        Wrapper for function :func:`pyaerocom.mathutils.calc_statistics`

        Returns
        -------
        dict
            dictionary containing statistical parameters
        """
        if constrain_val_range:
            var = Variable(self.metadata['var_name'][1])
            kwargs['lowlim'] = var.lower_limit
            kwargs['highlim'] = var.upper_limit

        if use_area_weights and not 'weights' in kwargs and self.has_latlon_dims:
            kwargs['weights'] = self.area_weights[0].flatten()
        elif 'weights' in kwargs:
            raise ValueError('Invalid input combination: weights are provided '
                             'but use_area_weights is set to False...')


        stats = calc_statistics(self.data.values[1].flatten(),
                                self.data.values[0].flatten(),
                                **kwargs)

        stats['num_coords_with_data'] = self.num_coords_with_data
        stats['num_coords_tot'] = self.num_coords
        return stats

    def plot_scatter(self, constrain_val_range=False,  **kwargs):
        """Create scatter plot of data

        Parameters
        ----------
        **kwargs
            keyword args passed to :func:`pyaerocom.plot.plotscatter.plot_scatter`

        Returns
        -------
        ax
            matplotlib axes instance
        """
        meta = self.metadata
        num_points = self.num_coords_with_data
        vars_ = meta['var_name']

        if constrain_val_range:
            var = Variable(self.metadata['var_name'][0])
            kwargs['lowlim_stats'] = var.lower_limit
            kwargs['highlim_stats'] = var.upper_limit

        if vars_[0] != vars_[1]:
            var_ref = vars_[0]
        else:
            var_ref = None
        # ToDo: include option to use area weighted stats in plotting
        # routine...
        return plot_scatter(x_vals=self.data.values[0].flatten(),
                            y_vals=self.data.values[1].flatten(),
                            var_name=vars_[1],
                            var_name_ref = var_ref,
                            x_name=meta['data_source'][0],
                            y_name=meta['data_source'][1],
                            start=self.start,
                            stop=self.stop,
                            unit=self.unitstr,
                            ts_type=meta['ts_type'],
                            stations_ok=num_points,
                            filter_name=meta['filter_name'],
                            **kwargs)

    def rename_variable(self, var_name, new_var_name, data_source,
                        inplace=True):
        """Rename a variable in this object

        Parameters
        ----------
        var_name : str
            current variable name
        new_var_name : str
            new variable name
        data_source : str
            name of data source (along data_source dimension)
        inplace : bool
            replace here or create new instance

        Returns
        -------
        ColocatedData
            instance with renamed variable

        Raises
        ------
        VarNotAvailableError
            if input variable is not available in this object
        DataSourceError
            if input data_source is not available in this object
        """
        if not data_source in self.metadata['data_source']:
            raise DataSourceError('No such data source {} in ColocatedData'
                                  .format(data_source))
        if not var_name in self.metadata['var_name']:
            raise VarNotAvailableError('No such variable {} in ColocatedData'
                                       .format(var_name))

        if inplace:
            obj = self
        else:
            obj = self.copy()
        arr = obj.data
        idx = arr.attrs['data_source'].index(data_source)
        arr.attrs['var_name'][idx] = new_var_name
        if var_name == arr.name:
            arr.name = new_var_name
        obj.data = arr
        return obj

    @staticmethod
    def _aerocom_savename(var_name, obs_id, model_id, start_str,
                          stop_str, ts_type, filter_name):
        return ('{}_REF-{}_MOD-{}_{}_{}_{}_{}'.format(var_name,
                                                      obs_id,
                                                      model_id,
                                                      start_str,
                                                      stop_str,
                                                      ts_type,
                                                      filter_name))
    @property
    def savename_aerocom(self):
        """Default save name for data object following AeroCom convention"""
        start_str = self.metadata['start_str']
        stop_str = self.metadata['stop_str']

        source_info = self.metadata['data_source']
        data_ref_id = source_info[0]
        if len(source_info) > 2:
            model_id = 'MultiModels'
        else:
            model_id = source_info[1]
        return self._aerocom_savename(self.name,
                                      data_ref_id,
                                      model_id,
                                      start_str,
                                      stop_str,
                                      self.ts_type,
                                      self.metadata['filter_name'])

    @staticmethod
    def get_meta_from_filename(file_path):
        """Get meta information from file name

        Note
        ----
        This does not yet include IDs of model and obs data as these should
        be included in the data anyways (e.g. column names in CSV file) and
        may include the delimiter _ in their name.

        Returns
        -------
        dict
            dicitonary with meta information
        """
        spl = os.path.basename(file_path).split('.nc')[0].split('_')

        start = to_pandas_timestamp(spl[-4])
        stop = to_pandas_timestamp(spl[-3])

        meta = dict(var_name      = spl[0],
                    ts_type       = spl[-2],
                    filter_name   = spl[-1],
                    start         = start,
                    stop          = stop)

        if not 'REF' in spl[1]:
            raise ValueError('File name does not follow convention')
        ref_base = spl[1].split('REF-')[1]
        mod_base = ''
        in_mod = False
        for item in spl[2:-4]:
            if in_mod:
                mod_base += '_{}'.format(item)
            if item.startswith('MOD-'):
                in_mod=True
                mod_base = item.split('MOD-')[1]
            if not in_mod:
                ref_base += item
        #model, ts_type_src = mod_base.rsplit('-',1)
        meta['data_source'] = [ref_base, mod_base]
        #meta['ts_type_src'] = ts_type_src
        return meta

    def get_time_resampling_settings(self):
        """Returns a dictionary with relevant settings for temporal resampling

        Returns
        -------
        dict
        """
        settings = {}
        mapping = {
            'apply_constraints'  : 'apply_time_resampling_constraints',
            'min_num_obs'        : 'min_num_obs',
            'resample_how'       : 'resample_how',
            'colocate_time'      : 'colocate_time'
            }
        for from_key, to_key in mapping.items():
            try:
                settings[to_key] = self.metadata[from_key]
            except KeyError:
                const.print_log.warning(
                    f'Meta key {from_key} not defined in ColocatedData.meta...')
                settings[to_key] = None
        return settings

    def _prepare_meta_to_netcdf(self):
        """
        Prepare metada for NetCDF format

        Returns
        -------
        meta_out : dict
            metadata ready for serialisation to NetCDF.

        """
        meta = self.data.attrs
        meta_out = {}
        for key, val in meta.items():
            if val is None:
                meta_out[key] = 'None'
            elif isinstance(val, bool):
                meta_out[key] = int(val)
            elif key == 'min_num_obs' and isinstance(val, dict):
                min_num_obs = ''
                for to, how in val.items():
                    for fr, num in how.items():
                        min_num_obs += f'{to},{fr},{num};'
                meta_out['_min_num_obs'] = min_num_obs
            else:
                meta_out[key] = val
        return meta_out

    def to_netcdf(self, out_dir, savename=None, **kwargs):
        """Save data object as NetCDF file

        Wrapper for method :func:`xarray.DataArray.to_netdcf`

        Parameters
        ----------
        out_dir : str
            output directory
        savename : str, optional
            name of file, if None, the default save name is used (cf.
            :attr:`savename_aerocom`)
        **kwargs
            additional, optional keyword arguments passed to
            :func:`xarray.DataArray.to_netdcf`
        """
        if 'path' in kwargs:
            raise IOError('Path needs to be specified using input parameters '
                          'out_dir and savename')
        if savename is None:
            savename = self.savename_aerocom
        if not savename.endswith('.nc'):
            savename = '{}.nc'.format(savename)
        arr = self.data.copy()
        arr.attrs = self._prepare_meta_to_netcdf()

        arr.to_netcdf(path=os.path.join(out_dir, savename), **kwargs)

    def _min_num_obs_fromstr(self, infostr):
        """
        Create min_num_obs resampling dictionary from string stored in NetCDF

        Parameters
        ----------
        infostr : str
            str _min_num_obs from attrs. in colocated NetCDF file

        Returns
        -------
        info : dict
            temporal resampling dictionary

        """
        info = {}
        for val in infostr.split(';')[:-1]:
            to, fr, num = val.split(',')
            if not to in info:
                info[to] = {}
            if not fr in info[to]:
                info[to][fr] = {}
            info[to][fr] = int(num)
        return info

    def _meta_from_netcdf(self, imported_meta):
        """
        Convert imported metadata as stored in NetCDF file

        Reason for this is that some meta values cannot be serialised when
        storing as NetCDF (e.g. nested dictionary `min_num_obs` or None values)

        Parameters
        ----------
        imported_meta : dict
            metadata as read in from colocated NetCDF file

        Returns
        -------
        meta : dict
            converted meta

        """
        meta = {}
        for key, val in imported_meta.items():
            if val == 'None':
                meta[key] = None
            elif key == '_min_num_obs':
                meta['min_num_obs'] = self._min_num_obs_fromstr(val)
            else:
                meta[key] = val
        return meta

    def read_netcdf(self, file_path):
        """Read data from NetCDF file

        Parameters
        ----------
        file_path : str
            file path
        """
        try:
            self.get_meta_from_filename(file_path)
        except Exception as e:
            raise NetcdfError(
                f'Invalid file name for ColocatedData: {file_path}. '
                f'Error: {repr(e)}'
                )

        arr = xarray.open_dataarray(file_path)
        arr.attrs = self._meta_from_netcdf(arr.attrs)
        self.data = arr
        return self

    def to_dataframe(self):
        """Convert this object into pandas.DataFrame

        Note
        ----
        This does not include meta information
        """
        logger.warning('This method is currently not completely finished')
        model_vals = self.data.values[1].flatten()
        obs_vals = self.data.values[0].flatten()
        mask = ~np.isnan(obs_vals)
        return pd.DataFrame({'ref'  : obs_vals[mask],
                             'data' : model_vals[mask]})

    def from_dataframe(self, df):
        """Create colocated Data object from dataframe

        Note
        ----
        This is intended to be used as back-conversion from :func:`to_dataframe`
        and methods that use the latter (e.g. :func:`to_csv`).
        """
        raise NotImplementedError('Coming soon...')
        data = df.to_xarray()
        self.data = data

    def to_csv(self, out_dir, savename=None):
        """Save data object as .csv file

        Converts data to pandas.DataFrame and then saves as csv

        Parameters
        ----------
        out_dir : str
            output directory
        savename : :obj:`str`, optional
            name of file, if None, the default save name is used (cf.
            :attr:`savename_aerocom`)
        """
        if savename is None:
            savename = self.savename_aerocom
        if not savename.endswith('.csv'):
            savename = '{}.csv'.format(savename)
        df = self.to_dataframe()
        file_path = os.path.join(out_dir, savename)
        df.to_csv(file_path)
        return file_path

    def from_csv(self, file_path):
        """Read data from CSV file

        Todo
        -----
        Complete docstring
        """
        meta = self.get_meta_from_filename(file_path)
        df = pd.read_csv(file_path)
        self.from_dataframe(df)
        self.data.attrs.update(**meta)

    def open(self, file_path):
        """High level helper for reading from supported file sources

        Parameters
        ----------
        file_path : str
            file path
        """
        if file_path.endswith('nc'):
            self.read_netcdf(file_path)
            return

        raise IOError('Failed to import file {}. File type is not supported '
                      .format(os.path.basename(file_path)))

    def filter_altitude(self, alt_range, inplace=False):
        if not self._check_latlon_coords():
            raise NotImplementedError('Altitude filtering for data with '
                                      'lat and lon dimension is not yet '
                                      'supported')
        filtered = self._filter_altitude_2d(self.data, alt_range)
        filtered.attrs['alt_range'] = alt_range
        if inplace:
            self.data = filtered

            return self
        return ColocatedData(filtered)

    @staticmethod
    def _filter_altitude_2d(arr, alt_range):
        if not 'station_name' in arr.dims:
            raise DataDimensionError('Cannot filter region, require dimension '
                                      'station_name')
        if not list(arr.dims).index('station_name') == 2:
            raise DataDimensionError('station_name must be 3. dimensional index')

        mask = np.logical_and(arr.altitude > alt_range[0],
                              arr.altitude < alt_range[1])

        filtered = arr[:,:,mask]
        return filtered

    def _check_latlon_coords(self):
        _check = ('latitude', 'longitude')
        if not all([x in self.coords for x in _check]):
            raise CoordinateError('Missing latitude or longitude coordinate '
                                  '(or both)')
        elif any([x in self.dims for x in _check]):
            if not all([x in self.dims for x in _check]):
                raise CoordinateError('Only one of latitude / longitude is '
                                      'dimension (require None or both)')
            return False
        return True

    @staticmethod
    def _filter_country_2d(arr, country, use_country_code):
        if not 'country' in arr.coords:
            raise DataDimensionError('Cannot filter country {}. No country '
                                     'information available in DataArray'
                                     .format(country))

        what = 'country' if not use_country_code else 'country_code'
        mask = arr[what] == country
        if mask.sum() == 0:
            raise DataCoverageError(
                f'No data available in country {country} in ColocatedData'
                )
        return arr[:,:,mask]

    @staticmethod
    def _filter_latlon_2d(arr, lat_range, lon_range):

        if not 'station_name' in arr.dims:
            raise DataDimensionError('Cannot filter region, require dimension '
                                      'station_name')

        if not list(arr.dims).index('station_name') == 2:
            raise DataDimensionError('station_name must be 3. dimensional index')

        lons, lats = arr.longitude.data, arr.latitude.data

        latmask = np.logical_and(lats > lat_range[0], lats < lat_range[1])
        if lon_range[0] > lon_range[1]:
            _either = np.logical_and(lons>=-180, lons<lon_range[1])
            _or = np.logical_and(lons>lon_range[0], lons<=180)
            lonmask = np.logical_or(_either, _or)
        else:
            lonmask = np.logical_and(lons > lon_range[0],
                                     lons < lon_range[1])
        mask = latmask & lonmask
        if mask.sum() == 0:
            raise DataCoverageError(
                f'No data available in latrange={lat_range} and '
                f'lonrange={lon_range} in ColocatedData'
                )

        return arr[:,:,mask]

    @staticmethod
    def _filter_latlon_3d(arr, lat_range, lon_range):
        if lon_range[0] > lon_range[1]:
            raise NotImplementedError(
                'Filtering longitude over 180 deg edge is not yet possible in '
                '3D ColocatedData...')
        if not isinstance(lat_range, slice):
            lat_range = slice(lat_range[0], lat_range[1])
        if not isinstance(lon_range, slice):
            lon_range = slice(lon_range[0], lon_range[1])

        return arr.sel(dict(latitude=lat_range, longitude=lon_range))

    def apply_country_filter(self, region_id, use_country_code=False,
                             inplace=False):
        data = self if inplace else self.copy()
        is_2d = data._check_latlon_coords()
        if is_2d:
            data.data = data._filter_country_2d(data.data, region_id,
                                                use_country_code)
        else:
            raise NotImplementedError(
                'Cannot yet filter country for 3D ColocatedData object')

        return data

    def apply_latlon_filter(self, lat_range=None, lon_range=None,
                            region_id=None, inplace=False):
        """Apply regional filter

        Returns new object filtered for input coordinate range

        Parameters
        ----------
        lat_range : list, optional
            latitude range that is supposed to be applied. If specified, then
            also lon_range need to be specified, else, region_id is checked
            against AeroCom default regions (and used if applicable)
        lon_range : list, optional
            longitude range that is supposed to be applied. If specified, then
            also lat_range need to be specified, else, region_id is checked
            against AeroCom default regions (and used if applicable)
        region_id : str
            name of region to be applied. If provided (i.e. not None) then
            input args `lat_range` and `lon_range` are ignored

        Returns
        -------
        ColocatedData
            filtered data object
        """
        if not inplace:
            data = self.copy()
        is_2d = data._check_latlon_coords()

        if region_id is not None:
            reg = Region(region_id)
            lon_range = reg.lon_range
            lat_range = reg.lat_range
            region_id = reg.name

        if all([x is None for x in (lat_range, lon_range)]):
            raise ValueError('Please provide input, either for lat_range or '
                             'lon_range or region_id')
        if lon_range is None:
            lon_range = [-180, 180]
        if lat_range is None:
            lat_range = [-90, 90]

        latr, lonr = data.data.attrs['lat_range'], data.data.attrs['lon_range']
        if np.equal(latr, lat_range).all() and np.equal(lonr, lon_range).all():
            const.logger.info(
                f'Filtering of lat_range={lat_range} and lon_range={lon_range} '
                f'results in unchanged object'
                )
            return data
        if lat_range[0] > lat_range[1]:
            raise ValueError(
                f'Lower latitude bound {lat_range[0]} cannot exceed upper '
                f'latitude bound {lat_range[1]}')

        if lat_range[0] < latr[0]:
            lat_range[0] = latr[0]
        if lat_range[1] > latr[1]:
            lat_range[1] = latr[1]
        if lon_range[0] < lonr[0]:
            lon_range[0] = lonr[0]
        if lon_range[1] > lonr[1]:
            lon_range[1] = lonr[1]

        if is_2d:
            filtered = data._filter_latlon_2d(data.data, lat_range, lon_range)
        else:
            filtered = data._filter_latlon_3d(data.data, lat_range, lon_range)

        if not isinstance(region_id, str):
            region_id = 'CUSTOM'
        try:
            alt_info = filtered.attrs['filter_name'].split('-', 1)[-1]
        except Exception:
            alt_info = 'CUSTOM'

        filtered.attrs['filter_name'] = '{}-{}'.format(region_id, alt_info)
        filtered.attrs['region'] = region_id
        filtered.attrs['lon_range'] = lon_range
        filtered.attrs['lat_range'] = lat_range

        data.data = filtered
        return data

    def apply_region_mask(self, region_id, inplace=False):
        """
        Apply a binary regions mask filter to data object. Available binary
        regions IDs can be found at `pyaerocom.const.HTAP_REGIONS`.

        Parameters
        ----------
        region_id : str
            ID of binary regions.
        inplace : bool, optional
            If True, the current instance, is modified, else a new instance
            of `ColocatedData` is created and filtered. The default is False.

        Returns
        -------
        data : ColocatedData
            Filtered data object.

        """

        data = self if inplace else self.copy()

        mask = load_region_mask_xr(region_id)

        if data.ndim == 4:
            data = data.flatten_latlondim_station_name()
        arr = data.data
        drop_idx = []
        for (lat, lon, stat) in data._iter_stats():

            if get_mask_value(lat, lon, mask) < 1:
                drop_idx.append(stat)

        if len(drop_idx) > 0:
            arr = arr.drop(dim='station_name', labels=drop_idx)
        data.data = arr
        return data

    def filter_region(self, region_id, check_mask=True,
                      check_country_meta=False, inplace=False):
        """Filter object by region

        Parameters
        ----------
        region_id : str
            ID of region
        inplace : bool
            if True, the filtering is done directly in this instance, else
            a new instance is returned
        check_mask : bool
            if True and region_id a valid name for a binary mask, then the
            filtering is done based on that binary mask.
        check_country_meta : bool
            if True, then the input region_id is first checked against
            available country names in metadata. If that fails, it is assumed
            that this regions is either a valid name for registered rectangular
            regions or for available binary masks.

        Returns
        -------
        ColocatedData
            filtered data object
        """
        if check_country_meta:
            if region_id in self.countries_available:
                return self.apply_country_filter(region_id,
                                                 use_country_code=False,
                                                 inplace=inplace)

            elif region_id in self.country_codes_available:
                return self.apply_country_filter(region_id,
                                                 use_country_code=True,
                                                 inplace=inplace)

        if region_id in const.HTAP_REGIONS:
            return self.apply_region_mask(region_id, inplace)
        elif region_id in REGION_DEFS:
            return self.apply_latlon_filter(region_id=region_id,
                                            inplace=inplace)
        raise AttributeError(f'no such region defined {region_id}')

    def get_regional_timeseries(self, region_id, **filter_kwargs):
        """
        Compute regional timeseries both for model and obs

        Parameters
        ----------
        region_id : str
            name of region for which regional timeseries is supposed to be
            retrieved
        **filter_kwargs
            additional keyword args passed to :func:`filter_region`.

        Returns
        -------
        dict
            dictionary containing regional timeseries for model (key `mod`)
            and obsdata (key `obs`) and name of region.
        """
        result = {}
        subset = self.filter_region(region_id, inplace=False,
                                    **filter_kwargs)
        if subset.has_latlon_dims:
            rgts = subset.data.mean(dim=('latitude', 'longitude'))
        else:
            rgts = subset.data.mean(dim='station_name')
        result['obs'] = pd.Series(rgts.data[0], rgts.time)
        result['mod'] = pd.Series(rgts.data[1], rgts.time)
        result['region'] = region_id
        return result

    def calc_nmb_array(self):
        """Calculate data array with normalised bias (NMB) values

        Returns
        -------
        DataArray
            NMBs at each coordinate
        """
        _arr = self.data
        mod, obs = _arr[1], _arr[0]
        return (mod - obs).sum('time') / obs.sum('time')

    def plot_coordinates(self, marker='x', markersize=12, fontsize_base=10,
                         **kwargs):

        from pyaerocom.plot.plotcoordinates import plot_coordinates

        lats, lons = self.get_coords_valid_obs()
        return plot_coordinates(lons=lons,
                                lats=lats,
                                marker=marker, markersize=markersize,
                                fontsize_base=fontsize_base, **kwargs)

    def __contains__(self, val):
        return self.data.__contains__(val)

    def __repr__(self):
        return repr(self.data)

    def __str__(self):
        head = "Pyaerocom {}".format(type(self).__name__)
        s = "\n{}\n{}".format(head, len(head)*"-")
        try:
            data_str = str(self.data)
            s += '\nData: {}'.format(data_str)
        except Exception:
            pass
        return s

    ### Deprecated (but still supported) stuff
    # ToDo: v0.12.0
    @property
    def unit(self):
        """DEPRECATED -> use :attr:`units`"""
        const.print_log.warning(DeprecationWarning(
            'Attr. ColocatedData.unit is deprecated (but still works), '
            'please use ColocatedData.units. '
            'Support guaranteed until pyaerocom v0.12.0'
            ))
        return self.units

    @property
    def meta(self):
        """DEPRECATED -> use :attr:`metadata`"""
        const.print_log.warning(DeprecationWarning(
            'Attr. ColocatedData.meta is deprecated (but still works), '
            'please use ColocatedData.metadata'
            'Support guaranteed until pyaerocom v0.12.0'
            ))
        return self.metadata

    @property
    def num_grid_points(self):
        """DEPRECATED -> use :attr:`num_coords`"""
        const.print_log.warning(DeprecationWarning(
            'Attr. ColocatedData.num_grid_points is deprecated (but still '
            'works), please use ColocatedData.num_coords'
            'Support guaranteed until pyaerocom v0.12.0'
            ))
        return self.num_coords

if __name__=="__main__":

    import matplotlib.pyplot as plt
    import pyaerocom as pya
    plt.close('all')
    coldir = '/home/jonasg/github/aerocom_evaluation/coldata/PIII-optics2019-P/NorESM2-met2010_AP3-CTRL/'
    fname = 'od550csaer_REF-MODIS6.1-aqua_MOD-NorESM2_20100101_20101231_monthly_WORLD-noMOUNTAINS.nc'
    #fname = 'od550csaer_REF-AeronetSun_MOD-NorESM2_20100101_20101231_monthly_WORLD-noMOUNTAINS.nc'

    coldata = ColocatedData(coldir + fname)

    #ts = coldata.get_regional_timeseries('EUROPE')

    from time import time
    t0 = time()
    sub0 = coldata.filter_region('EUROPE')
    dt0 = time() - t0

    stacked = coldata.flatten_latlondim_station_name()

    t1 = time()
    sub1 = stacked.filter_region('EUROPE')
    dt1 = time() - t1

    print('Not stacked: {:.3f} s'.format(dt0))
    print('Stacked: {:.3f} s'.format(dt1))

    #c1 = coldata.check_set_countries(inplace=False)

    #c1.filter_region('Germany', check_country_meta=True, inplace=True)

    #c1.plot_coordinates()<|MERGE_RESOLUTION|>--- conflicted
+++ resolved
@@ -18,10 +18,7 @@
                                   MetaDataError)
 from pyaerocom.plot.plotscatter import plot_scatter
 from pyaerocom.variable import Variable
-<<<<<<< HEAD
-=======
 from pyaerocom.region_defs import REGION_DEFS
->>>>>>> 068db580
 from pyaerocom.region import Region
 from pyaerocom.geodesy import get_country_info_coords
 from pyaerocom.helpers_landsea_masks import (load_region_mask_xr, get_mask_value)
