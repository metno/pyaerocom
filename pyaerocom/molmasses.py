--- conflicted
+++ resolved
@@ -10,13 +10,9 @@
              'so4'      : 96.06,
              'no'       : 30.01,
              'no2'      : 46.0055,
-<<<<<<< HEAD
-             'co'       : 28.010,
              'hno3'     : 63.01,
-             'nh3'      : 43.028}
-=======
+             'nh3'      : 43.028,
              'co'       : 28.010}
->>>>>>> 9eabf120
 
 class UnkownSpeciesError(ValueError):
     pass
