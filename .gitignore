# Byte-compiled / optimized / DLL files
__pycache__/
_cache/
*.py[cod]
*$py.class

# C extensions
*.so

# Distribution / packaging
.Python
env/
build/
develop-eggs/
dist/
downloads/
eggs/
.eggs/
lib/
lib64/
parts/
sdist/
var/
*.egg-info/
.installed.cfg
*.egg

# pycharm directory
.idea/

# PyInstaller
#  Usually these files are written by a python script from a template
#  before PyInstaller builds the exe, so as to inject date/other infos into it.
*.manifest
*.spec

# Installer logs
pip-log.txt
pip-delete-this-directory.txt

# Unit test / coverage reports
htmlcov/
.tox/
.coverage
.coverage.*
.cache
nosetests.xml
coverage.xml
*,cover
.hypothesis/

# Translations
*.mo
*.pot

# Django stuff:
*.log
local_settings.py

# Flask stuff:
instance/
.webassets-cache

# Scrapy stuff:
.scrapy

# Sphinx documentation
#docs/_build/

# PyBuilder
target/

# IPython Notebook
.ipynb_checkpoints

# pyenv
.python-version

# celery beat schedule file
celerybeat-schedule

# dotenv
.env

# virtualenv
venv/
ENV/

# Spyder project settings
.spyderproject
.spyproject
<<<<<<< HEAD

=======
 
>>>>>>> 393bcd98
# Rope project settings
.ropeproject

# .bak files
*.bak

# Output from test / development directory
test_dev/out

# Private and development folders
test_dev/private
notebooks/dev


# Private and output folders
private
_dev
dev_input_others
pyaerocom/io/TEMP
dev_scripts/out/
pyaerocom.egg-info

# test cache
.pytest_cache/

# development modules
pyaerocom/helpers_DEV.py

# development notebooks
notebooks/_*.ipynb

# files that include OLD in their filename
*OLD*

# Documentation HTML pages
docs/_build

# Sorted out directory
pyaerocom/_sorted_out

# Issues directory
issues/

# Tutorials output for docs
docs/**/*.png
docs/tut0*.rst
docs/add*.rst
docs/tut1*.rst


# Issues directory
issues/

# broken docs (updated in Jan 2020)
docs_BROKEN
sorted_out

# save pycharm run configs, but nothing else from pycharm
!.idea/runConfigurations

# Vim temp files
*.swp<|MERGE_RESOLUTION|>--- conflicted
+++ resolved
@@ -89,11 +89,10 @@
 # Spyder project settings
 .spyderproject
 .spyproject
-<<<<<<< HEAD
 
-=======
- 
->>>>>>> 393bcd98
+# Visual Studio Code
+.vscode
+
 # Rope project settings
 .ropeproject
 
