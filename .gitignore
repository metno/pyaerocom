# Byte-compiled / optimized / DLL files
__pycache__/
_cache/
*.py[cod]
*$py.class

# C extensions
*.so

# Distribution / packaging
.Python
env/
build/
develop-eggs/
dist/
downloads/
eggs/
.eggs/
lib/
lib64/
parts/
sdist/
var/
*.egg-info/
.installed.cfg
*.egg

# pycharm directory
.idea/

# PyInstaller
#  Usually these files are written by a python script from a template
#  before PyInstaller builds the exe, so as to inject date/other infos into it.
*.manifest
*.spec

# Installer logs
pip-log.txt
pip-delete-this-directory.txt

# Unit test / coverage reports
htmlcov/
.tox/
.coverage
.coverage.*
.cache
nosetests.xml
coverage.xml
*,cover
.hypothesis/

# Translations
*.mo
*.pot

# Django stuff:
*.log
local_settings.py

# Flask stuff:
instance/
.webassets-cache

# Scrapy stuff:
.scrapy

# Sphinx documentation
#docs/_build/

# PyBuilder
target/

# IPython Notebook
.ipynb_checkpoints

# pyenv
.python-version

# celery beat schedule file
celerybeat-schedule

# dotenv
.env

# virtualenv
venv/
ENV/

# Spyder project settings
.spyderproject
.spyproject
<<<<<<< HEAD
 
=======

>>>>>>> c14de27b
# Rope project settings
.ropeproject

# .bak files
*.bak

# Output from test / development directory
test_dev/out

# Private and development folders
test_dev/private
notebooks/dev


# Private and output folders
private
_dev
dev_input_others
pyaerocom/io/TEMP
dev_scripts/out/
pyaerocom.egg-info

# test cache
.pytest_cache/

# development modules
pyaerocom/helpers_DEV.py

# development notebooks
notebooks/_*.ipynb

# files that include OLD in their filename
*OLD*

# Documentation HTML pages
docs/_build

# Sorted out directory
pyaerocom/_sorted_out

# Issues directory
issues/

# Tutorials output for docs
docs/**/*.png
docs/tut0*.rst
docs/add*.rst
docs/tut1*.rst


# Issues directory
issues/

# broken docs (updated in Jan 2020)
docs_BROKEN
sorted_out

# save pycharm run configs, but nothing else from pycharm
!.idea/runConfigurations

# Vim temp files
*.swp<|MERGE_RESOLUTION|>--- conflicted
+++ resolved
@@ -89,11 +89,7 @@
 # Spyder project settings
 .spyderproject
 .spyproject
-<<<<<<< HEAD
- 
-=======
 
->>>>>>> c14de27b
 # Rope project settings
 .ropeproject
 
